--- conflicted
+++ resolved
@@ -1847,12 +1847,8 @@
     (MFEM_HYPRE_VERSION > 22500)
 #ifdef HYPRE_USING_GPU
    MFEM_VERIFY(A->diagT != NULL,
-<<<<<<< HEAD
-               "Transpose action requires hypre_ParCSRMatrixLocalTranspose");
-=======
                "Transpose action requires EnsureMultTranspose()");
 #endif
->>>>>>> a97923ed
 #endif
 
    hypre_ParCSRMatrixMatvecT(a, A, *Y, b, *X);
