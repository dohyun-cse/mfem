// Copyright (c) 2010-2022, Lawrence Livermore National Security, LLC. Produced
// at the Lawrence Livermore National Laboratory. All Rights reserved. See files
// LICENSE and NOTICE for details. LLNL-CODE-806117.
//
// This file is part of the MFEM library. For more information and source code
// availability visit https://mfem.org.
//
// MFEM is free software; you can redistribute it and/or modify it under the
// terms of the BSD-3 license. We welcome feedback and contributions, see file
// CONTRIBUTING.md for details.

#include "../config/config.hpp"

#ifdef MFEM_USE_MPI

#include "linalg.hpp"
#include "../fem/fem.hpp"
#include "../general/forall.hpp"

#include <fstream>
#include <iomanip>
#include <cmath>
#include <cstdlib>

<<<<<<< HEAD
#ifdef MFEM_USE_SUNDIALS
#include <nvector/nvector_parallel.h>
#endif

#include "../general/nvtx.hpp"

=======
>>>>>>> b7a4b61b
using namespace std;

namespace mfem
{

Hypre::Hypre()
{
#if MFEM_HYPRE_VERSION >= 21900
   // Initializing hypre
   HYPRE_Init();
#endif

   // Global hypre options that we set by default
   SetDefaultOptions();
}

void Hypre::Finalize()
{
   Hypre &hypre = Instance();
   if (!hypre.finalized)
   {
#if MFEM_HYPRE_VERSION >= 21900
      HYPRE_Finalize();
#endif
      hypre.finalized = true;
   }
}

void Hypre::SetDefaultOptions()
{
   // Global hypre options, see
   // https://hypre.readthedocs.io/en/latest/solvers-boomeramg.html#gpu-supported-options

#if MFEM_HYPRE_VERSION >= 22100
#ifdef HYPRE_USING_CUDA
   // Use hypre's SpGEMM instead of cuSPARSE for performance reasons
   HYPRE_SetSpGemmUseCusparse(0);
#elif defined(HYPRE_USING_HIP)
   // Use rocSPARSE instead of hypre's SpGEMM for performance reasons (default)
   // HYPRE_SetSpGemmUseCusparse(1);
#endif
#endif

   // The following options are hypre's defaults as of hypre-2.24

   // Allocate hypre objects in GPU memory (default)
   // HYPRE_SetMemoryLocation(HYPRE_MEMORY_DEVICE);

   // Where to execute when using UVM (default)
   // HYPRE_SetExecutionPolicy(HYPRE_EXEC_DEVICE);

   // Use GPU-based random number generator (default)
   // HYPRE_SetUseGpuRand(1);

   // The following options are to be used with UMPIRE memory pools

   // Set Umpire names for device and UVM memory pools. If names are set by
   // calling these functions, hypre doesn't own the pool and just uses it.If
   // these functions are not called, hypre will allocate and own the pool
   // (provided it is configured with --with-umpire).
   // HYPRE_SetUmpireDevicePoolName("HYPRE_DEVICE_POOL");
   // HYPRE_SetUmpireUMPoolName("HYPRE_UVM_POOL");
}


template<typename TargetT, typename SourceT>
static TargetT *DuplicateAs(const SourceT *array, int size,
                            bool cplusplus = true)
{
   TargetT *target_array = cplusplus ? (TargetT*) Memory<TargetT>(size)
                           /*     */ : mfem_hypre_TAlloc_host(TargetT, size);
   for (int i = 0; i < size; i++)
   {
      target_array[i] = array[i];
   }
   return target_array;
}


/// Return true if the @a src Memory can be used with the MemoryClass @a mc.
/** If this function returns true then src.{Read,Write,ReadWrite} can be called
    safely with the MemoryClass @a mc. */
template <typename T>
bool CanShallowCopy(const Memory<T> &src, MemoryClass mc)
{
   MemoryType src_h_mt = src.GetHostMemoryType();
   MemoryType src_d_mt = src.GetDeviceMemoryType();
   if (src_d_mt == MemoryType::DEFAULT)
   {
      src_d_mt = MemoryManager::GetDualMemoryType(src_h_mt);
   }
   return (MemoryClassContainsType(mc, src_h_mt) ||
           MemoryClassContainsType(mc, src_d_mt));
}


inline void HypreParVector::_SetDataAndSize_()
{
   hypre_Vector *x_loc = hypre_ParVectorLocalVector(x);
#if !defined(HYPRE_USING_GPU)
   SetDataAndSize(hypre_VectorData(x_loc),
                  internal::to_int(hypre_VectorSize(x_loc)));
#else
   size = internal::to_int(hypre_VectorSize(x_loc));
   MemoryType mt = (hypre_VectorMemoryLocation(x_loc) == HYPRE_MEMORY_HOST
                    ? MemoryType::HOST : GetHypreMemoryType());
   if (hypre_VectorData(x_loc) != NULL)
   {
      data.Wrap(hypre_VectorData(x_loc), size, mt, false);
   }
   else
   {
      data.Reset();
   }
#endif
}

HypreParVector::HypreParVector(MPI_Comm comm, HYPRE_BigInt glob_size,
                               HYPRE_BigInt *col) : Vector()
{
   x = hypre_ParVectorCreate(comm,glob_size,col);
   hypre_ParVectorInitialize(x);
#if MFEM_HYPRE_VERSION <= 22200
   hypre_ParVectorSetPartitioningOwner(x,0);
#endif
   // The data will be destroyed by hypre (this is the default)
   hypre_ParVectorSetDataOwner(x,1);
   hypre_SeqVectorSetDataOwner(hypre_ParVectorLocalVector(x),1);
   _SetDataAndSize_();
   own_ParVector = 1;
}

HypreParVector::HypreParVector(MPI_Comm comm, HYPRE_BigInt glob_size,
                               double *data_, HYPRE_BigInt *col,
                               bool is_device_ptr)
   : Vector()
{
   x = hypre_ParVectorCreate(comm,glob_size,col);
   hypre_ParVectorSetDataOwner(x,1); // owns the seq vector
   hypre_Vector *x_loc = hypre_ParVectorLocalVector(x);
   hypre_SeqVectorSetDataOwner(x_loc,0);
#if MFEM_HYPRE_VERSION <= 22200
   hypre_ParVectorSetPartitioningOwner(x,0);
#endif
   double tmp = 0.0;
   hypre_VectorData(x_loc) = &tmp;
#ifdef HYPRE_USING_GPU
   hypre_VectorMemoryLocation(x_loc) =
      is_device_ptr ? HYPRE_MEMORY_DEVICE : HYPRE_MEMORY_HOST;
#else
   (void)is_device_ptr;
#endif
   // If hypre_ParVectorLocalVector(x) and &tmp are non-NULL,
   // hypre_ParVectorInitialize(x) does not allocate memory!
   hypre_ParVectorInitialize(x);
   // Set the internal data array to the one passed in
   hypre_VectorData(x_loc) = data_;
   _SetDataAndSize_();
   own_ParVector = 1;
}

// Call the move constructor on the "compatible" temp vector
HypreParVector::HypreParVector(const HypreParVector &y) : HypreParVector(
      y.CreateCompatibleVector())
{
   // Deep copy the local data
   hypre_SeqVectorCopy(hypre_ParVectorLocalVector(y.x),
                       hypre_ParVectorLocalVector(x));
}

HypreParVector::HypreParVector(HypreParVector &&y)
{
   own_ParVector = 0;
   *this = std::move(y);
}

HypreParVector::HypreParVector(const HypreParMatrix &A,
                               int transpose) : Vector()
{
   if (!transpose)
   {
      x = hypre_ParVectorInDomainOf(const_cast<HypreParMatrix&>(A));
   }
   else
   {
      x = hypre_ParVectorInRangeOf(const_cast<HypreParMatrix&>(A));
   }
   _SetDataAndSize_();
   own_ParVector = 1;
}

HypreParVector::HypreParVector(HYPRE_ParVector y) : Vector()
{
   x = (hypre_ParVector *) y;
   _SetDataAndSize_();
   own_ParVector = 0;
}

HypreParVector::HypreParVector(ParFiniteElementSpace *pfes)
{
   x = hypre_ParVectorCreate(pfes->GetComm(), pfes->GlobalTrueVSize(),
                             pfes->GetTrueDofOffsets());
   hypre_ParVectorInitialize(x);
#if MFEM_HYPRE_VERSION <= 22200
   hypre_ParVectorSetPartitioningOwner(x,0);
#endif
   // The data will be destroyed by hypre (this is the default)
   hypre_ParVectorSetDataOwner(x,1);
   hypre_SeqVectorSetDataOwner(hypre_ParVectorLocalVector(x),1);
   _SetDataAndSize_();
   own_ParVector = 1;
}

HypreParVector HypreParVector::CreateCompatibleVector() const
{
   HypreParVector result;
   result.x = hypre_ParVectorCreate(x -> comm, x -> global_size,
                                    x -> partitioning);
   hypre_ParVectorInitialize(result.x);
#if MFEM_HYPRE_VERSION <= 22200
   hypre_ParVectorSetPartitioningOwner(result.x,0);
#endif
   hypre_ParVectorSetDataOwner(result.x,1);
   hypre_SeqVectorSetDataOwner(hypre_ParVectorLocalVector(result.x),1);
   result._SetDataAndSize_();
   result.own_ParVector = 1;

   return result;
}

void HypreParVector::WrapHypreParVector(hypre_ParVector *y, bool owner)
{
   if (own_ParVector) { hypre_ParVectorDestroy(x); }
   Destroy();
   x = y;
   _SetDataAndSize_();
   own_ParVector = owner;
}

Vector * HypreParVector::GlobalVector() const
{
   hypre_Vector *hv = hypre_ParVectorToVectorAll(*this);
   Vector *v = new Vector(hv->data, internal::to_int(hv->size));
   v->MakeDataOwner();
   hypre_SeqVectorSetDataOwner(hv,0);
   hypre_SeqVectorDestroy(hv);
   return v;
}

HypreParVector& HypreParVector::operator=(double d)
{
   Vector::operator=(d);
   return *this;
}

HypreParVector& HypreParVector::operator=(const HypreParVector &y)
{
#ifdef MFEM_DEBUG
   if (size != y.Size())
   {
      mfem_error("HypreParVector::operator=");
   }
#endif

   Vector::operator=(y);
   return *this;
}

HypreParVector& HypreParVector::operator=(HypreParVector &&y)
{
   // If the argument vector owns its data, then the calling vector will as well
   WrapHypreParVector(static_cast<hypre_ParVector*>(y), y.own_ParVector);
   // Either way the argument vector will no longer own its data
   y.own_ParVector = 0;
   y.x = nullptr;
   y.data.Reset();
   y.size = 0;
   return *this;
}

void HypreParVector::SetData(double *data_)
{
   hypre_VectorData(hypre_ParVectorLocalVector(x)) = data_;
   Vector::SetData(data_);
}

void HypreParVector::HypreRead() const
{
   hypre_Vector *x_loc = hypre_ParVectorLocalVector(x);
   hypre_VectorData(x_loc) =
      const_cast<double*>(data.Read(GetHypreMemoryClass(), size));
#ifdef HYPRE_USING_GPU
   hypre_VectorMemoryLocation(x_loc) = HYPRE_MEMORY_DEVICE;
#endif
}

void HypreParVector::HypreReadWrite()
{
   hypre_Vector *x_loc = hypre_ParVectorLocalVector(x);
   hypre_VectorData(x_loc) = data.ReadWrite(GetHypreMemoryClass(), size);
#ifdef HYPRE_USING_GPU
   hypre_VectorMemoryLocation(x_loc) = HYPRE_MEMORY_DEVICE;
#endif
}

void HypreParVector::HypreWrite()
{
   hypre_Vector *x_loc = hypre_ParVectorLocalVector(x);
   hypre_VectorData(x_loc) = data.Write(GetHypreMemoryClass(), size);
#ifdef HYPRE_USING_GPU
   hypre_VectorMemoryLocation(x_loc) = HYPRE_MEMORY_DEVICE;
#endif
}

void HypreParVector::WrapMemoryRead(const Memory<double> &mem)
{
   MFEM_ASSERT(CanShallowCopy(mem, GetHypreMemoryClass()), "");
   MFEM_ASSERT(mem.Capacity() >= size, "");

   data.Delete();
   hypre_Vector *x_loc = hypre_ParVectorLocalVector(x);
   hypre_VectorData(x_loc) =
      const_cast<double*>(mem.Read(GetHypreMemoryClass(), size));
#ifdef HYPRE_USING_GPU
   hypre_VectorMemoryLocation(x_loc) = HYPRE_MEMORY_DEVICE;
#endif
   data.MakeAlias(mem, 0, size);
}

void HypreParVector::WrapMemoryReadWrite(Memory<double> &mem)
{
   MFEM_ASSERT(CanShallowCopy(mem, GetHypreMemoryClass()), "");
   MFEM_ASSERT(mem.Capacity() >= size, "");

   data.Delete();
   hypre_Vector *x_loc = hypre_ParVectorLocalVector(x);
   hypre_VectorData(x_loc) = mem.ReadWrite(GetHypreMemoryClass(), size);
#ifdef HYPRE_USING_GPU
   hypre_VectorMemoryLocation(x_loc) = HYPRE_MEMORY_DEVICE;
#endif
   data.MakeAlias(mem, 0, size);
}

void HypreParVector::WrapMemoryWrite(Memory<double> &mem)
{
   MFEM_ASSERT(CanShallowCopy(mem, GetHypreMemoryClass()), "");
   MFEM_ASSERT(mem.Capacity() >= size, "");

   data.Delete();
   hypre_Vector *x_loc = hypre_ParVectorLocalVector(x);
   hypre_VectorData(x_loc) = mem.Write(GetHypreMemoryClass(), size);
#ifdef HYPRE_USING_GPU
   hypre_VectorMemoryLocation(x_loc) = HYPRE_MEMORY_DEVICE;
#endif
   data.MakeAlias(mem, 0, size);
}

HYPRE_Int HypreParVector::Randomize(HYPRE_Int seed)
{
   return hypre_ParVectorSetRandomValues(x,seed);
}

void HypreParVector::Print(const char *fname) const
{
   hypre_ParVectorPrint(x,fname);
}

void HypreParVector::Read(MPI_Comm comm, const char *fname)
{
   if (own_ParVector)
   {
      hypre_ParVectorDestroy(x);
   }
   data.Delete();
   x = hypre_ParVectorRead(comm, fname);
   own_ParVector = true;
   _SetDataAndSize_();
}

HypreParVector::~HypreParVector()
{
   if (own_ParVector)
   {
      hypre_ParVectorDestroy(x);
   }
}


double InnerProduct(HypreParVector *x, HypreParVector *y)
{
   return hypre_ParVectorInnerProd(*x, *y);
}

double InnerProduct(HypreParVector &x, HypreParVector &y)
{
   return hypre_ParVectorInnerProd(x, y);
}


double ParNormlp(const Vector &vec, double p, MPI_Comm comm)
{
   double norm = 0.0;
   if (p == 1.0)
   {
      double loc_norm = vec.Norml1();
      MPI_Allreduce(&loc_norm, &norm, 1, MPI_DOUBLE, MPI_SUM, comm);
   }
   if (p == 2.0)
   {
      double loc_norm = vec*vec;
      MPI_Allreduce(&loc_norm, &norm, 1, MPI_DOUBLE, MPI_SUM, comm);
      norm = sqrt(norm);
   }
   if (p < infinity())
   {
      double sum = 0.0;
      for (int i = 0; i < vec.Size(); i++)
      {
         sum += pow(fabs(vec(i)), p);
      }
      MPI_Allreduce(&sum, &norm, 1, MPI_DOUBLE, MPI_SUM, comm);
      norm = pow(norm, 1.0/p);
   }
   else
   {
      double loc_norm = vec.Normlinf();
      MPI_Allreduce(&loc_norm, &norm, 1, MPI_DOUBLE, MPI_MAX, comm);
   }
   return norm;
}

/** @brief Shallow or deep copy @a src to @a dst with the goal to make the
    array @a src accessible through @a dst with the MemoryClass @a dst_mc. If
    one of the host/device MemoryType%s of @a src is contained in @a dst_mc,
    then a shallow copy will be used and @a dst will simply be an alias of
    @a src. Otherwise, @a dst will be properly allocated and @a src will be deep
    copied to @a dst. */
/** If @a dst_owner is set to true and shallow copy is being used, then @a dst
    will not be an alias of @a src; instead, @a src is copied to @a dst and all
    ownership flags of @a src are reset.

    In both cases (deep or shallow copy), when @a dst is no longer needed,
    dst.Delete() must be called to ensure all associated memory allocations are
    freed.

    The input contents of @a dst, if any, is not used and it is overwritten by
    this function. In particular, @a dst should be empty or deleted before
    calling this function. */
template <typename T>
void CopyMemory(Memory<T> &src, Memory<T> &dst, MemoryClass dst_mc,
                bool dst_owner)
{
   if (CanShallowCopy(src, dst_mc))
   {
      // shallow copy
      if (!dst_owner)
      {
         src.Read(dst_mc, src.Capacity());  // Registers src if on host only
         dst.MakeAlias(src, 0, src.Capacity());
      }
      else
      {
         dst = src;
         src.ClearOwnerFlags();
      }
   }
   else
   {
      // deep copy
      dst.New(src.Capacity(), GetMemoryType(dst_mc));
      dst.CopyFrom(src, src.Capacity());
   }
}

/** @brief Deep copy and convert @a src to @a dst with the goal to make the
    array @a src accessible through @a dst with the MemoryClass @a dst_mc and
    convert it from type SrcT to type DstT. */
/** When @a dst is no longer needed, dst.Delete() must be called to ensure all
    associated memory allocations are freed.

    The input contents of @a dst, if any, is not used and it is overwritten by
    this function. In particular, @a dst should be empty or deleted before
    calling this function. */
template <typename SrcT, typename DstT>
void CopyConvertMemory(Memory<SrcT> &src, MemoryClass dst_mc, Memory<DstT> &dst)
{
   auto capacity = src.Capacity();
   dst.New(capacity, GetMemoryType(dst_mc));
   // Perform the copy using the configured mfem Device
   auto src_p = mfem::Read(src, capacity);
   auto dst_p = mfem::Write(dst, capacity);
   MFEM_FORALL(i, capacity, dst_p[i] = src_p[i];);
}


void HypreParMatrix::Init()
{
   A = NULL;
   X = Y = NULL;
   auxX.Reset(); auxY.Reset();
   diagOwner = offdOwner = colMapOwner = -1;
   ParCSROwner = 1;
   mem_diag.I.Reset();
   mem_diag.J.Reset();
   mem_diag.data.Reset();
   mem_offd.I.Reset();
   mem_offd.J.Reset();
   mem_offd.data.Reset();
}

void HypreParMatrix::Read(MemoryClass mc) const
{
   hypre_CSRMatrix *diag = hypre_ParCSRMatrixDiag(A);
   hypre_CSRMatrix *offd = hypre_ParCSRMatrixOffd(A);
   const int num_rows = NumRows();
   const int diag_nnz = internal::to_int(diag->num_nonzeros);
   const int offd_nnz = internal::to_int(offd->num_nonzeros);
   diag->i = const_cast<HYPRE_Int*>(mem_diag.I.Read(mc, num_rows+1));
   diag->j = const_cast<HYPRE_Int*>(mem_diag.J.Read(mc, diag_nnz));
   diag->data = const_cast<double*>(mem_diag.data.Read(mc, diag_nnz));
   offd->i = const_cast<HYPRE_Int*>(mem_offd.I.Read(mc, num_rows+1));
   offd->j = const_cast<HYPRE_Int*>(mem_offd.J.Read(mc, offd_nnz));
   offd->data = const_cast<double*>(mem_offd.data.Read(mc, offd_nnz));
#if MFEM_HYPRE_VERSION >= 21800
   decltype(diag->memory_location) ml =
      (mc != GetHypreMemoryClass() ? HYPRE_MEMORY_HOST : HYPRE_MEMORY_DEVICE);
   diag->memory_location = ml;
   offd->memory_location = ml;
#endif
}

void HypreParMatrix::ReadWrite(MemoryClass mc)
{
   hypre_CSRMatrix *diag = hypre_ParCSRMatrixDiag(A);
   hypre_CSRMatrix *offd = hypre_ParCSRMatrixOffd(A);
   const int num_rows = NumRows();
   const int diag_nnz = internal::to_int(diag->num_nonzeros);
   const int offd_nnz = internal::to_int(offd->num_nonzeros);
   diag->i = mem_diag.I.ReadWrite(mc, num_rows+1);
   diag->j = mem_diag.J.ReadWrite(mc, diag_nnz);
   diag->data = mem_diag.data.ReadWrite(mc, diag_nnz);
   offd->i = mem_offd.I.ReadWrite(mc, num_rows+1);
   offd->j = mem_offd.J.ReadWrite(mc, offd_nnz);
   offd->data = mem_offd.data.ReadWrite(mc, offd_nnz);
#if MFEM_HYPRE_VERSION >= 21800
   decltype(diag->memory_location) ml =
      (mc != GetHypreMemoryClass() ? HYPRE_MEMORY_HOST : HYPRE_MEMORY_DEVICE);
   diag->memory_location = ml;
   offd->memory_location = ml;
#endif
}

void HypreParMatrix::Write(MemoryClass mc, bool set_diag, bool set_offd)
{
   hypre_CSRMatrix *diag = hypre_ParCSRMatrixDiag(A);
   hypre_CSRMatrix *offd = hypre_ParCSRMatrixOffd(A);
   if (set_diag)
   {
      diag->i = mem_diag.I.Write(mc, mem_diag.I.Capacity());
      diag->j = mem_diag.J.Write(mc, mem_diag.J.Capacity());
      diag->data = mem_diag.data.Write(mc, mem_diag.data.Capacity());
   }
   if (set_offd)
   {
      offd->i = mem_offd.I.Write(mc, mem_offd.I.Capacity());
      offd->j = mem_offd.J.Write(mc, mem_offd.J.Capacity());
      offd->data = mem_offd.data.Write(mc, mem_offd.data.Capacity());
   }
#if MFEM_HYPRE_VERSION >= 21800
   decltype(diag->memory_location) ml =
      (mc != GetHypreMemoryClass() ? HYPRE_MEMORY_HOST : HYPRE_MEMORY_DEVICE);
   if (set_diag) { diag->memory_location = ml; }
   if (set_offd) { offd->memory_location = ml; }
#endif
}

HypreParMatrix::HypreParMatrix()
{
   Init();
   height = width = 0;
}

void HypreParMatrix::WrapHypreParCSRMatrix(hypre_ParCSRMatrix *a, bool owner)
{
   Destroy();
   Init();
   A = a;
   ParCSROwner = owner;
   height = GetNumRows();
   width = GetNumCols();
#if MFEM_HYPRE_VERSION >= 21800
   MemoryType diag_mt = (A->diag->memory_location == HYPRE_MEMORY_HOST
                         ? MemoryType::HOST : GetHypreMemoryType());
   MemoryType offd_mt = (A->offd->memory_location == HYPRE_MEMORY_HOST
                         ? MemoryType::HOST : GetHypreMemoryType());
#else
   const MemoryType diag_mt = MemoryType::HOST;
   const MemoryType offd_mt = MemoryType::HOST;
#endif
   diagOwner = HypreCsrToMem(A->diag, diag_mt, false, mem_diag);
   offdOwner = HypreCsrToMem(A->offd, offd_mt, false, mem_offd);
   HypreRead();
}

signed char HypreParMatrix::CopyCSR(SparseMatrix *csr,
                                    MemoryIJData &mem_csr,
                                    hypre_CSRMatrix *hypre_csr,
                                    bool mem_owner)
{
   const MemoryClass hypre_mc = GetHypreMemoryClass();
#ifndef HYPRE_BIGINT
   // code for the case HYPRE_Int == int
   CopyMemory(csr->GetMemoryI(), mem_csr.I, hypre_mc, mem_owner);
   CopyMemory(csr->GetMemoryJ(), mem_csr.J, hypre_mc, mem_owner);
#else
   // code for the case HYPRE_Int == long long int
   CopyConvertMemory(csr->GetMemoryI(), hypre_mc, mem_csr.I);
   CopyConvertMemory(csr->GetMemoryJ(), hypre_mc, mem_csr.J);
#endif
   CopyMemory(csr->GetMemoryData(), mem_csr.data, hypre_mc, mem_owner);

   const int num_rows = csr->Height();
   const int nnz = csr->NumNonZeroElems();
   hypre_csr->i = const_cast<HYPRE_Int*>(mem_csr.I.Read(hypre_mc, num_rows+1));
   hypre_csr->j = const_cast<HYPRE_Int*>(mem_csr.J.Read(hypre_mc, nnz));
   hypre_csr->data = const_cast<double*>(mem_csr.data.Read(hypre_mc, nnz));

   MFEM_ASSERT(mem_csr.I.OwnsHostPtr() == mem_csr.J.OwnsHostPtr(),
               "invalid state: host ownership for I and J differ!");
   return (mem_csr.I.OwnsHostPtr()    ? 1 : 0) +
          (mem_csr.data.OwnsHostPtr() ? 2 : 0);
}

signed char HypreParMatrix::CopyBoolCSR(Table *bool_csr,
                                        MemoryIJData &mem_csr,
                                        hypre_CSRMatrix *hypre_csr)
{
   const MemoryClass hypre_mc = GetHypreMemoryClass();
#ifndef HYPRE_BIGINT
   // code for the case HYPRE_Int == int
   CopyMemory(bool_csr->GetIMemory(), mem_csr.I, hypre_mc, false);
   CopyMemory(bool_csr->GetJMemory(), mem_csr.J, hypre_mc, false);
#else
   // code for the case HYPRE_Int == long long int
   CopyConvertMemory(bool_csr->GetIMemory(), hypre_mc, mem_csr.I);
   CopyConvertMemory(bool_csr->GetJMemory(), hypre_mc, mem_csr.J);
#endif
   const int num_rows = bool_csr->Size();
   const int nnz = bool_csr->Size_of_connections();
   mem_csr.data.New(nnz, GetHypreMemoryType());
   double *data = mfem::HostWrite(mem_csr.data, nnz);
   for (int i = 0; i < nnz; i++)
   {
      data[i] = 1.0;
   }
   hypre_csr->i = const_cast<HYPRE_Int*>(mem_csr.I.Read(hypre_mc, num_rows+1));
   hypre_csr->j = const_cast<HYPRE_Int*>(mem_csr.J.Read(hypre_mc, nnz));
   hypre_csr->data = const_cast<double*>(mem_csr.data.Read(hypre_mc, nnz));

   MFEM_ASSERT(mem_csr.I.OwnsHostPtr() == mem_csr.J.OwnsHostPtr(),
               "invalid state: host ownership for I and J differ!");
   return (mem_csr.I.OwnsHostPtr()    ? 1 : 0) +
          (mem_csr.data.OwnsHostPtr() ? 2 : 0);
}

// Copy the j array of a MemoryIJData object to the given dst_J array,
// converting the indices from HYPRE_Int to int.
#ifdef HYPRE_BIGINT
static void CopyCSR_J(const int nnz, const MemoryIJData &mem_csr,
                      Memory<int> &dst_J)
{
   // Perform the copy using the configured mfem Device
   auto src_p = mfem::Read(mem_csr.J, nnz);
   auto dst_p = mfem::Write(dst_J, nnz);
   MFEM_FORALL(i, nnz, dst_p[i] = src_p[i];);
}
#endif

// static method
signed char HypreParMatrix::HypreCsrToMem(hypre_CSRMatrix *h_mat,
                                          MemoryType h_mat_mt,
                                          bool own_ija,
                                          MemoryIJData &mem)
{
   const int nr1 = internal::to_int(h_mat->num_rows) + 1;
   const int nnz = internal::to_int(h_mat->num_nonzeros);
   mem.I.Wrap(h_mat->i, nr1, h_mat_mt, own_ija);
   mem.J.Wrap(h_mat->j, nnz, h_mat_mt, own_ija);
   mem.data.Wrap(h_mat->data, nnz, h_mat_mt, own_ija);
   const MemoryClass hypre_mc = GetHypreMemoryClass();
   if (!CanShallowCopy(mem.I, hypre_mc))
   {
      const MemoryType hypre_mt = GetHypreMemoryType();
      MemoryIJData h_mem;
      h_mem.I.New(nr1, hypre_mt);
      h_mem.I.CopyFrom(mem.I, nr1);
      mem.I.Delete();
      h_mem.J.New(nnz, hypre_mt);
      h_mem.J.CopyFrom(mem.J, nnz);
      mem.J.Delete();
      h_mem.data.New(nnz, hypre_mt);
      h_mem.data.CopyFrom(mem.data, nnz);
      mem.data.Delete();
      mem = h_mem;
      if (!own_ija)
      {
         // FIXME: Even if own_ija == false, it does not necessarily mean we
         // need to delete h_mat->{i,j,data} even if h_mat->owns_data == true.

         // h_mat owns i; owns j,data if h_mat->owns_data
#if MFEM_HYPRE_VERSION < 21400
         hypre_TFree(h_mat->i);
#elif MFEM_HYPRE_VERSION < 21800
         hypre_TFree(h_mat->i, HYPRE_MEMORY_SHARED);
#else
         hypre_TFree(h_mat->i, h_mat->memory_location);
#endif
         if (h_mat->owns_data)
         {
#if MFEM_HYPRE_VERSION < 21400
            hypre_TFree(h_mat->j);
            hypre_TFree(h_mat->data);
#elif MFEM_HYPRE_VERSION < 21800
            hypre_TFree(h_mat->j, HYPRE_MEMORY_SHARED);
            hypre_TFree(h_mat->data, HYPRE_MEMORY_SHARED);
#else
            hypre_TFree(h_mat->j, h_mat->memory_location);
            hypre_TFree(h_mat->data, h_mat->memory_location);
#endif
         }
      }
      h_mat->i = mem.I.ReadWrite(hypre_mc, nr1);
      h_mat->j = mem.J.ReadWrite(hypre_mc, nnz);
      h_mat->data = mem.data.ReadWrite(hypre_mc, nnz);
      h_mat->owns_data = 0;
#if MFEM_HYPRE_VERSION >= 21800
      h_mat->memory_location = HYPRE_MEMORY_DEVICE;
#endif
      return 3;
   }
   return own_ija ? 3 : (h_mat_mt == GetHypreMemoryType() ? -2 : -1);
}

// Square block-diagonal constructor (4 arguments, v1)
HypreParMatrix::HypreParMatrix(MPI_Comm comm, HYPRE_BigInt glob_size,
                               HYPRE_BigInt *row_starts, SparseMatrix *diag)
   : Operator(diag->Height(), diag->Width())
{
   Init();
   A = hypre_ParCSRMatrixCreate(comm, glob_size, glob_size, row_starts,
                                row_starts, 0, diag->NumNonZeroElems(), 0);
   hypre_ParCSRMatrixSetDataOwner(A,1);
#if MFEM_HYPRE_VERSION <= 22200
   hypre_ParCSRMatrixSetRowStartsOwner(A,0);
   hypre_ParCSRMatrixSetColStartsOwner(A,0);
#endif

   hypre_CSRMatrixSetDataOwner(A->diag,0);
   diagOwner = CopyCSR(diag, mem_diag, A->diag, false);
   hypre_CSRMatrixSetRownnz(A->diag);

   hypre_CSRMatrixSetDataOwner(A->offd,1);
   hypre_CSRMatrixI(A->offd) = mfem_hypre_CTAlloc(HYPRE_Int, diag->Height()+1);
   offdOwner = HypreCsrToMem(A->offd, GetHypreMemoryType(), false, mem_offd);

   /* Don't need to call these, since they allocate memory only
      if it was not already allocated */
   // hypre_CSRMatrixInitialize(A->diag);
   // hypre_ParCSRMatrixInitialize(A);

   hypre_ParCSRMatrixSetNumNonzeros(A);

   /* Make sure that the first entry in each row is the diagonal one. */
   HypreReadWrite();
   hypre_CSRMatrixReorder(hypre_ParCSRMatrixDiag(A));
#ifdef HYPRE_BIGINT
   if (CanShallowCopy(diag->GetMemoryData(), GetHypreMemoryClass()))
   {
      CopyCSR_J(A->diag->num_nonzeros, mem_diag, diag->GetMemoryJ());
   }
#endif

   hypre_MatvecCommPkgCreate(A);
}

// Rectangular block-diagonal constructor (6 arguments, v1)
HypreParMatrix::HypreParMatrix(MPI_Comm comm,
                               HYPRE_BigInt global_num_rows,
                               HYPRE_BigInt global_num_cols,
                               HYPRE_BigInt *row_starts,
                               HYPRE_BigInt *col_starts,
                               SparseMatrix *diag)
   : Operator(diag->Height(), diag->Width())
{
   Init();
   A = hypre_ParCSRMatrixCreate(comm, global_num_rows, global_num_cols,
                                row_starts, col_starts,
                                0, diag->NumNonZeroElems(), 0);
   hypre_ParCSRMatrixSetDataOwner(A,1);
#if MFEM_HYPRE_VERSION <= 22200
   hypre_ParCSRMatrixSetRowStartsOwner(A,0);
   hypre_ParCSRMatrixSetColStartsOwner(A,0);
#endif

   hypre_CSRMatrixSetDataOwner(A->diag,0);
   diagOwner = CopyCSR(diag, mem_diag, A->diag, false);
   hypre_CSRMatrixSetRownnz(A->diag);

   hypre_CSRMatrixSetDataOwner(A->offd,1);
   hypre_CSRMatrixI(A->offd) = mfem_hypre_CTAlloc(HYPRE_Int, diag->Height()+1);
   offdOwner = HypreCsrToMem(A->offd, GetHypreMemoryType(), false, mem_offd);

   hypre_ParCSRMatrixSetNumNonzeros(A);

   /* Make sure that the first entry in each row is the diagonal one. */
   if (row_starts == col_starts)
   {
      HypreReadWrite();
      hypre_CSRMatrixReorder(hypre_ParCSRMatrixDiag(A));
#ifdef HYPRE_BIGINT
      if (CanShallowCopy(diag->GetMemoryData(), GetHypreMemoryClass()))
      {
         CopyCSR_J(A->diag->num_nonzeros, mem_diag, diag->GetMemoryJ());
      }
#endif
   }

   hypre_MatvecCommPkgCreate(A);
}

// General rectangular constructor with diagonal and off-diagonal (8+1
// arguments)
HypreParMatrix::HypreParMatrix(MPI_Comm comm,
                               HYPRE_BigInt global_num_rows,
                               HYPRE_BigInt global_num_cols,
                               HYPRE_BigInt *row_starts,
                               HYPRE_BigInt *col_starts,
                               SparseMatrix *diag, SparseMatrix *offd,
                               HYPRE_BigInt *cmap,
                               bool own_diag_offd)
   : Operator(diag->Height(), diag->Width())
{
   Init();
   A = hypre_ParCSRMatrixCreate(comm, global_num_rows, global_num_cols,
                                row_starts, col_starts,
                                offd->Width(), diag->NumNonZeroElems(),
                                offd->NumNonZeroElems());
   hypre_ParCSRMatrixSetDataOwner(A,1);
#if MFEM_HYPRE_VERSION <= 22200
   hypre_ParCSRMatrixSetRowStartsOwner(A,0);
   hypre_ParCSRMatrixSetColStartsOwner(A,0);
#endif

   hypre_CSRMatrixSetDataOwner(A->diag,0);
   diagOwner = CopyCSR(diag, mem_diag, A->diag, own_diag_offd);
   if (own_diag_offd) { delete diag; }
   hypre_CSRMatrixSetRownnz(A->diag);

   hypre_CSRMatrixSetDataOwner(A->offd,0);
   offdOwner = CopyCSR(offd, mem_offd, A->offd, own_diag_offd);
   if (own_diag_offd) { delete offd; }
   hypre_CSRMatrixSetRownnz(A->offd);

   hypre_ParCSRMatrixColMapOffd(A) = cmap;
   // Prevent hypre from destroying A->col_map_offd
   colMapOwner = 0;

   hypre_ParCSRMatrixSetNumNonzeros(A);

   /* Make sure that the first entry in each row is the diagonal one. */
   if (row_starts == col_starts)
   {
      HypreReadWrite();
      hypre_CSRMatrixReorder(hypre_ParCSRMatrixDiag(A));
#ifdef HYPRE_BIGINT
      if (CanShallowCopy(diag->GetMemoryData(), GetHypreMemoryClass()))
      {
         CopyCSR_J(A->diag->num_nonzeros, mem_diag, diag->GetMemoryJ());
      }
#endif
   }

   hypre_MatvecCommPkgCreate(A);
}

// General rectangular constructor with diagonal and off-diagonal (13+1
// arguments)
HypreParMatrix::HypreParMatrix(
   MPI_Comm comm,
   HYPRE_BigInt global_num_rows, HYPRE_BigInt global_num_cols,
   HYPRE_BigInt *row_starts, HYPRE_BigInt *col_starts,
   HYPRE_Int *diag_i, HYPRE_Int *diag_j, double *diag_data,
   HYPRE_Int *offd_i, HYPRE_Int *offd_j, double *offd_data,
   HYPRE_Int offd_num_cols, HYPRE_BigInt *offd_col_map,
   bool hypre_arrays)
{
   Init();
   A = hypre_ParCSRMatrixCreate(comm, global_num_rows, global_num_cols,
                                row_starts, col_starts, offd_num_cols, 0, 0);
   hypre_ParCSRMatrixSetDataOwner(A,1);
#if MFEM_HYPRE_VERSION <= 22200
   hypre_ParCSRMatrixSetRowStartsOwner(A,0);
   hypre_ParCSRMatrixSetColStartsOwner(A,0);
#endif

   HYPRE_Int local_num_rows = hypre_CSRMatrixNumRows(A->diag);

   hypre_CSRMatrixSetDataOwner(A->diag, hypre_arrays);
   hypre_CSRMatrixI(A->diag) = diag_i;
   hypre_CSRMatrixJ(A->diag) = diag_j;
   hypre_CSRMatrixData(A->diag) = diag_data;
   hypre_CSRMatrixNumNonzeros(A->diag) = diag_i[local_num_rows];
#ifdef HYPRE_USING_GPU
   hypre_CSRMatrixMemoryLocation(A->diag) = HYPRE_MEMORY_HOST;
#endif

   hypre_CSRMatrixSetDataOwner(A->offd, hypre_arrays);
   hypre_CSRMatrixI(A->offd) = offd_i;
   hypre_CSRMatrixJ(A->offd) = offd_j;
   hypre_CSRMatrixData(A->offd) = offd_data;
   hypre_CSRMatrixNumNonzeros(A->offd) = offd_i[local_num_rows];
#ifdef HYPRE_USING_GPU
   hypre_CSRMatrixMemoryLocation(A->offd) = HYPRE_MEMORY_HOST;
#endif

   hypre_ParCSRMatrixColMapOffd(A) = offd_col_map;
   // Prevent hypre from destroying A->col_map_offd, own A->col_map_offd
   colMapOwner = hypre_arrays ? -1 : 1;

   hypre_ParCSRMatrixSetNumNonzeros(A);

   /* Make sure that the first entry in each row is the diagonal one. */
   if (row_starts == col_starts)
   {
      hypre_CSRMatrixReorder(hypre_ParCSRMatrixDiag(A));
   }

   hypre_MatvecCommPkgCreate(A);

   height = GetNumRows();
   width = GetNumCols();

   if (!hypre_arrays)
   {
      const MemoryType host_mt = Device::GetHostMemoryType();
      diagOwner = HypreCsrToMem(A->diag, host_mt, true, mem_diag);
      offdOwner = HypreCsrToMem(A->offd, host_mt, true, mem_offd);
   }
   else
   {
      const MemoryType host_mt = MemoryType::HOST;
      diagOwner = HypreCsrToMem(A->diag, host_mt, false, mem_diag);
      offdOwner = HypreCsrToMem(A->offd, host_mt, false, mem_offd);
   }
   HypreRead();

   hypre_CSRMatrixSetRownnz(A->diag);
   hypre_CSRMatrixSetRownnz(A->offd);
}

// Constructor from a CSR matrix on rank 0 (4 arguments, v2)
HypreParMatrix::HypreParMatrix(MPI_Comm comm,
                               HYPRE_BigInt *row_starts,
                               HYPRE_BigInt *col_starts,
                               SparseMatrix *sm_a)
{
   MFEM_ASSERT(sm_a != NULL, "invalid input");
   MFEM_VERIFY(!HYPRE_AssumedPartitionCheck(),
               "this method can not be used with assumed partition");

   Init();

   hypre_CSRMatrix *csr_a;
   csr_a = hypre_CSRMatrixCreate(sm_a -> Height(), sm_a -> Width(),
                                 sm_a -> NumNonZeroElems());

   hypre_CSRMatrixSetDataOwner(csr_a,0);
   MemoryIJData mem_a;
   CopyCSR(sm_a, mem_a, csr_a, false);
   hypre_CSRMatrixSetRownnz(csr_a);

   // NOTE: this call creates a matrix on host even when device support is
   // enabled in hypre.
   hypre_ParCSRMatrix *new_A =
      hypre_CSRMatrixToParCSRMatrix(comm, csr_a, row_starts, col_starts);

   mem_a.I.Delete();
   mem_a.J.Delete();
   mem_a.data.Delete();

   hypre_CSRMatrixI(csr_a) = NULL;
   hypre_CSRMatrixDestroy(csr_a);

   /* Make sure that the first entry in each row is the diagonal one. */
   if (row_starts == col_starts)
   {
      hypre_CSRMatrixReorder(hypre_ParCSRMatrixDiag(new_A));
   }

   hypre_MatvecCommPkgCreate(A);

   WrapHypreParCSRMatrix(new_A);
}

// Boolean, rectangular, block-diagonal constructor (6 arguments, v2)
HypreParMatrix::HypreParMatrix(MPI_Comm comm,
                               HYPRE_BigInt global_num_rows,
                               HYPRE_BigInt global_num_cols,
                               HYPRE_BigInt *row_starts,
                               HYPRE_BigInt *col_starts,
                               Table *diag)
{
   Init();
   int nnz = diag->Size_of_connections();
   A = hypre_ParCSRMatrixCreate(comm, global_num_rows, global_num_cols,
                                row_starts, col_starts, 0, nnz, 0);
   hypre_ParCSRMatrixSetDataOwner(A,1);
#if MFEM_HYPRE_VERSION <= 22200
   hypre_ParCSRMatrixSetRowStartsOwner(A,0);
   hypre_ParCSRMatrixSetColStartsOwner(A,0);
#endif

   hypre_CSRMatrixSetDataOwner(A->diag,0);
   diagOwner = CopyBoolCSR(diag, mem_diag, A->diag);
   hypre_CSRMatrixSetRownnz(A->diag);

   hypre_CSRMatrixSetDataOwner(A->offd,1);
   hypre_CSRMatrixI(A->offd) = mfem_hypre_CTAlloc(HYPRE_Int, diag->Size()+1);
   offdOwner = HypreCsrToMem(A->offd, GetHypreMemoryType(), false, mem_offd);

   hypre_ParCSRMatrixSetNumNonzeros(A);

   /* Make sure that the first entry in each row is the diagonal one. */
   if (row_starts == col_starts)
   {
      HypreReadWrite();
      hypre_CSRMatrixReorder(hypre_ParCSRMatrixDiag(A));
#ifdef HYPRE_BIGINT
      // No need to sync the J array back to the Table diag.
      // CopyCSR_J(A->diag->num_nonzeros, mem_diag, diag->GetJMemory());
#endif
   }

   hypre_MatvecCommPkgCreate(A);

   height = GetNumRows();
   width = GetNumCols();
}

// Boolean, general rectangular constructor with diagonal and off-diagonal
// (11 arguments)
HypreParMatrix::HypreParMatrix(MPI_Comm comm, int id, int np,
                               HYPRE_BigInt *row, HYPRE_BigInt *col,
                               HYPRE_Int *i_diag, HYPRE_Int *j_diag,
                               HYPRE_Int *i_offd, HYPRE_Int *j_offd,
                               HYPRE_BigInt *cmap, HYPRE_Int cmap_size)
{
   HYPRE_Int diag_nnz, offd_nnz;

   Init();
   if (HYPRE_AssumedPartitionCheck())
   {
      diag_nnz = i_diag[row[1]-row[0]];
      offd_nnz = i_offd[row[1]-row[0]];

      A = hypre_ParCSRMatrixCreate(comm, row[2], col[2], row, col,
                                   cmap_size, diag_nnz, offd_nnz);
   }
   else
   {
      diag_nnz = i_diag[row[id+1]-row[id]];
      offd_nnz = i_offd[row[id+1]-row[id]];

      A = hypre_ParCSRMatrixCreate(comm, row[np], col[np], row, col,
                                   cmap_size, diag_nnz, offd_nnz);
   }

   hypre_ParCSRMatrixSetDataOwner(A,1);
#if MFEM_HYPRE_VERSION <= 22200
   hypre_ParCSRMatrixSetRowStartsOwner(A,0);
   hypre_ParCSRMatrixSetColStartsOwner(A,0);
#endif

   mem_diag.data.New(diag_nnz);
   for (HYPRE_Int i = 0; i < diag_nnz; i++)
   {
      mem_diag.data[i] = 1.0;
   }

   mem_offd.data.New(offd_nnz);
   for (HYPRE_Int i = 0; i < offd_nnz; i++)
   {
      mem_offd.data[i] = 1.0;
   }

   hypre_CSRMatrixSetDataOwner(A->diag,0);
   hypre_CSRMatrixI(A->diag)    = i_diag;
   hypre_CSRMatrixJ(A->diag)    = j_diag;
   hypre_CSRMatrixData(A->diag) = mem_diag.data;
#ifdef HYPRE_USING_GPU
   hypre_CSRMatrixMemoryLocation(A->diag) = HYPRE_MEMORY_HOST;
#endif

   hypre_CSRMatrixSetDataOwner(A->offd,0);
   hypre_CSRMatrixI(A->offd)    = i_offd;
   hypre_CSRMatrixJ(A->offd)    = j_offd;
   hypre_CSRMatrixData(A->offd) = mem_offd.data;
#ifdef HYPRE_USING_GPU
   hypre_CSRMatrixMemoryLocation(A->offd) = HYPRE_MEMORY_HOST;
#endif

   hypre_ParCSRMatrixColMapOffd(A) = cmap;
   // Prevent hypre from destroying A->col_map_offd, own A->col_map_offd
   colMapOwner = 1;

   hypre_ParCSRMatrixSetNumNonzeros(A);

   /* Make sure that the first entry in each row is the diagonal one. */
   if (row == col)
   {
      hypre_CSRMatrixReorder(hypre_ParCSRMatrixDiag(A));
   }

   hypre_MatvecCommPkgCreate(A);

   height = GetNumRows();
   width = GetNumCols();

   const MemoryType host_mt = Device::GetHostMemoryType();
   diagOwner = HypreCsrToMem(A->diag, host_mt, true, mem_diag);
   offdOwner = HypreCsrToMem(A->offd, host_mt, true, mem_offd);
   HypreRead();

   hypre_CSRMatrixSetRownnz(A->diag);
   hypre_CSRMatrixSetRownnz(A->offd);
}

// General rectangular constructor with diagonal and off-diagonal constructed
// from a CSR matrix that contains both diagonal and off-diagonal blocks
// (9 arguments)
HypreParMatrix::HypreParMatrix(MPI_Comm comm, int nrows,
                               HYPRE_BigInt glob_nrows,
                               HYPRE_BigInt glob_ncols,
                               int *I, HYPRE_BigInt *J,
                               double *data,
                               HYPRE_BigInt *rows,
                               HYPRE_BigInt *cols)
{
   Init();

   // Determine partitioning size, and my column start and end
   int part_size;
   HYPRE_BigInt my_col_start, my_col_end; // my range: [my_col_start, my_col_end)
   if (HYPRE_AssumedPartitionCheck())
   {
      part_size = 2;
      my_col_start = cols[0];
      my_col_end = cols[1];
   }
   else
   {
      int myid;
      MPI_Comm_rank(comm, &myid);
      MPI_Comm_size(comm, &part_size);
      part_size++;
      my_col_start = cols[myid];
      my_col_end = cols[myid+1];
   }

   // Copy in the row and column partitionings
   HYPRE_BigInt *row_starts, *col_starts;
   if (rows == cols)
   {
      row_starts = col_starts = mfem_hypre_TAlloc_host(HYPRE_BigInt, part_size);
      for (int i = 0; i < part_size; i++)
      {
         row_starts[i] = rows[i];
      }
   }
   else
   {
      row_starts = mfem_hypre_TAlloc_host(HYPRE_BigInt, part_size);
      col_starts = mfem_hypre_TAlloc_host(HYPRE_BigInt, part_size);
      for (int i = 0; i < part_size; i++)
      {
         row_starts[i] = rows[i];
         col_starts[i] = cols[i];
      }
   }

   // Create a map for the off-diagonal indices - global to local. Count the
   // number of diagonal and off-diagonal entries.
   HYPRE_Int diag_nnz = 0, offd_nnz = 0, offd_num_cols = 0;
   map<HYPRE_BigInt, HYPRE_Int> offd_map;
   for (HYPRE_Int j = 0, loc_nnz = I[nrows]; j < loc_nnz; j++)
   {
      HYPRE_BigInt glob_col = J[j];
      if (my_col_start <= glob_col && glob_col < my_col_end)
      {
         diag_nnz++;
      }
      else
      {
         offd_map.insert(pair<const HYPRE_BigInt, HYPRE_Int>(glob_col, -1));
         offd_nnz++;
      }
   }
   // count the number of columns in the off-diagonal and set the local indices
   for (auto it = offd_map.begin(); it != offd_map.end(); ++it)
   {
      it->second = offd_num_cols++;
   }

   // construct the global ParCSR matrix
   A = hypre_ParCSRMatrixCreate(comm, glob_nrows, glob_ncols,
                                row_starts, col_starts, offd_num_cols,
                                diag_nnz, offd_nnz);
   hypre_ParCSRMatrixInitialize(A);

   diagOwner = HypreCsrToMem(A->diag, GetHypreMemoryType(), false, mem_diag);
   offdOwner = HypreCsrToMem(A->offd, GetHypreMemoryType(), false, mem_offd);
   HostWrite();

   HYPRE_Int *diag_i, *diag_j, *offd_i, *offd_j;
   HYPRE_BigInt *offd_col_map;
   double *diag_data, *offd_data;
   diag_i = A->diag->i;
   diag_j = A->diag->j;
   diag_data = A->diag->data;
   offd_i = A->offd->i;
   offd_j = A->offd->j;
   offd_data = A->offd->data;
   offd_col_map = A->col_map_offd;

   diag_nnz = offd_nnz = 0;
   for (HYPRE_Int i = 0, j = 0; i < nrows; i++)
   {
      diag_i[i] = diag_nnz;
      offd_i[i] = offd_nnz;
      for (HYPRE_Int j_end = I[i+1]; j < j_end; j++)
      {
         HYPRE_BigInt glob_col = J[j];
         if (my_col_start <= glob_col && glob_col < my_col_end)
         {
            diag_j[diag_nnz] = glob_col - my_col_start;
            diag_data[diag_nnz] = data[j];
            diag_nnz++;
         }
         else
         {
            offd_j[offd_nnz] = offd_map[glob_col];
            offd_data[offd_nnz] = data[j];
            offd_nnz++;
         }
      }
   }
   diag_i[nrows] = diag_nnz;
   offd_i[nrows] = offd_nnz;
   for (auto it = offd_map.begin(); it != offd_map.end(); ++it)
   {
      offd_col_map[it->second] = it->first;
   }

   hypre_ParCSRMatrixSetNumNonzeros(A);
   /* Make sure that the first entry in each row is the diagonal one. */
   if (row_starts == col_starts)
   {
      hypre_CSRMatrixReorder(hypre_ParCSRMatrixDiag(A));
   }
#if MFEM_HYPRE_VERSION > 22200
   mfem_hypre_TFree_host(row_starts);
   if (rows != cols)
   {
      mfem_hypre_TFree_host(col_starts);
   }
#endif
   hypre_MatvecCommPkgCreate(A);

   height = GetNumRows();
   width = GetNumCols();

   HypreRead();
}

HypreParMatrix::HypreParMatrix(const HypreParMatrix &P)
{
   hypre_ParCSRMatrix *Ph = static_cast<hypre_ParCSRMatrix *>(P);

   Init();

   // Clone the structure
   A = hypre_ParCSRMatrixCompleteClone(Ph);
   // Make a deep copy of the data from the source
   hypre_ParCSRMatrixCopy(Ph, A, 1);

   height = GetNumRows();
   width = GetNumCols();

   CopyRowStarts();
   CopyColStarts();

   hypre_ParCSRMatrixSetNumNonzeros(A);

   hypre_MatvecCommPkgCreate(A);

   diagOwner = HypreCsrToMem(A->diag, GetHypreMemoryType(), false, mem_diag);
   offdOwner = HypreCsrToMem(A->offd, GetHypreMemoryType(), false, mem_offd);
}

void HypreParMatrix::MakeRef(const HypreParMatrix &master)
{
   Destroy();
   Init();
   A = master.A;
   ParCSROwner = 0;
   height = master.GetNumRows();
   width = master.GetNumCols();
   mem_diag.I.MakeAlias(master.mem_diag.I, 0, master.mem_diag.I.Capacity());
   mem_diag.J.MakeAlias(master.mem_diag.J, 0, master.mem_diag.J.Capacity());
   mem_diag.data.MakeAlias(master.mem_diag.data, 0,
                           master.mem_diag.data.Capacity());
   mem_offd.I.MakeAlias(master.mem_offd.I, 0, master.mem_offd.I.Capacity());
   mem_offd.J.MakeAlias(master.mem_offd.J, 0, master.mem_offd.J.Capacity());
   mem_offd.data.MakeAlias(master.mem_offd.data, 0,
                           master.mem_offd.data.Capacity());
}

hypre_ParCSRMatrix* HypreParMatrix::StealData()
{
   // Only safe when (diagOwner < 0 && offdOwner < 0 && colMapOwner == -1)
   // Otherwise, there may be memory leaks or hypre may destroy arrays allocated
   // with operator new.
   MFEM_ASSERT(diagOwner < 0 && offdOwner < 0 && colMapOwner == -1, "");
   MFEM_ASSERT(diagOwner == offdOwner, "");
   MFEM_ASSERT(ParCSROwner, "");
   hypre_ParCSRMatrix *R = A;
#ifdef HYPRE_USING_GPU
   if (diagOwner == -1) { HostReadWrite(); }
   else { HypreReadWrite(); }
#endif
   ParCSROwner = false;
   Destroy();
   Init();
   return R;
}

void HypreParMatrix::SetOwnerFlags(signed char diag, signed char offd,
                                   signed char colmap)
{
   diagOwner = diag;
   mem_diag.I.SetHostPtrOwner((diag >= 0) && (diag & 1));
   mem_diag.I.SetDevicePtrOwner((diag >= 0) && (diag & 1));

   mem_diag.J.SetHostPtrOwner((diag >= 0) && (diag & 1));
   mem_diag.J.SetDevicePtrOwner((diag >= 0) && (diag & 1));

   mem_diag.data.SetHostPtrOwner((diag >= 0) && (diag & 2));
   mem_diag.data.SetDevicePtrOwner((diag >= 0) && (diag & 2));

   offdOwner = offd;
   mem_offd.I.SetHostPtrOwner((offd >= 0) && (offd & 1));
   mem_offd.J.SetHostPtrOwner((offd >= 0) && (offd & 1));

   mem_offd.I.SetDevicePtrOwner((offd >= 0) && (offd & 1));
   mem_offd.J.SetDevicePtrOwner((offd >= 0) && (offd & 1));

   mem_offd.data.SetHostPtrOwner((offd >= 0) && (offd & 2));
   mem_offd.data.SetDevicePtrOwner((offd >= 0) && (offd & 2));
   colMapOwner = colmap;
}

void HypreParMatrix::CopyRowStarts()
{
#if MFEM_HYPRE_VERSION <= 22200
   if (!A || hypre_ParCSRMatrixOwnsRowStarts(A) ||
       (hypre_ParCSRMatrixRowStarts(A) == hypre_ParCSRMatrixColStarts(A) &&
        hypre_ParCSRMatrixOwnsColStarts(A)))
   {
      return;
   }

   int row_starts_size;
   if (HYPRE_AssumedPartitionCheck())
   {
      row_starts_size = 2;
   }
   else
   {
      MPI_Comm_size(hypre_ParCSRMatrixComm(A), &row_starts_size);
      row_starts_size++; // num_proc + 1
   }

   HYPRE_BigInt *old_row_starts = hypre_ParCSRMatrixRowStarts(A);
   HYPRE_BigInt *new_row_starts = mfem_hypre_CTAlloc_host(HYPRE_BigInt,
                                                          row_starts_size);
   for (int i = 0; i < row_starts_size; i++)
   {
      new_row_starts[i] = old_row_starts[i];
   }

   hypre_ParCSRMatrixRowStarts(A) = new_row_starts;
   hypre_ParCSRMatrixOwnsRowStarts(A) = 1;

   if (hypre_ParCSRMatrixColStarts(A) == old_row_starts)
   {
      hypre_ParCSRMatrixColStarts(A) = new_row_starts;
      hypre_ParCSRMatrixOwnsColStarts(A) = 0;
   }
#endif
}

void HypreParMatrix::CopyColStarts()
{
#if MFEM_HYPRE_VERSION <= 22200
   if (!A || hypre_ParCSRMatrixOwnsColStarts(A) ||
       (hypre_ParCSRMatrixRowStarts(A) == hypre_ParCSRMatrixColStarts(A) &&
        hypre_ParCSRMatrixOwnsRowStarts(A)))
   {
      return;
   }

   int col_starts_size;
   if (HYPRE_AssumedPartitionCheck())
   {
      col_starts_size = 2;
   }
   else
   {
      MPI_Comm_size(hypre_ParCSRMatrixComm(A), &col_starts_size);
      col_starts_size++; // num_proc + 1
   }

   HYPRE_BigInt *old_col_starts = hypre_ParCSRMatrixColStarts(A);
   HYPRE_BigInt *new_col_starts = mfem_hypre_CTAlloc_host(HYPRE_BigInt,
                                                          col_starts_size);
   for (int i = 0; i < col_starts_size; i++)
   {
      new_col_starts[i] = old_col_starts[i];
   }

   hypre_ParCSRMatrixColStarts(A) = new_col_starts;

   if (hypre_ParCSRMatrixRowStarts(A) == old_col_starts)
   {
      hypre_ParCSRMatrixRowStarts(A) = new_col_starts;
      hypre_ParCSRMatrixOwnsRowStarts(A) = 1;
      hypre_ParCSRMatrixOwnsColStarts(A) = 0;
   }
   else
   {
      hypre_ParCSRMatrixOwnsColStarts(A) = 1;
   }
#endif
}

void HypreParMatrix::GetDiag(Vector &diag) const
{
   const int size = Height();
   diag.SetSize(size);
#ifdef HYPRE_USING_GPU
   if (Device::Allows(Backend::CUDA_MASK | Backend::HIP_MASK))
   {
      MFEM_ASSERT(A->diag->memory_location == HYPRE_MEMORY_DEVICE, "");
      double *d_diag = diag.Write();
      const HYPRE_Int *A_diag_i = A->diag->i;
      const double *A_diag_d = A->diag->data;
      MFEM_FORALL(i, size, d_diag[i] = A_diag_d[A_diag_i[i]];);
   }
   else
#endif
   {
      diag.HostWrite();
      HostRead();
      for (int j = 0; j < size; j++)
      {
         diag(j) = A->diag->data[A->diag->i[j]];
         MFEM_ASSERT(A->diag->j[A->diag->i[j]] == j,
                     "the first entry in each row must be the diagonal one");
      }
      HypreRead();
   }
}

static void MakeSparseMatrixWrapper(int nrows, int ncols,
                                    HYPRE_Int *I, HYPRE_Int *J, double *data,
                                    SparseMatrix &wrapper)
{
#ifndef HYPRE_BIGINT
   SparseMatrix tmp(I, J, data, nrows, ncols, false, false, false);
#else
   int *mI = Memory<int>(nrows + 1);
   for (int i = 0; i <= nrows; i++)
   {
      mI[i] = internal::to_int(I[i]); // checks for overflow in debug mode
   }
   const int nnz = mI[nrows];
   int *mJ = Memory<int>(nnz);
   for (int j = 0; j < nnz; j++)
   {
      mJ[j] = internal::to_int(J[j]); // checks for overflow in debug mode
   }
   SparseMatrix tmp(mI, mJ, data, nrows, ncols, true, false, false);
#endif
   wrapper.Swap(tmp);
}

static void MakeWrapper(const hypre_CSRMatrix *mat,
                        const MemoryIJData &mem,
                        SparseMatrix &wrapper)
{
   const int nrows = internal::to_int(hypre_CSRMatrixNumRows(mat));
   const int ncols = internal::to_int(hypre_CSRMatrixNumCols(mat));
   const int nnz = internal::to_int(mat->num_nonzeros);
   const HYPRE_Int *I = mfem::HostRead(mem.I, nrows + 1);
   const HYPRE_Int *J = mfem::HostRead(mem.J, nnz);
   const double *data = mfem::HostRead(mem.data, nnz);
   MakeSparseMatrixWrapper(nrows, ncols,
                           const_cast<HYPRE_Int*>(I),
                           const_cast<HYPRE_Int*>(J),
                           const_cast<double*>(data),
                           wrapper);
}

void HypreParMatrix::GetDiag(SparseMatrix &diag) const
{
   MakeWrapper(A->diag, mem_diag, diag);
}

void HypreParMatrix::GetOffd(SparseMatrix &offd, HYPRE_BigInt* &cmap) const
{
   MakeWrapper(A->offd, mem_offd, offd);
   cmap = A->col_map_offd;
}

void HypreParMatrix::MergeDiagAndOffd(SparseMatrix &merged)
{
   HostRead();
   hypre_CSRMatrix *hypre_merged = hypre_MergeDiagAndOffd(A);
   HypreRead();
   // Wrap 'hypre_merged' as a SparseMatrix 'merged_tmp'
   SparseMatrix merged_tmp;
#if MFEM_HYPRE_VERSION >= 21600
   hypre_CSRMatrixBigJtoJ(hypre_merged);
#endif
   MakeSparseMatrixWrapper(
      internal::to_int(hypre_merged->num_rows),
      internal::to_int(hypre_merged->num_cols),
      hypre_merged->i,
      hypre_merged->j,
      hypre_merged->data,
      merged_tmp);
   // Deep copy 'merged_tmp' to 'merged' so that 'merged' does not need
   // 'hypre_merged'
   merged = merged_tmp;
   merged_tmp.Clear();
   hypre_CSRMatrixDestroy(hypre_merged);
}

void HypreParMatrix::GetBlocks(Array2D<HypreParMatrix*> &blocks,
                               bool interleaved_rows,
                               bool interleaved_cols) const
{
   int nr = blocks.NumRows();
   int nc = blocks.NumCols();

   hypre_ParCSRMatrix **hypre_blocks = new hypre_ParCSRMatrix*[nr * nc];
   HostRead();
   internal::hypre_ParCSRMatrixSplit(A, nr, nc, hypre_blocks,
                                     interleaved_rows, interleaved_cols);
   HypreRead();

   for (int i = 0; i < nr; i++)
   {
      for (int j = 0; j < nc; j++)
      {
         blocks[i][j] = new HypreParMatrix(hypre_blocks[i*nc + j]);
      }
   }

   delete [] hypre_blocks;
}

HypreParMatrix * HypreParMatrix::Transpose() const
{
   hypre_ParCSRMatrix * At;
   hypre_ParCSRMatrixTranspose(A, &At, 1);
   hypre_ParCSRMatrixSetNumNonzeros(At);

   if (!hypre_ParCSRMatrixCommPkg(At)) { hypre_MatvecCommPkgCreate(At); }

   if ( M() == N() )
   {
      /* If the matrix is square, make sure that the first entry in each
         row is the diagonal one. */
      hypre_CSRMatrixReorder(hypre_ParCSRMatrixDiag(At));
   }

   return new HypreParMatrix(At);
}

#if MFEM_HYPRE_VERSION >= 21800
HypreParMatrix *HypreParMatrix::ExtractSubmatrix(const Array<int> &indices,
                                                 double threshold) const
{
   // hypre_ParCSRMatrixExtractSubmatrixFC works on host only, so we move this
   // matrix to host, temporarily:
   HostRead();

   if (!(A->comm))
   {
      hypre_MatvecCommPkgCreate(A);
   }

   hypre_ParCSRMatrix *submat;

   // Get number of rows stored on this processor
   int local_num_vars = hypre_CSRMatrixNumRows(hypre_ParCSRMatrixDiag(A));

   // Form hypre CF-splitting array designating submatrix as F-points (-1)
#ifdef hypre_IntArrayData
   // hypre_BoomerAMGCoarseParms needs CF_marker to be hypre_IntArray *
   hypre_IntArray *CF_marker;

   CF_marker = hypre_IntArrayCreate(local_num_vars);
   hypre_IntArrayInitialize_v2(CF_marker, HYPRE_MEMORY_HOST);
   hypre_IntArraySetConstantValues(CF_marker, 1);
#else
   Array<HYPRE_Int> CF_marker(local_num_vars);
   CF_marker = 1;
#endif
   for (int j=0; j<indices.Size(); j++)
   {
      if (indices[j] > local_num_vars)
      {
         MFEM_WARNING("WARNING : " << indices[j] << " > " << local_num_vars);
      }
#ifdef hypre_IntArrayData
      hypre_IntArrayData(CF_marker)[indices[j]] = -1;
#else
      CF_marker[indices[j]] = -1;
#endif
   }

   // Construct cpts_global array on hypre matrix structure
#if (MFEM_HYPRE_VERSION > 22300) || (MFEM_HYPRE_VERSION == 22300 && HYPRE_DEVELOP_NUMBER >=8)
   HYPRE_BigInt cpts_global[2];

   hypre_BoomerAMGCoarseParms(MPI_COMM_WORLD, local_num_vars, 1, NULL,
                              CF_marker, NULL, cpts_global);
#else
   HYPRE_BigInt *cpts_global;
   hypre_BoomerAMGCoarseParms(MPI_COMM_WORLD, local_num_vars, 1, NULL,
                              CF_marker, NULL, &cpts_global);
#endif

   // Extract submatrix into *submat
#ifdef hypre_IntArrayData
   hypre_ParCSRMatrixExtractSubmatrixFC(A, hypre_IntArrayData(CF_marker),
                                        cpts_global, "FF", &submat,
                                        threshold);
#else
   hypre_ParCSRMatrixExtractSubmatrixFC(A, CF_marker, cpts_global,
                                        "FF", &submat, threshold);
#endif

#if (MFEM_HYPRE_VERSION <= 22300) && !(MFEM_HYPRE_VERSION == 22300 && HYPRE_DEVELOP_NUMBER >=8)
   mfem_hypre_TFree(cpts_global);
#endif
#ifdef hypre_IntArrayData
   hypre_IntArrayDestroy(CF_marker);
#endif

   HypreRead(); // restore the matrix location to the default hypre location

   return new HypreParMatrix(submat);
}
#endif

void HypreParMatrix::EnsureMultTranspose() const
{
#if (MFEM_HYPRE_VERSION == 22500 && HYPRE_DEVELOP_NUMBER >= 1) || \
    (MFEM_HYPRE_VERSION > 22500)
#ifdef HYPRE_USING_GPU
   hypre_ParCSRMatrixLocalTranspose(A);
#endif
#endif
}

void HypreParMatrix::ResetTranspose() const
{
#if (MFEM_HYPRE_VERSION == 22500 && HYPRE_DEVELOP_NUMBER >= 1) || \
    (MFEM_HYPRE_VERSION > 22500)
#ifdef HYPRE_USING_GPU
   if (A->diagT)
   {
      hypre_CSRMatrixDestroy(A->diagT);
      A->diagT = NULL;
   }
   if (A->offdT)
   {
      hypre_CSRMatrixDestroy(A->offdT);
      A->offdT = NULL;
   }
#endif
#endif
}

HYPRE_Int HypreParMatrix::Mult(HypreParVector &x, HypreParVector &y,
                               double a, double b) const
{
#undef MFEM_NVTX_COLOR
#define MFEM_NVTX_COLOR Crimson
   NVTX("SpMV");

   x.HypreRead();
   (b == 0.0) ? y.HypreWrite() : y.HypreReadWrite();
   return hypre_ParCSRMatrixMatvec(a, A, x, b, y);
}

void HypreParMatrix::Mult(double a, const Vector &x, double b, Vector &y) const
{
#undef MFEM_NVTX_COLOR
#define MFEM_NVTX_COLOR Crimson
   NVTX("SpMV");

   MFEM_ASSERT(x.Size() == Width(), "invalid x.Size() = " << x.Size()
               << ", expected size = " << Width());
   MFEM_ASSERT(y.Size() == Height(), "invalid y.Size() = " << y.Size()
               << ", expected size = " << Height());

   if (X == NULL)
   {
      X = new HypreParVector(A->comm,
                             GetGlobalNumCols(),
                             nullptr,
                             GetColStarts());
      Y = new HypreParVector(A->comm,
                             GetGlobalNumRows(),
                             nullptr,
                             GetRowStarts());
   }

   const bool xshallow = CanShallowCopy(x.GetMemory(), GetHypreMemoryClass());
   const bool yshallow = CanShallowCopy(y.GetMemory(), GetHypreMemoryClass());

   if (xshallow)
   {
      X->WrapMemoryRead(x.GetMemory());
   }
   else
   {
      if (auxX.Empty()) { auxX.New(NumCols(), GetHypreMemoryType()); }
      auxX.CopyFrom(x.GetMemory(), auxX.Capacity());  // Deep copy
      X->WrapMemoryRead(auxX);
   }

   if (yshallow)
   {
      if (b != 0.0) { Y->WrapMemoryReadWrite(y.GetMemory()); }
      else { Y->WrapMemoryWrite(y.GetMemory()); }
   }
   else
   {
      if (auxY.Empty()) { auxY.New(NumRows(), GetHypreMemoryType()); }
      if (b != 0.0)
      {
         auxY.CopyFrom(y.GetMemory(), auxY.Capacity());  // Deep copy
         Y->WrapMemoryReadWrite(auxY);
      }
      else
      {
         Y->WrapMemoryWrite(auxY);
      }
   }

   hypre_ParCSRMatrixMatvec(a, A, *X, b, *Y);

   if (!yshallow) { y = *Y; }  // Deep copy
}

void HypreParMatrix::MultTranspose(double a, const Vector &x,
                                   double b, Vector &y) const
{
#undef MFEM_NVTX_COLOR
#define MFEM_NVTX_COLOR Crimson
   NVTX("SpMV_T");

   MFEM_ASSERT(x.Size() == Height(), "invalid x.Size() = " << x.Size()
               << ", expected size = " << Height());
   MFEM_ASSERT(y.Size() == Width(), "invalid y.Size() = " << y.Size()
               << ", expected size = " << Width());

   // Note: x has the dimensions of Y (height), and
   //       y has the dimensions of X (width)
   if (X == NULL)
   {
      X = new HypreParVector(A->comm,
                             GetGlobalNumCols(),
                             nullptr,
                             GetColStarts());
      Y = new HypreParVector(A->comm,
                             GetGlobalNumRows(),
                             nullptr,
                             GetRowStarts());
   }

   const bool xshallow = CanShallowCopy(x.GetMemory(), GetHypreMemoryClass());
   const bool yshallow = CanShallowCopy(y.GetMemory(), GetHypreMemoryClass());

   // x <--> Y
   if (xshallow)
   {
      Y->WrapMemoryRead(x.GetMemory());
   }
   else
   {
      if (auxY.Empty()) { auxY.New(NumRows(), GetHypreMemoryType()); }
      auxY.CopyFrom(x.GetMemory(), auxY.Capacity());  // Deep copy
      Y->WrapMemoryRead(auxY);
   }

   // y <--> X
   if (yshallow)
   {
      if (b != 0.0) { X->WrapMemoryReadWrite(y.GetMemory()); }
      else { X->WrapMemoryWrite(y.GetMemory()); }
   }
   else
   {
      if (auxX.Empty()) { auxX.New(NumCols(), GetHypreMemoryType()); }
      if (b != 0.0)
      {
         auxX.CopyFrom(y.GetMemory(), auxX.Capacity());  // Deep copy
         X->WrapMemoryReadWrite(auxX);
      }
      else
      {
         X->WrapMemoryWrite(auxX);
      }
   }

   EnsureMultTranspose();

   hypre_ParCSRMatrixMatvecT(a, A, *Y, b, *X);

   if (!yshallow) { y = *X; }  // Deep copy
}

HYPRE_Int HypreParMatrix::Mult(HYPRE_ParVector x, HYPRE_ParVector y,
                               double a, double b) const
{
   return hypre_ParCSRMatrixMatvec(a, A, (hypre_ParVector *) x, b,
                                   (hypre_ParVector *) y);
}

HYPRE_Int HypreParMatrix::MultTranspose(HypreParVector & x, HypreParVector & y,
                                        double a, double b) const
{
   EnsureMultTranspose();
   x.HypreRead();
   (b == 0.0) ? y.HypreWrite() : y.HypreReadWrite();
   return hypre_ParCSRMatrixMatvecT(a, A, x, b, y);
}

void HypreParMatrix::AbsMult(double a, const Vector &x,
                             double b, Vector &y) const
{
   MFEM_ASSERT(x.Size() == Width(), "invalid x.Size() = " << x.Size()
               << ", expected size = " << Width());
   MFEM_ASSERT(y.Size() == Height(), "invalid y.Size() = " << y.Size()
               << ", expected size = " << Height());

   auto x_data = x.HostRead();
   auto y_data = (b == 0.0) ? y.HostWrite() : y.HostReadWrite();

   HostRead();
   internal::hypre_ParCSRMatrixAbsMatvec(A, a, const_cast<double*>(x_data),
                                         b, y_data);
   HypreRead();
}

void HypreParMatrix::AbsMultTranspose(double a, const Vector &x,
                                      double b, Vector &y) const
{
   MFEM_ASSERT(x.Size() == Height(), "invalid x.Size() = " << x.Size()
               << ", expected size = " << Height());
   MFEM_ASSERT(y.Size() == Width(), "invalid y.Size() = " << y.Size()
               << ", expected size = " << Width());

   auto x_data = x.HostRead();
   auto y_data = (b == 0.0) ? y.HostWrite() : y.HostReadWrite();

   HostRead();
   internal::hypre_ParCSRMatrixAbsMatvecT(A, a, const_cast<double*>(x_data),
                                          b, y_data);
   HypreRead();
}

HypreParMatrix* HypreParMatrix::LeftDiagMult(const SparseMatrix &D,
                                             HYPRE_BigInt* row_starts) const
{
   const bool assumed_partition = HYPRE_AssumedPartitionCheck();
   const bool row_starts_given = (row_starts != NULL);
   if (!row_starts_given)
   {
      row_starts = hypre_ParCSRMatrixRowStarts(A);
      MFEM_VERIFY(D.Height() == hypre_CSRMatrixNumRows(A->diag),
                  "the matrix D is NOT compatible with the row starts of"
                  " this HypreParMatrix, row_starts must be given.");
   }
   else
   {
      int offset;
      if (assumed_partition)
      {
         offset = 0;
      }
      else
      {
         MPI_Comm_rank(GetComm(), &offset);
      }
      int local_num_rows = row_starts[offset+1]-row_starts[offset];
      MFEM_VERIFY(local_num_rows == D.Height(), "the number of rows in D is "
                  " not compatible with the given row_starts");
   }
   // D.Width() will be checked for compatibility by the SparseMatrix
   // multiplication function, mfem::Mult(), called below.

   int part_size;
   HYPRE_BigInt global_num_rows;
   if (assumed_partition)
   {
      part_size = 2;
      if (row_starts_given)
      {
         global_num_rows = row_starts[2];
         // Here, we use row_starts[2], so row_starts must come from the
         // methods GetDofOffsets/GetTrueDofOffsets of ParFiniteElementSpace
         // (HYPRE's partitions have only 2 entries).
      }
      else
      {
         global_num_rows = hypre_ParCSRMatrixGlobalNumRows(A);
      }
   }
   else
   {
      MPI_Comm_size(GetComm(), &part_size);
      global_num_rows = row_starts[part_size];
      part_size++;
   }

   HYPRE_BigInt *col_starts = hypre_ParCSRMatrixColStarts(A);
   HYPRE_BigInt *col_map_offd;

   // get the diag and offd blocks as SparseMatrix wrappers
   SparseMatrix A_diag, A_offd;
   GetDiag(A_diag);
   GetOffd(A_offd, col_map_offd);

   // Multiply the diag and offd blocks with D -- these products will be the
   // diag and offd blocks of the output HypreParMatrix, DA.
   SparseMatrix* DA_diag = mfem::Mult(D, A_diag);
   SparseMatrix* DA_offd = mfem::Mult(D, A_offd);

   // Copy row_starts, col_starts, and col_map_offd; ownership of these arrays
   // will be given to the newly constructed output HypreParMatrix, DA.
   HYPRE_BigInt *new_row_starts =
      DuplicateAs<HYPRE_BigInt>(row_starts, part_size, false);
   HYPRE_BigInt *new_col_starts =
      (row_starts == col_starts ? new_row_starts :
       DuplicateAs<HYPRE_BigInt>(col_starts, part_size, false));
   HYPRE_BigInt *new_col_map_offd =
      DuplicateAs<HYPRE_BigInt>(col_map_offd, A_offd.Width());

   // Ownership of DA_diag and DA_offd is transferred to the HypreParMatrix
   // constructor.
   const bool own_diag_offd = true;

   // Create the output HypreParMatrix, DA, from DA_diag and DA_offd
   HypreParMatrix* DA =
      new HypreParMatrix(GetComm(),
                         global_num_rows, hypre_ParCSRMatrixGlobalNumCols(A),
                         new_row_starts, new_col_starts,
                         DA_diag, DA_offd, new_col_map_offd,
                         own_diag_offd);

#if MFEM_HYPRE_VERSION <= 22200
   // Give ownership of row_starts, col_starts, and col_map_offd to DA
   hypre_ParCSRMatrixSetRowStartsOwner(DA->A, 1);
   hypre_ParCSRMatrixSetColStartsOwner(DA->A, 1);
#else
   mfem_hypre_TFree_host(new_row_starts);
   mfem_hypre_TFree_host(new_col_starts);
#endif
   DA->colMapOwner = 1;

   return DA;
}

void HypreParMatrix::ScaleRows(const Vector &diag)
{
   if (hypre_CSRMatrixNumRows(A->diag) != hypre_CSRMatrixNumRows(A->offd))
   {
      mfem_error("Row does not match");
   }

   if (hypre_CSRMatrixNumRows(A->diag) != diag.Size())
   {
      mfem_error("Note the Vector diag is not of compatible dimensions with A\n");
   }

   HostReadWrite();
   diag.HostRead();

   int size = Height();
   double     *Adiag_data   = hypre_CSRMatrixData(A->diag);
   HYPRE_Int  *Adiag_i      = hypre_CSRMatrixI(A->diag);

   double     *Aoffd_data   = hypre_CSRMatrixData(A->offd);
   HYPRE_Int  *Aoffd_i      = hypre_CSRMatrixI(A->offd);
   double val;
   HYPRE_Int jj;
   for (int i(0); i < size; ++i)
   {
      val = diag[i];
      for (jj = Adiag_i[i]; jj < Adiag_i[i+1]; ++jj)
      {
         Adiag_data[jj] *= val;
      }
      for (jj = Aoffd_i[i]; jj < Aoffd_i[i+1]; ++jj)
      {
         Aoffd_data[jj] *= val;
      }
   }

   HypreRead();
}

void HypreParMatrix::InvScaleRows(const Vector &diag)
{
   if (hypre_CSRMatrixNumRows(A->diag) != hypre_CSRMatrixNumRows(A->offd))
   {
      mfem_error("Row does not match");
   }

   if (hypre_CSRMatrixNumRows(A->diag) != diag.Size())
   {
      mfem_error("Note the Vector diag is not of compatible dimensions with A\n");
   }

   HostReadWrite();
   diag.HostRead();

   int size = Height();
   double     *Adiag_data   = hypre_CSRMatrixData(A->diag);
   HYPRE_Int  *Adiag_i      = hypre_CSRMatrixI(A->diag);


   double     *Aoffd_data   = hypre_CSRMatrixData(A->offd);
   HYPRE_Int  *Aoffd_i      = hypre_CSRMatrixI(A->offd);
   double val;
   HYPRE_Int jj;
   for (int i(0); i < size; ++i)
   {
#ifdef MFEM_DEBUG
      if (0.0 == diag(i))
      {
         mfem_error("HypreParMatrix::InvDiagScale : Division by 0");
      }
#endif
      val = 1./diag(i);
      for (jj = Adiag_i[i]; jj < Adiag_i[i+1]; ++jj)
      {
         Adiag_data[jj] *= val;
      }
      for (jj = Aoffd_i[i]; jj < Aoffd_i[i+1]; ++jj)
      {
         Aoffd_data[jj] *= val;
      }
   }

   HypreRead();
}

void HypreParMatrix::operator*=(double s)
{
   if (hypre_CSRMatrixNumRows(A->diag) != hypre_CSRMatrixNumRows(A->offd))
   {
      mfem_error("Row does not match");
   }

   HostReadWrite();

   HYPRE_Int size=hypre_CSRMatrixNumRows(A->diag);
   HYPRE_Int jj;

   double     *Adiag_data   = hypre_CSRMatrixData(A->diag);
   HYPRE_Int  *Adiag_i      = hypre_CSRMatrixI(A->diag);
   for (jj = 0; jj < Adiag_i[size]; ++jj)
   {
      Adiag_data[jj] *= s;
   }

   double     *Aoffd_data   = hypre_CSRMatrixData(A->offd);
   HYPRE_Int  *Aoffd_i      = hypre_CSRMatrixI(A->offd);
   for (jj = 0; jj < Aoffd_i[size]; ++jj)
   {
      Aoffd_data[jj] *= s;
   }

   HypreRead();
}

static void get_sorted_rows_cols(const Array<int> &rows_cols,
                                 Array<HYPRE_Int> &hypre_sorted)
{
   rows_cols.HostRead();
   hypre_sorted.SetSize(rows_cols.Size());
   bool sorted = true;
   for (int i = 0; i < rows_cols.Size(); i++)
   {
      hypre_sorted[i] = rows_cols[i];
      if (i && rows_cols[i-1] > rows_cols[i]) { sorted = false; }
   }
   if (!sorted) { hypre_sorted.Sort(); }
}

void HypreParMatrix::Threshold(double threshold)
{
   int ierr = 0;

   MPI_Comm comm;
   hypre_CSRMatrix * csr_A;
   hypre_CSRMatrix * csr_A_wo_z;
   hypre_ParCSRMatrix * parcsr_A_ptr;
   HYPRE_BigInt * row_starts = NULL; HYPRE_BigInt * col_starts = NULL;
   HYPRE_BigInt row_start = -1;   HYPRE_BigInt row_end = -1;
   HYPRE_BigInt col_start = -1;   HYPRE_BigInt col_end = -1;

   comm = hypre_ParCSRMatrixComm(A);

   ierr += hypre_ParCSRMatrixGetLocalRange(A,
                                           &row_start,&row_end,
                                           &col_start,&col_end );

   row_starts = hypre_ParCSRMatrixRowStarts(A);
   col_starts = hypre_ParCSRMatrixColStarts(A);

#if MFEM_HYPRE_VERSION <= 22200
   bool old_owns_row = hypre_ParCSRMatrixOwnsRowStarts(A);
   bool old_owns_col = hypre_ParCSRMatrixOwnsColStarts(A);
#endif
   HYPRE_BigInt global_num_rows = hypre_ParCSRMatrixGlobalNumRows(A);
   HYPRE_BigInt global_num_cols = hypre_ParCSRMatrixGlobalNumCols(A);
   parcsr_A_ptr = hypre_ParCSRMatrixCreate(comm, global_num_rows,
                                           global_num_cols,
                                           row_starts, col_starts,
                                           0, 0, 0);
#if MFEM_HYPRE_VERSION <= 22200
   hypre_ParCSRMatrixOwnsRowStarts(parcsr_A_ptr) = old_owns_row;
   hypre_ParCSRMatrixOwnsColStarts(parcsr_A_ptr) = old_owns_col;
   hypre_ParCSRMatrixOwnsRowStarts(A) = 0;
   hypre_ParCSRMatrixOwnsColStarts(A) = 0;
#endif

   csr_A = hypre_MergeDiagAndOffd(A);

   // Free A, if owned
   Destroy();
   Init();

   csr_A_wo_z = hypre_CSRMatrixDeleteZeros(csr_A,threshold);

   /* hypre_CSRMatrixDeleteZeros will return a NULL pointer rather than a usable
      CSR matrix if it finds no non-zeros */
   if (csr_A_wo_z == NULL)
   {
      csr_A_wo_z = csr_A;
   }
   else
   {
      ierr += hypre_CSRMatrixDestroy(csr_A);
   }

   /* TODO: GenerateDiagAndOffd() uses an int array of size equal to the number
      of columns in csr_A_wo_z which is the global number of columns in A. This
      does not scale well. */
   ierr += GenerateDiagAndOffd(csr_A_wo_z,parcsr_A_ptr,
                               col_start,col_end);

   ierr += hypre_CSRMatrixDestroy(csr_A_wo_z);

   MFEM_VERIFY(ierr == 0, "");

   A = parcsr_A_ptr;

   hypre_ParCSRMatrixSetNumNonzeros(A);
   /* Make sure that the first entry in each row is the diagonal one. */
#if MFEM_HYPRE_VERSION <= 22200
   if (row_starts == col_starts)
#else
   if ((row_starts[0] == col_starts[0]) &&
       (row_starts[1] == col_starts[1]))
#endif
   {
      hypre_CSRMatrixReorder(hypre_ParCSRMatrixDiag(A));
   }
   if (!hypre_ParCSRMatrixCommPkg(A)) { hypre_MatvecCommPkgCreate(A); }
   height = GetNumRows();
   width = GetNumCols();
}

void HypreParMatrix::DropSmallEntries(double tol)
{
   HYPRE_Int old_err = hypre_error_flag;
   hypre_error_flag = 0;

#if MFEM_HYPRE_VERSION < 21400

   double threshold = 0.0;
   if (tol > 0.0)
   {
      HYPRE_Int *diag_I = A->diag->i,    *offd_I = A->offd->i;
      double    *diag_d = A->diag->data, *offd_d = A->offd->data;
      HYPRE_Int local_num_rows = A->diag->num_rows;
      double max_l2_row_norm = 0.0;
      Vector row;
      for (HYPRE_Int r = 0; r < local_num_rows; r++)
      {
         row.SetDataAndSize(diag_d + diag_I[r], diag_I[r+1]-diag_I[r]);
         double l2_row_norm = row.Norml2();
         row.SetDataAndSize(offd_d + offd_I[r], offd_I[r+1]-offd_I[r]);
         l2_row_norm = std::hypot(l2_row_norm, row.Norml2());
         max_l2_row_norm = std::max(max_l2_row_norm, l2_row_norm);
      }
      double loc_max_l2_row_norm = max_l2_row_norm;
      MPI_Allreduce(&loc_max_l2_row_norm, &max_l2_row_norm, 1, MPI_DOUBLE,
                    MPI_MAX, A->comm);
      threshold = tol * max_l2_row_norm;
   }

   Threshold(threshold);

#elif MFEM_HYPRE_VERSION < 21800

   HYPRE_Int err_flag = hypre_ParCSRMatrixDropSmallEntries(A, tol);
   MFEM_VERIFY(!err_flag, "error encountered: error code = " << err_flag);

#else

   HYPRE_Int err_flag = hypre_ParCSRMatrixDropSmallEntries(A, tol, 2);
   MFEM_VERIFY(!err_flag, "error encountered: error code = " << err_flag);

#endif

   hypre_error_flag = old_err;
}

void HypreParMatrix::EliminateRowsCols(const Array<int> &rows_cols,
                                       const HypreParVector &x,
                                       HypreParVector &b)
{
   Array<HYPRE_Int> rc_sorted;
   get_sorted_rows_cols(rows_cols, rc_sorted);

   internal::hypre_ParCSRMatrixEliminateAXB(
      A, rc_sorted.Size(), rc_sorted.GetData(), x, b);
}

HypreParMatrix* HypreParMatrix::EliminateRowsCols(const Array<int> &rows_cols)
{
   Array<HYPRE_Int> rc_sorted;
   get_sorted_rows_cols(rows_cols, rc_sorted);

   hypre_ParCSRMatrix* Ae;
   HostReadWrite();
   internal::hypre_ParCSRMatrixEliminateAAe(
      A, &Ae, rc_sorted.Size(), rc_sorted.GetData());
   HypreRead();

   return new HypreParMatrix(Ae, true);
}

HypreParMatrix* HypreParMatrix::EliminateCols(const Array<int> &cols)
{
   Array<HYPRE_Int> rc_sorted;
   get_sorted_rows_cols(cols, rc_sorted);

   hypre_ParCSRMatrix* Ae;
   HostReadWrite();
   internal::hypre_ParCSRMatrixEliminateAAe(
      A, &Ae, rc_sorted.Size(), rc_sorted.GetData(), 1);
   HypreRead();

   return new HypreParMatrix(Ae, true);
}

void HypreParMatrix::EliminateRows(const Array<int> &rows)
{
   if (rows.Size() > 0)
   {
      Array<HYPRE_Int> r_sorted;
      get_sorted_rows_cols(rows, r_sorted);
      HostReadWrite();
      internal::hypre_ParCSRMatrixEliminateRows(A, r_sorted.Size(),
                                                r_sorted.GetData());
      HypreRead();
   }
}

void HypreParMatrix::EliminateBC(const HypreParMatrix &Ae,
                                 const Array<int> &ess_dof_list,
                                 const Vector &x, Vector &b) const
{
   // b -= Ae*x
   Ae.Mult(-1.0, x, 1.0, b);

   // All operations below are local, so we can skip them if ess_dof_list is
   // empty on this processor to avoid potential host <--> device transfers.
   if (ess_dof_list.Size() == 0) { return; }

   HostRead();
   hypre_CSRMatrix *A_diag = hypre_ParCSRMatrixDiag(A);
   double *data = hypre_CSRMatrixData(A_diag);
   HYPRE_Int *I = hypre_CSRMatrixI(A_diag);
#ifdef MFEM_DEBUG
   HYPRE_Int    *J   = hypre_CSRMatrixJ(A_diag);
   hypre_CSRMatrix *A_offd = hypre_ParCSRMatrixOffd(A);
   HYPRE_Int *I_offd = hypre_CSRMatrixI(A_offd);
   double *data_offd = hypre_CSRMatrixData(A_offd);
#endif

   ess_dof_list.HostRead();
   x.HostRead();
   b.HostReadWrite();

   for (int i = 0; i < ess_dof_list.Size(); i++)
   {
      int r = ess_dof_list[i];
      b(r) = data[I[r]] * x(r);
#ifdef MFEM_DEBUG
      MFEM_ASSERT(I[r] < I[r+1], "empty row found!");
      // Check that in the rows specified by the ess_dof_list, the matrix A has
      // only one entry -- the diagonal.
      // if (I[r+1] != I[r]+1 || J[I[r]] != r || I_offd[r] != I_offd[r+1])
      if (J[I[r]] != r)
      {
         MFEM_ABORT("the diagonal entry must be the first entry in the row!");
      }
      for (int j = I[r]+1; j < I[r+1]; j++)
      {
         if (data[j] != 0.0)
         {
            MFEM_ABORT("all off-diagonal entries must be zero!");
         }
      }
      for (int j = I_offd[r]; j < I_offd[r+1]; j++)
      {
         if (data_offd[j] != 0.0)
         {
            MFEM_ABORT("all off-diagonal entries must be zero!");
         }
      }
#endif
   }
   HypreRead();
}

void HypreParMatrix::EliminateBC(const Array<int> &ess_dofs,
                                 DiagonalPolicy diag_policy)
{
   hypre_ParCSRMatrix *A_hypre = *this;
   HypreReadWrite();

   hypre_CSRMatrix *diag = hypre_ParCSRMatrixDiag(A_hypre);
   hypre_CSRMatrix *offd = hypre_ParCSRMatrixOffd(A_hypre);

   HYPRE_Int diag_nrows = hypre_CSRMatrixNumRows(diag);
   HYPRE_Int offd_ncols = hypre_CSRMatrixNumCols(offd);

   const int n_ess_dofs = ess_dofs.Size();
   const auto ess_dofs_d = ess_dofs.GetMemory().Read(
                              GetHypreMemoryClass(), n_ess_dofs);

   // Start communication to figure out which columns need to be eliminated in
   // the off-diagonal block
   hypre_ParCSRCommHandle *comm_handle;
   HYPRE_Int *int_buf_data, *eliminate_row, *eliminate_col;
   {
      eliminate_row = mfem_hypre_CTAlloc(HYPRE_Int, diag_nrows);
      eliminate_col = mfem_hypre_CTAlloc(HYPRE_Int, offd_ncols);

      // Make sure A has a communication package
      hypre_ParCSRCommPkg *comm_pkg = hypre_ParCSRMatrixCommPkg(A_hypre);
      if (!comm_pkg)
      {
         hypre_MatvecCommPkgCreate(A_hypre);
         comm_pkg = hypre_ParCSRMatrixCommPkg(A_hypre);
      }

      // Which of the local rows are to be eliminated?
      MFEM_HYPRE_FORALL(i, diag_nrows, eliminate_row[i] = 0; );
      MFEM_HYPRE_FORALL(i, n_ess_dofs, eliminate_row[ess_dofs_d[i]] = 1; );

      // Use a matvec communication pattern to find (in eliminate_col) which of
      // the local offd columns are to be eliminated

      HYPRE_Int num_sends = hypre_ParCSRCommPkgNumSends(comm_pkg);
      HYPRE_Int int_buf_sz = hypre_ParCSRCommPkgSendMapStart(comm_pkg, num_sends);
      int_buf_data = mfem_hypre_CTAlloc(HYPRE_Int, int_buf_sz);

      HYPRE_Int *send_map_elmts;
#if defined(HYPRE_USING_GPU)
      hypre_ParCSRCommPkgCopySendMapElmtsToDevice(comm_pkg);
      send_map_elmts = hypre_ParCSRCommPkgDeviceSendMapElmts(comm_pkg);
#else
      send_map_elmts = hypre_ParCSRCommPkgSendMapElmts(comm_pkg);
#endif
      MFEM_HYPRE_FORALL(i, int_buf_sz,
      {
         int k = send_map_elmts[i];
         int_buf_data[i] = eliminate_row[k];
      });

#if defined(HYPRE_USING_GPU)
      // Try to use device-aware MPI for the communication if available
      comm_handle = hypre_ParCSRCommHandleCreate_v2(
                       11, comm_pkg, HYPRE_MEMORY_DEVICE, int_buf_data,
                       HYPRE_MEMORY_DEVICE, eliminate_col);
#else
      comm_handle = hypre_ParCSRCommHandleCreate(
                       11, comm_pkg, int_buf_data, eliminate_col );
#endif
   }

   // Eliminate rows and columns in the diagonal block
   {
      const auto I = diag->i;
      const auto J = diag->j;
      auto data = diag->data;

      MFEM_HYPRE_FORALL(i, n_ess_dofs,
      {
         const int idof = ess_dofs_d[i];
         for (int j=I[idof]; j<I[idof+1]; ++j)
         {
            const int jdof = J[j];
            if (jdof == idof)
            {
               if (diag_policy == DiagonalPolicy::DIAG_ONE)
               {
                  data[j] = 1.0;
               }
               else if (diag_policy == DiagonalPolicy::DIAG_ZERO)
               {
                  data[j] = 0.0;
               }
               // else (diag_policy == DiagonalPolicy::DIAG_KEEP)
            }
            else
            {
               data[j] = 0.0;
               for (int k=I[jdof]; k<I[jdof+1]; ++k)
               {
                  if (J[k] == idof)
                  {
                     data[k] = 0.0;
                     break;
                  }
               }
            }
         }
      });
   }

   // Eliminate rows in the off-diagonal block
   {
      const auto I = offd->i;
      auto data = offd->data;
      MFEM_HYPRE_FORALL(i, n_ess_dofs,
      {
         const int idof = ess_dofs_d[i];
         for (int j=I[idof]; j<I[idof+1]; ++j)
         {
            data[j] = 0.0;
         }
      });
   }

   // Wait for MPI communication to finish
   hypre_ParCSRCommHandleDestroy(comm_handle);
   mfem_hypre_TFree(int_buf_data);
   mfem_hypre_TFree(eliminate_row);

   // Eliminate columns in the off-diagonal block
   {
      const int nrows_offd = hypre_CSRMatrixNumRows(offd);
      const auto I = offd->i;
      const auto J = offd->j;
      auto data = offd->data;
      MFEM_HYPRE_FORALL(i, nrows_offd,
      {
         for (int j=I[i]; j<I[i+1]; ++j)
         {
            data[j] *= 1 - eliminate_col[J[j]];
         }
      });
   }

   mfem_hypre_TFree(eliminate_col);
}

void HypreParMatrix::Print(const char *fname, HYPRE_Int offi,
                           HYPRE_Int offj) const
{
   HostRead();
   hypre_ParCSRMatrixPrintIJ(A,offi,offj,fname);
   HypreRead();
}

void HypreParMatrix::Read(MPI_Comm comm, const char *fname)
{
   Destroy();
   Init();

   HYPRE_Int base_i, base_j;
   hypre_ParCSRMatrixReadIJ(comm, fname, &base_i, &base_j, &A);
   hypre_ParCSRMatrixSetNumNonzeros(A);

   if (!hypre_ParCSRMatrixCommPkg(A)) { hypre_MatvecCommPkgCreate(A); }

   height = GetNumRows();
   width = GetNumCols();
}

void HypreParMatrix::Read_IJMatrix(MPI_Comm comm, const char *fname)
{
   Destroy();
   Init();

   HYPRE_IJMatrix A_ij;
   HYPRE_IJMatrixRead(fname, comm, 5555, &A_ij); // HYPRE_PARCSR = 5555

   HYPRE_ParCSRMatrix A_parcsr;
   HYPRE_IJMatrixGetObject(A_ij, (void**) &A_parcsr);

   A = (hypre_ParCSRMatrix*)A_parcsr;

   hypre_ParCSRMatrixSetNumNonzeros(A);

   if (!hypre_ParCSRMatrixCommPkg(A)) { hypre_MatvecCommPkgCreate(A); }

   height = GetNumRows();
   width = GetNumCols();
}

void HypreParMatrix::PrintCommPkg(std::ostream &os) const
{
   hypre_ParCSRCommPkg *comm_pkg = A->comm_pkg;
   MPI_Comm comm = A->comm;
   char c = '\0';
   const int tag = 46801;
   int myid, nproc;
   MPI_Comm_rank(comm, &myid);
   MPI_Comm_size(comm, &nproc);

   if (myid != 0)
   {
      MPI_Recv(&c, 1, MPI_CHAR, myid-1, tag, comm, MPI_STATUS_IGNORE);
   }
   else
   {
      os << "\nHypreParMatrix: hypre_ParCSRCommPkg:\n";
   }
   os << "Rank " << myid << ":\n"
      "   number of sends  = " << comm_pkg->num_sends <<
      " (" << sizeof(double)*comm_pkg->send_map_starts[comm_pkg->num_sends] <<
      " bytes)\n"
      "   number of recvs  = " << comm_pkg->num_recvs <<
      " (" << sizeof(double)*comm_pkg->recv_vec_starts[comm_pkg->num_recvs] <<
      " bytes)\n";
   if (myid != nproc-1)
   {
      os << std::flush;
      MPI_Send(&c, 1, MPI_CHAR, myid+1, tag, comm);
   }
   else
   {
      os << std::endl;
   }
   MPI_Barrier(comm);
}

void HypreParMatrix::PrintHash(std::ostream &os) const
{
   HashFunction hf;

   os << "global number of rows    : " << A->global_num_rows << '\n'
      << "global number of columns : " << A->global_num_cols << '\n'
      << "first row index : " << A->first_row_index << '\n'
      << " last row index : " << A->last_row_index << '\n'
      << "first col diag  : " << A->first_col_diag << '\n'
      << " last col diag  : " << A->last_col_diag << '\n'
      << "number of nonzeros : " << A->num_nonzeros << '\n';
   // diagonal, off-diagonal
   hypre_CSRMatrix *csr = A->diag;
   const char *csr_name = "diag";
   for (int m = 0; m < 2; m++)
   {
      auto csr_nnz = csr->i[csr->num_rows];
      os << csr_name << " num rows : " << csr->num_rows << '\n'
         << csr_name << " num cols : " << csr->num_cols << '\n'
         << csr_name << " num nnz  : " << csr->num_nonzeros << '\n'
         << csr_name << " i last   : " << csr_nnz
         << (csr_nnz == csr->num_nonzeros ?
             " [good]" : " [** BAD **]") << '\n';
      hf.AppendInts(csr->i, csr->num_rows + 1);
      os << csr_name << " i     hash : " << hf.GetHash() << '\n';
      os << csr_name << " j     hash : ";
      if (csr->j == nullptr)
      {
         os << "(null)\n";
      }
      else
      {
         hf.AppendInts(csr->j, csr_nnz);
         os << hf.GetHash() << '\n';
      }
#if MFEM_HYPRE_VERSION >= 21600
      os << csr_name << " big j hash : ";
      if (csr->big_j == nullptr)
      {
         os << "(null)\n";
      }
      else
      {
         hf.AppendInts(csr->big_j, csr_nnz);
         os << hf.GetHash() << '\n';
      }
#endif
      os << csr_name << " data  hash : ";
      if (csr->data == nullptr)
      {
         os << "(null)\n";
      }
      else
      {
         hf.AppendDoubles(csr->data, csr_nnz);
         os << hf.GetHash() << '\n';
      }

      csr = A->offd;
      csr_name = "offd";
   }

   hf.AppendInts(A->col_map_offd, A->offd->num_cols);
   os << "col map offd hash : " << hf.GetHash() << '\n';
}

inline void delete_hypre_ParCSRMatrixColMapOffd(hypre_ParCSRMatrix *A)
{
   HYPRE_BigInt  *A_col_map_offd = hypre_ParCSRMatrixColMapOffd(A);
   int size = hypre_CSRMatrixNumCols(hypre_ParCSRMatrixOffd(A));
   Memory<HYPRE_BigInt>(A_col_map_offd, size, true).Delete();
}

void HypreParMatrix::Destroy()
{
   if ( X != NULL ) { delete X; }
   if ( Y != NULL ) { delete Y; }
   auxX.Delete();
   auxY.Delete();

   if (A == NULL) { return; }

#ifdef HYPRE_USING_GPU
   if (ParCSROwner && (diagOwner < 0 || offdOwner < 0))
   {
      // Put the "host" or "hypre" pointers in {i,j,data} of A->{diag,offd}, so
      // that they can be destroyed by hypre when hypre_ParCSRMatrixDestroy(A)
      // is called below.

      // Check that if both diagOwner and offdOwner are negative then they have
      // the same value.
      MFEM_VERIFY(!(diagOwner < 0 && offdOwner < 0) || diagOwner == offdOwner,
                  "invalid state");

      MemoryClass mc = (diagOwner == -1 || offdOwner == -1) ?
                       Device::GetHostMemoryClass() : GetHypreMemoryClass();
      Write(mc, diagOwner < 0, offdOwner <0);
   }
#endif

   mem_diag.I.Delete();
   mem_diag.J.Delete();
   mem_diag.data.Delete();
   if (diagOwner >= 0)
   {
      hypre_CSRMatrixI(A->diag) = NULL;
      hypre_CSRMatrixJ(A->diag) = NULL;
      hypre_CSRMatrixData(A->diag) = NULL;
   }
   mem_offd.I.Delete();
   mem_offd.J.Delete();
   mem_offd.data.Delete();
   if (offdOwner >= 0)
   {
      hypre_CSRMatrixI(A->offd) = NULL;
      hypre_CSRMatrixJ(A->offd) = NULL;
      hypre_CSRMatrixData(A->offd) = NULL;
   }
   if (colMapOwner >= 0)
   {
      if (colMapOwner & 1)
      {
         delete_hypre_ParCSRMatrixColMapOffd(A);
      }
      hypre_ParCSRMatrixColMapOffd(A) = NULL;
   }

   if (ParCSROwner)
   {
      hypre_ParCSRMatrixDestroy(A);
   }
}

void HypreStealOwnership(HypreParMatrix &A_hyp, SparseMatrix &A_diag)
{
#ifndef HYPRE_BIGINT
   bool own_i = A_hyp.GetDiagMemoryI().OwnsHostPtr();
   bool own_j = A_hyp.GetDiagMemoryJ().OwnsHostPtr();
   MFEM_CONTRACT_VAR(own_j);
   MFEM_ASSERT(own_i == own_j, "Inconsistent ownership");
   if (!own_i)
   {
      std::swap(A_diag.GetMemoryI(), A_hyp.GetDiagMemoryI());
      std::swap(A_diag.GetMemoryJ(), A_hyp.GetDiagMemoryJ());
   }
#endif
   if (!A_hyp.GetDiagMemoryData().OwnsHostPtr())
   {
      std::swap(A_diag.GetMemoryData(), A_hyp.GetDiagMemoryData());
   }
   A_hyp.SetOwnerFlags(3, A_hyp.OwnsOffd(), A_hyp.OwnsColMap());
}

#if MFEM_HYPRE_VERSION >= 21800

void BlockInverseScale(const HypreParMatrix *A, HypreParMatrix *C,
                       const Vector *b, HypreParVector *d,
                       int blocksize, BlockInverseScaleJob job)
{
   if (job == BlockInverseScaleJob::MATRIX_ONLY ||
       job == BlockInverseScaleJob::MATRIX_AND_RHS)
   {
      hypre_ParCSRMatrix *C_hypre;
      hypre_ParcsrBdiagInvScal(*A, blocksize, &C_hypre);
      hypre_ParCSRMatrixDropSmallEntries(C_hypre, 1e-15, 1);
      C->WrapHypreParCSRMatrix(C_hypre);
   }

   if (job == BlockInverseScaleJob::RHS_ONLY ||
       job == BlockInverseScaleJob::MATRIX_AND_RHS)
   {
      HypreParVector b_Hypre(A->GetComm(),
                             A->GetGlobalNumRows(),
                             b->GetData(), A->GetRowStarts());
      hypre_ParVector *d_hypre;
      hypre_ParvecBdiagInvScal(b_Hypre, blocksize, &d_hypre, *A);

      d->WrapHypreParVector(d_hypre, true);
   }
}

#endif

#if MFEM_HYPRE_VERSION < 21400

HypreParMatrix *Add(double alpha, const HypreParMatrix &A,
                    double beta,  const HypreParMatrix &B)
{
   hypre_ParCSRMatrix *C_hypre =
      internal::hypre_ParCSRMatrixAdd(const_cast<HypreParMatrix &>(A),
                                      const_cast<HypreParMatrix &>(B));
   MFEM_VERIFY(C_hypre, "error in hypre_ParCSRMatrixAdd");

   if (!hypre_ParCSRMatrixCommPkg(C_hypre)) { hypre_MatvecCommPkgCreate(C_hypre); }
   HypreParMatrix *C = new HypreParMatrix(C_hypre);
   *C = 0.0;
   C->Add(alpha, A);
   C->Add(beta, B);

   return C;
}

HypreParMatrix * ParAdd(const HypreParMatrix *A, const HypreParMatrix *B)
{
   hypre_ParCSRMatrix * C = internal::hypre_ParCSRMatrixAdd(*A,*B);

   if (!hypre_ParCSRMatrixCommPkg(C)) { hypre_MatvecCommPkgCreate(C); }

   return new HypreParMatrix(C);
}

#else

HypreParMatrix *Add(double alpha, const HypreParMatrix &A,
                    double beta,  const HypreParMatrix &B)
{
   hypre_ParCSRMatrix *C;
#if MFEM_HYPRE_VERSION <= 22000
   hypre_ParcsrAdd(alpha, A, beta, B, &C);
#else
   hypre_ParCSRMatrixAdd(alpha, A, beta, B, &C);
#endif
   if (!hypre_ParCSRMatrixCommPkg(C)) { hypre_MatvecCommPkgCreate(C); }

   return new HypreParMatrix(C);
}

HypreParMatrix * ParAdd(const HypreParMatrix *A, const HypreParMatrix *B)
{
   hypre_ParCSRMatrix *C;
#if MFEM_HYPRE_VERSION <= 22000
   hypre_ParcsrAdd(1.0, *A, 1.0, *B, &C);
#else
   hypre_ParCSRMatrixAdd(1.0, *A, 1.0, *B, &C);
#endif
   if (!hypre_ParCSRMatrixCommPkg(C)) { hypre_MatvecCommPkgCreate(C); }

   return new HypreParMatrix(C);
}

#endif

HypreParMatrix * ParMult(const HypreParMatrix *A, const HypreParMatrix *B,
                         bool own_matrix)
{
   hypre_ParCSRMatrix * ab;
#ifdef HYPRE_USING_GPU
   ab = hypre_ParCSRMatMat(*A, *B);
#else
   ab = hypre_ParMatmul(*A,*B);
#endif
   hypre_ParCSRMatrixSetNumNonzeros(ab);

   if (!hypre_ParCSRMatrixCommPkg(ab)) { hypre_MatvecCommPkgCreate(ab); }
   HypreParMatrix *C = new HypreParMatrix(ab);
   if (own_matrix)
   {
      C->CopyRowStarts();
      C->CopyColStarts();
   }
   return C;
}

HypreParMatrix * RAP(const HypreParMatrix *A, const HypreParMatrix *P)
{
   hypre_ParCSRMatrix * rap;

#ifdef HYPRE_USING_GPU
   // FIXME: this way of computing Pt A P can completely eliminate zero rows
   //        from the sparsity pattern of the product which prevents
   //        EliminateZeroRows() from working correctly. This issue is observed
   //        in ex28p.
   // Quick fix: add a diagonal matrix with 0 diagonal.
   // Maybe use hypre_CSRMatrixCheckDiagFirst to see if we need the fix.
   {
      hypre_ParCSRMatrix *Q = hypre_ParCSRMatMat(*A,*P);
      const bool keepTranspose = false;
      rap = hypre_ParCSRTMatMatKT(*P,Q,keepTranspose);
      hypre_ParCSRMatrixDestroy(Q);

      // alternative:
      // hypre_ParCSRMatrixRAPKT
   }
#else
#if MFEM_HYPRE_VERSION <= 22200
   HYPRE_Int P_owns_its_col_starts =
      hypre_ParCSRMatrixOwnsColStarts((hypre_ParCSRMatrix*)(*P));
#endif

   hypre_BoomerAMGBuildCoarseOperator(*P,*A,*P,&rap);

#if MFEM_HYPRE_VERSION <= 22200
   /* Warning: hypre_BoomerAMGBuildCoarseOperator steals the col_starts
      from P (even if it does not own them)! */
   hypre_ParCSRMatrixSetRowStartsOwner(rap,0);
   hypre_ParCSRMatrixSetColStartsOwner(rap,0);
   if (P_owns_its_col_starts)
   {
      hypre_ParCSRMatrixSetColStartsOwner(*P, 1);
   }
#endif
#endif

   hypre_ParCSRMatrixSetNumNonzeros(rap);
   // hypre_MatvecCommPkgCreate(rap);

   return new HypreParMatrix(rap);
}

HypreParMatrix * RAP(const HypreParMatrix * Rt, const HypreParMatrix *A,
                     const HypreParMatrix *P)
{
   hypre_ParCSRMatrix * rap;

#ifdef HYPRE_USING_GPU
   {
      hypre_ParCSRMatrix *Q = hypre_ParCSRMatMat(*A,*P);
      rap = hypre_ParCSRTMatMat(*Rt,Q);
      hypre_ParCSRMatrixDestroy(Q);
   }
#else
#if MFEM_HYPRE_VERSION <= 22200
   HYPRE_Int P_owns_its_col_starts =
      hypre_ParCSRMatrixOwnsColStarts((hypre_ParCSRMatrix*)(*P));
   HYPRE_Int Rt_owns_its_col_starts =
      hypre_ParCSRMatrixOwnsColStarts((hypre_ParCSRMatrix*)(*Rt));
#endif

   hypre_BoomerAMGBuildCoarseOperator(*Rt,*A,*P,&rap);

#if MFEM_HYPRE_VERSION <= 22200
   /* Warning: hypre_BoomerAMGBuildCoarseOperator steals the col_starts
      from Rt and P (even if they do not own them)! */
   hypre_ParCSRMatrixSetRowStartsOwner(rap,0);
   hypre_ParCSRMatrixSetColStartsOwner(rap,0);
   if (P_owns_its_col_starts)
   {
      hypre_ParCSRMatrixSetColStartsOwner(*P, 1);
   }
   if (Rt_owns_its_col_starts)
   {
      hypre_ParCSRMatrixSetColStartsOwner(*Rt, 1);
   }
#endif
#endif

   hypre_ParCSRMatrixSetNumNonzeros(rap);
   // hypre_MatvecCommPkgCreate(rap);

   return new HypreParMatrix(rap);
}

// Helper function for HypreParMatrixFromBlocks. Note that scalability to
// extremely large processor counts is limited by the use of MPI_Allgather.
void GatherBlockOffsetData(MPI_Comm comm, const int rank, const int nprocs,
                           const int num_loc, const Array<int> &offsets,
                           std::vector<int> &all_num_loc, const int numBlocks,
                           std::vector<std::vector<HYPRE_BigInt>> &blockProcOffsets,
                           std::vector<HYPRE_BigInt> &procOffsets,
                           std::vector<std::vector<int>> &procBlockOffsets,
                           HYPRE_BigInt &firstLocal, HYPRE_BigInt &globalNum)
{
   std::vector<std::vector<int>> all_block_num_loc(numBlocks);

   MPI_Allgather(&num_loc, 1, MPI_INT, all_num_loc.data(), 1, MPI_INT, comm);

   for (int j = 0; j < numBlocks; ++j)
   {
      all_block_num_loc[j].resize(nprocs);
      blockProcOffsets[j].resize(nprocs);

      const int blockNumRows = offsets[j + 1] - offsets[j];
      MPI_Allgather(&blockNumRows, 1, MPI_INT, all_block_num_loc[j].data(), 1,
                    MPI_INT, comm);
      blockProcOffsets[j][0] = 0;
      for (int i = 0; i < nprocs - 1; ++i)
      {
         blockProcOffsets[j][i + 1] = blockProcOffsets[j][i]
                                      + all_block_num_loc[j][i];
      }
   }

   firstLocal = 0;
   globalNum = 0;
   procOffsets[0] = 0;
   for (int i = 0; i < nprocs; ++i)
   {
      globalNum += all_num_loc[i];
      if (rank == 0)
      {
         MFEM_VERIFY(globalNum >= 0, "overflow in global size");
      }
      if (i < rank)
      {
         firstLocal += all_num_loc[i];
      }

      if (i < nprocs - 1)
      {
         procOffsets[i + 1] = procOffsets[i] + all_num_loc[i];
      }

      procBlockOffsets[i].resize(numBlocks);
      procBlockOffsets[i][0] = 0;
      for (int j = 1; j < numBlocks; ++j)
      {
         procBlockOffsets[i][j] = procBlockOffsets[i][j - 1]
                                  + all_block_num_loc[j - 1][i];
      }
   }
}

HypreParMatrix * HypreParMatrixFromBlocks(Array2D<HypreParMatrix*> &blocks,
                                          Array2D<double> *blockCoeff)
{
   const int numBlockRows = blocks.NumRows();
   const int numBlockCols = blocks.NumCols();

   MFEM_VERIFY(numBlockRows > 0 &&
               numBlockCols > 0, "Invalid input to HypreParMatrixFromBlocks");

   if (blockCoeff != NULL)
   {
      MFEM_VERIFY(numBlockRows == blockCoeff->NumRows() &&
                  numBlockCols == blockCoeff->NumCols(),
                  "Invalid input to HypreParMatrixFromBlocks");
   }

   Array<int> rowOffsets(numBlockRows+1);
   Array<int> colOffsets(numBlockCols+1);

   int nonNullBlockRow0 = -1;
   for (int j=0; j<numBlockCols; ++j)
   {
      if (blocks(0,j) != NULL)
      {
         nonNullBlockRow0 = j;
         break;
      }
   }

   MFEM_VERIFY(nonNullBlockRow0 >= 0, "Null row of blocks");
   MPI_Comm comm = blocks(0,nonNullBlockRow0)->GetComm();

   // Set offsets based on the number of rows or columns in each block.
   rowOffsets = 0;
   colOffsets = 0;
   for (int i=0; i<numBlockRows; ++i)
   {
      for (int j=0; j<numBlockCols; ++j)
      {
         if (blocks(i,j) != NULL)
         {
            const int nrows = blocks(i,j)->NumRows();
            const int ncols = blocks(i,j)->NumCols();

            MFEM_VERIFY(nrows > 0 &&
                        ncols > 0, "Invalid block in HypreParMatrixFromBlocks");

            if (rowOffsets[i+1] == 0)
            {
               rowOffsets[i+1] = nrows;
            }
            else
            {
               MFEM_VERIFY(rowOffsets[i+1] == nrows,
                           "Inconsistent blocks in HypreParMatrixFromBlocks");
            }

            if (colOffsets[j+1] == 0)
            {
               colOffsets[j+1] = ncols;
            }
            else
            {
               MFEM_VERIFY(colOffsets[j+1] == ncols,
                           "Inconsistent blocks in HypreParMatrixFromBlocks");
            }
         }
      }

      MFEM_VERIFY(rowOffsets[i+1] > 0, "Invalid input blocks");
      rowOffsets[i+1] += rowOffsets[i];
   }

   for (int j=0; j<numBlockCols; ++j)
   {
      MFEM_VERIFY(colOffsets[j+1] > 0, "Invalid input blocks");
      colOffsets[j+1] += colOffsets[j];
   }

   const int num_loc_rows = rowOffsets[numBlockRows];
   const int num_loc_cols = colOffsets[numBlockCols];

   int nprocs, rank;
   MPI_Comm_rank(comm, &rank);
   MPI_Comm_size(comm, &nprocs);

   std::vector<int> all_num_loc_rows(nprocs);
   std::vector<int> all_num_loc_cols(nprocs);
   std::vector<HYPRE_BigInt> procRowOffsets(nprocs);
   std::vector<HYPRE_BigInt> procColOffsets(nprocs);
   std::vector<std::vector<HYPRE_BigInt>> blockRowProcOffsets(numBlockRows);
   std::vector<std::vector<HYPRE_BigInt>> blockColProcOffsets(numBlockCols);
   std::vector<std::vector<int>> procBlockRowOffsets(nprocs);
   std::vector<std::vector<int>> procBlockColOffsets(nprocs);

   HYPRE_BigInt first_loc_row, glob_nrows, first_loc_col, glob_ncols;
   GatherBlockOffsetData(comm, rank, nprocs, num_loc_rows, rowOffsets,
                         all_num_loc_rows, numBlockRows, blockRowProcOffsets,
                         procRowOffsets, procBlockRowOffsets, first_loc_row,
                         glob_nrows);

   GatherBlockOffsetData(comm, rank, nprocs, num_loc_cols, colOffsets,
                         all_num_loc_cols, numBlockCols, blockColProcOffsets,
                         procColOffsets, procBlockColOffsets, first_loc_col,
                         glob_ncols);

   std::vector<int> opI(num_loc_rows + 1);
   std::vector<int> cnt(num_loc_rows);

   for (int i = 0; i < num_loc_rows; ++i)
   {
      opI[i] = 0;
      cnt[i] = 0;
   }

   opI[num_loc_rows] = 0;

   Array2D<hypre_CSRMatrix *> csr_blocks(numBlockRows, numBlockCols);

   // Loop over all blocks, to determine nnz for each row.
   for (int i = 0; i < numBlockRows; ++i)
   {
      for (int j = 0; j < numBlockCols; ++j)
      {
         if (blocks(i, j) == NULL)
         {
            csr_blocks(i, j) = NULL;
         }
         else
         {
            blocks(i, j)->HostRead();
            csr_blocks(i, j) = hypre_MergeDiagAndOffd(*blocks(i, j));
            blocks(i, j)->HypreRead();

            for (int k = 0; k < csr_blocks(i, j)->num_rows; ++k)
            {
               opI[rowOffsets[i] + k + 1] +=
                  csr_blocks(i, j)->i[k + 1] - csr_blocks(i, j)->i[k];
            }
         }
      }
   }

   // Now opI[i] is nnz for row i-1. Do a partial sum to get offsets.
   for (int i = 0; i < num_loc_rows; ++i)
   {
      opI[i + 1] += opI[i];
   }

   const int nnz = opI[num_loc_rows];

   std::vector<HYPRE_BigInt> opJ(nnz);
   std::vector<double> data(nnz);

   // Loop over all blocks, to set matrix data.
   for (int i = 0; i < numBlockRows; ++i)
   {
      for (int j = 0; j < numBlockCols; ++j)
      {
         if (csr_blocks(i, j) != NULL)
         {
            const int nrows = csr_blocks(i, j)->num_rows;
            const double cij = blockCoeff ? (*blockCoeff)(i, j) : 1.0;
#if MFEM_HYPRE_VERSION >= 21600
            const bool usingBigJ = (csr_blocks(i, j)->big_j != NULL);
#endif

            for (int k = 0; k < nrows; ++k)
            {
               const int rowg = rowOffsets[i] + k; // process-local row
               const int nnz_k = csr_blocks(i,j)->i[k+1]-csr_blocks(i,j)->i[k];
               const int osk = csr_blocks(i, j)->i[k];

               for (int l = 0; l < nnz_k; ++l)
               {
                  // Find the column process offset for the block.
#if MFEM_HYPRE_VERSION >= 21600
                  const HYPRE_Int bcol = usingBigJ ?
                                         csr_blocks(i, j)->big_j[osk + l] :
                                         csr_blocks(i, j)->j[osk + l];
#else
                  const HYPRE_Int bcol = csr_blocks(i, j)->j[osk + l];
#endif

                  // find the processor 'bcolproc' that holds column 'bcol':
                  const auto &offs = blockColProcOffsets[j];
                  const int bcolproc =
                     std::upper_bound(offs.begin() + 1, offs.end(), bcol)
                     - offs.begin() - 1;

                  opJ[opI[rowg] + cnt[rowg]] = procColOffsets[bcolproc] +
                                               procBlockColOffsets[bcolproc][j]
                                               + bcol
                                               - blockColProcOffsets[j][bcolproc];
                  data[opI[rowg] + cnt[rowg]] = cij * csr_blocks(i, j)->data[osk + l];
                  cnt[rowg]++;
               }
            }
         }
      }
   }

   for (int i = 0; i < numBlockRows; ++i)
   {
      for (int j = 0; j < numBlockCols; ++j)
      {
         if (csr_blocks(i, j) != NULL)
         {
            hypre_CSRMatrixDestroy(csr_blocks(i, j));
         }
      }
   }

   MFEM_VERIFY(HYPRE_AssumedPartitionCheck(),
               "only 'assumed partition' mode is supported");

   std::vector<HYPRE_BigInt> rowStarts2(2);
   rowStarts2[0] = first_loc_row;
   rowStarts2[1] = first_loc_row + all_num_loc_rows[rank];

   int square = std::equal(all_num_loc_rows.begin(), all_num_loc_rows.end(),
                           all_num_loc_cols.begin());
   if (square)
   {
      return new HypreParMatrix(comm, num_loc_rows, glob_nrows, glob_ncols,
                                opI.data(), opJ.data(),
                                data.data(),
                                rowStarts2.data(),
                                rowStarts2.data());
   }
   else
   {
      std::vector<HYPRE_BigInt> colStarts2(2);
      colStarts2[0] = first_loc_col;
      colStarts2[1] = first_loc_col + all_num_loc_cols[rank];

      return new HypreParMatrix(comm, num_loc_rows, glob_nrows, glob_ncols,
                                opI.data(), opJ.data(),
                                data.data(),
                                rowStarts2.data(),
                                colStarts2.data());
   }
}

void EliminateBC(const HypreParMatrix &A, const HypreParMatrix &Ae,
                 const Array<int> &ess_dof_list,
                 const Vector &X, Vector &B)
{
   A.EliminateBC(Ae, ess_dof_list, X, B);
}

// Taubin or "lambda-mu" scheme, which alternates between positive and
// negative step sizes to approximate low-pass filter effect.

int ParCSRRelax_Taubin(hypre_ParCSRMatrix *A, // matrix to relax with
                       hypre_ParVector *f,    // right-hand side
                       double lambda,
                       double mu,
                       int N,
                       double max_eig,
                       hypre_ParVector *u,    // initial/updated approximation
                       hypre_ParVector *r     // another temp vector
                      )
{
   hypre_CSRMatrix *A_diag = hypre_ParCSRMatrixDiag(A);
   HYPRE_Int num_rows = hypre_CSRMatrixNumRows(A_diag);

   double *u_data = hypre_VectorData(hypre_ParVectorLocalVector(u));
   double *r_data = hypre_VectorData(hypre_ParVectorLocalVector(r));

   for (int i = 0; i < N; i++)
   {
      // get residual: r = f - A*u
      hypre_ParVectorCopy(f, r);
      hypre_ParCSRMatrixMatvec(-1.0, A, u, 1.0, r);

      double coef;
      (0 == (i % 2)) ? coef = lambda : coef = mu;

      for (HYPRE_Int j = 0; j < num_rows; j++)
      {
         u_data[j] += coef*r_data[j] / max_eig;
      }
   }

   return 0;
}

// FIR scheme, which uses Chebyshev polynomials and a window function
// to approximate a low-pass step filter.

int ParCSRRelax_FIR(hypre_ParCSRMatrix *A, // matrix to relax with
                    hypre_ParVector *f,    // right-hand side
                    double max_eig,
                    int poly_order,
                    double* fir_coeffs,
                    hypre_ParVector *u,    // initial/updated approximation
                    hypre_ParVector *x0,   // temporaries
                    hypre_ParVector *x1,
                    hypre_ParVector *x2,
                    hypre_ParVector *x3)

{
   hypre_CSRMatrix *A_diag = hypre_ParCSRMatrixDiag(A);
   HYPRE_Int num_rows = hypre_CSRMatrixNumRows(A_diag);

   double *u_data = hypre_VectorData(hypre_ParVectorLocalVector(u));

   double *x0_data = hypre_VectorData(hypre_ParVectorLocalVector(x0));
   double *x1_data = hypre_VectorData(hypre_ParVectorLocalVector(x1));
   double *x2_data = hypre_VectorData(hypre_ParVectorLocalVector(x2));
   double *x3_data = hypre_VectorData(hypre_ParVectorLocalVector(x3));

   hypre_ParVectorCopy(u, x0);

   // x1 = f -A*x0/max_eig
   hypre_ParVectorCopy(f, x1);
   hypre_ParCSRMatrixMatvec(-1.0, A, x0, 1.0, x1);

   for (HYPRE_Int i = 0; i < num_rows; i++)
   {
      x1_data[i] /= -max_eig;
   }

   // x1 = x0 -x1
   for (HYPRE_Int i = 0; i < num_rows; i++)
   {
      x1_data[i] = x0_data[i] -x1_data[i];
   }

   // x3 = f0*x0 +f1*x1
   for (HYPRE_Int i = 0; i < num_rows; i++)
   {
      x3_data[i] = fir_coeffs[0]*x0_data[i] +fir_coeffs[1]*x1_data[i];
   }

   for (int n = 2; n <= poly_order; n++)
   {
      // x2 = f - A*x1/max_eig
      hypre_ParVectorCopy(f, x2);
      hypre_ParCSRMatrixMatvec(-1.0, A, x1, 1.0, x2);

      for (HYPRE_Int i = 0; i < num_rows; i++)
      {
         x2_data[i] /= -max_eig;
      }

      // x2 = (x1-x0) +(x1-2*x2)
      // x3 = x3 +f[n]*x2
      // x0 = x1
      // x1 = x2

      for (HYPRE_Int i = 0; i < num_rows; i++)
      {
         x2_data[i] = (x1_data[i]-x0_data[i]) +(x1_data[i]-2*x2_data[i]);
         x3_data[i] += fir_coeffs[n]*x2_data[i];
         x0_data[i] = x1_data[i];
         x1_data[i] = x2_data[i];
      }
   }

   for (HYPRE_Int i = 0; i < num_rows; i++)
   {
      u_data[i] = x3_data[i];
   }

   return 0;
}

HypreSmoother::HypreSmoother() : Solver()
{
   type = default_type;
   relax_times = 1;
   relax_weight = 1.0;
   omega = 1.0;
   poly_order = 2;
   poly_fraction = .3;
   lambda = 0.5;
   mu = -0.5;
   taubin_iter = 40;

   l1_norms = NULL;
   pos_l1_norms = false;
   eig_est_cg_iter = 10;
   B = X = V = Z = NULL;
   auxB.Reset(); auxX.Reset();
   X0 = X1 = NULL;
   fir_coeffs = NULL;
   A_is_symmetric = false;
}

HypreSmoother::HypreSmoother(const HypreParMatrix &A_, int type_,
                             int relax_times_, double relax_weight_,
                             double omega_, int poly_order_,
                             double poly_fraction_, int eig_est_cg_iter_)
{
   type = type_;
   relax_times = relax_times_;
   relax_weight = relax_weight_;
   omega = omega_;
   poly_order = poly_order_;
   poly_fraction = poly_fraction_;
   eig_est_cg_iter = eig_est_cg_iter_;

   l1_norms = NULL;
   pos_l1_norms = false;
   B = X = V = Z = NULL;
   auxB.Reset(); auxX.Reset();
   X0 = X1 = NULL;
   fir_coeffs = NULL;
   A_is_symmetric = false;

   SetOperator(A_);
}

void HypreSmoother::SetType(HypreSmoother::Type type_, int relax_times_)
{
   type = static_cast<int>(type_);
   relax_times = relax_times_;
}

void HypreSmoother::SetSOROptions(double relax_weight_, double omega_)
{
   relax_weight = relax_weight_;
   omega = omega_;
}

void HypreSmoother::SetPolyOptions(int poly_order_, double poly_fraction_,
                                   int eig_est_cg_iter_)
{
   poly_order = poly_order_;
   poly_fraction = poly_fraction_;
   eig_est_cg_iter = eig_est_cg_iter_;
}

void HypreSmoother::SetTaubinOptions(double lambda_, double mu_,
                                     int taubin_iter_)
{
   lambda = lambda_;
   mu = mu_;
   taubin_iter = taubin_iter_;
}

void HypreSmoother::SetWindowByName(const char* name)
{
   double a = -1, b, c;
   if (!strcmp(name,"Rectangular")) { a = 1.0,  b = 0.0,  c = 0.0; }
   if (!strcmp(name,"Hanning")) { a = 0.5,  b = 0.5,  c = 0.0; }
   if (!strcmp(name,"Hamming")) { a = 0.54, b = 0.46, c = 0.0; }
   if (!strcmp(name,"Blackman")) { a = 0.42, b = 0.50, c = 0.08; }
   if (a < 0)
   {
      mfem_error("HypreSmoother::SetWindowByName : name not recognized!");
   }

   SetWindowParameters(a, b, c);
}

void HypreSmoother::SetWindowParameters(double a, double b, double c)
{
   window_params[0] = a;
   window_params[1] = b;
   window_params[2] = c;
}

void HypreSmoother::SetOperator(const Operator &op)
{
   A = const_cast<HypreParMatrix *>(dynamic_cast<const HypreParMatrix *>(&op));
   if (A == NULL)
   {
      mfem_error("HypreSmoother::SetOperator : not HypreParMatrix!");
   }

   height = A->Height();
   width = A->Width();

   auxX.Delete(); auxB.Delete();
   if (B) { delete B; }
   if (X) { delete X; }
   if (V) { delete V; }
   if (Z) { delete Z; }
   if (l1_norms)
   {
      mfem_hypre_TFree(l1_norms);
   }
   delete X0;
   delete X1;

   X1 = X0 = Z = V = B = X = NULL;
   auxB.Reset(); auxX.Reset();

   if (type >= 1 && type <= 4)
   {
      hypre_ParCSRComputeL1Norms(*A, type, NULL, &l1_norms);
      // The above call will set the hypre_error_flag when it encounters zero
      // rows in A.
   }
   else if (type == 5)
   {
      l1_norms = mfem_hypre_CTAlloc(double, height);
      Vector ones(height), diag(l1_norms, height);
      ones = 1.0;
      A->Mult(ones, diag);
   }
   else
   {
      l1_norms = NULL;
   }
   if (l1_norms && pos_l1_norms)
   {
#if defined(HYPRE_USING_GPU)
      double *d_l1_norms = l1_norms;  // avoid *this capture
      MFEM_GPU_FORALL(i, height,
      {
         d_l1_norms[i] = std::abs(d_l1_norms[i]);
      });
#else
      for (int i = 0; i < height; i++)
      {
         l1_norms[i] = std::abs(l1_norms[i]);
      }
#endif
   }

   if (type == 16)
   {
      poly_scale = 1;
      if (eig_est_cg_iter > 0)
      {
         hypre_ParCSRMaxEigEstimateCG(*A, poly_scale, eig_est_cg_iter,
                                      &max_eig_est, &min_eig_est);
      }
      else
      {
#if MFEM_HYPRE_VERSION <= 22200
         min_eig_est = 0;
         hypre_ParCSRMaxEigEstimate(*A, poly_scale, &max_eig_est);
#else
         hypre_ParCSRMaxEigEstimate(*A, poly_scale, &max_eig_est, &min_eig_est);
#endif
      }
      Z = new HypreParVector(*A);
   }
   else if (type == 1001 || type == 1002)
   {
      poly_scale = 0;
      if (eig_est_cg_iter > 0)
      {
         hypre_ParCSRMaxEigEstimateCG(*A, poly_scale, eig_est_cg_iter,
                                      &max_eig_est, &min_eig_est);
      }
      else
      {
#if MFEM_HYPRE_VERSION <= 22200
         min_eig_est = 0;
         hypre_ParCSRMaxEigEstimate(*A, poly_scale, &max_eig_est);
#else
         hypre_ParCSRMaxEigEstimate(*A, poly_scale, &max_eig_est, &min_eig_est);
#endif
      }

      // The Taubin and FIR polynomials are defined on [0, 2]
      max_eig_est /= 2;

      // Compute window function, Chebyshev coefficients, and allocate temps.
      if (type == 1002)
      {
         // Temporaries for Chebyshev recursive evaluation
         Z = new HypreParVector(*A);
         X0 = new HypreParVector(*A);
         X1 = new HypreParVector(*A);

         SetFIRCoefficients(max_eig_est);
      }
   }
}

void HypreSmoother::SetFIRCoefficients(double max_eig)
{
   if (fir_coeffs)
   {
      delete [] fir_coeffs;
   }

   fir_coeffs = new double[poly_order+1];

   double* window_coeffs = new double[poly_order+1];
   double* cheby_coeffs = new double[poly_order+1];

   double a = window_params[0];
   double b = window_params[1];
   double c = window_params[2];
   for (int i = 0; i <= poly_order; i++)
   {
      double t = (i*M_PI)/(poly_order+1);
      window_coeffs[i] = a + b*cos(t) +c*cos(2*t);
   }

   double k_pb = poly_fraction*max_eig;
   double theta_pb = acos(1.0 -0.5*k_pb);
   double sigma = 0.0;
   cheby_coeffs[0] = (theta_pb +sigma)/M_PI;
   for (int i = 1; i <= poly_order; i++)
   {
      double t = i*(theta_pb+sigma);
      cheby_coeffs[i] = 2.0*sin(t)/(i*M_PI);
   }

   for (int i = 0; i <= poly_order; i++)
   {
      fir_coeffs[i] = window_coeffs[i]*cheby_coeffs[i];
   }

   delete[] window_coeffs;
   delete[] cheby_coeffs;
}

void HypreSmoother::Mult(const HypreParVector &b, HypreParVector &x) const
{
   if (A == NULL)
   {
      mfem_error("HypreSmoother::Mult (...) : HypreParMatrix A is missing");
      return;
   }

   // TODO: figure out where each function needs A, b, and x ...

   b.HypreRead();
   if (!iterative_mode)
   {
      x.HypreWrite();
      if (type == 0 && relax_times == 1)
      {
         // Note: hypre_ParCSRDiagScale() is not exposed in older versions
         HYPRE_ParCSRDiagScale(NULL, *A, b, x);
         if (relax_weight != 1.0)
         {
            hypre_ParVectorScale(relax_weight, x);
         }
         return;
      }
      hypre_ParVectorSetConstantValues(x, 0.0);
   }
   else
   {
      x.HypreReadWrite();
   }

   if (V == NULL)
   {
      V = new HypreParVector(*A);
   }

   if (type == 1001)
   {
      for (int sweep = 0; sweep < relax_times; sweep++)
      {
         ParCSRRelax_Taubin(*A, b, lambda, mu, taubin_iter,
                            max_eig_est,
                            x, *V);
      }
   }
   else if (type == 1002)
   {
      for (int sweep = 0; sweep < relax_times; sweep++)
      {
         ParCSRRelax_FIR(*A, b,
                         max_eig_est,
                         poly_order,
                         fir_coeffs,
                         x,
                         *X0, *X1, *V, *Z);
      }
   }
   else
   {
      int hypre_type = type;
      // hypre doesn't have lumped Jacobi, so treat the action as l1-Jacobi
      if (type == 5) { hypre_type = 1; }

      if (Z == NULL)
      {
         hypre_ParCSRRelax(*A, b, hypre_type,
                           relax_times, l1_norms, relax_weight, omega,
                           max_eig_est, min_eig_est, poly_order, poly_fraction,
                           x, *V, NULL);
      }
      else
      {
         hypre_ParCSRRelax(*A, b, hypre_type,
                           relax_times, l1_norms, relax_weight, omega,
                           max_eig_est, min_eig_est, poly_order, poly_fraction,
                           x, *V, *Z);
      }
   }
}

void HypreSmoother::Mult(const Vector &b, Vector &x) const
{
   MFEM_ASSERT(b.Size() == NumCols(), "");
   MFEM_ASSERT(x.Size() == NumRows(), "");

   if (A == NULL)
   {
      mfem_error("HypreSmoother::Mult (...) : HypreParMatrix A is missing");
      return;
   }

   if (B == NULL)
   {
      B = new HypreParVector(A->GetComm(),
                             A -> GetGlobalNumRows(),
                             nullptr,
                             A -> GetRowStarts());
      X = new HypreParVector(A->GetComm(),
                             A -> GetGlobalNumCols(),
                             nullptr,
                             A -> GetColStarts());
   }

   const bool bshallow = CanShallowCopy(b.GetMemory(), GetHypreMemoryClass());
   const bool xshallow = CanShallowCopy(x.GetMemory(), GetHypreMemoryClass());

   if (bshallow)
   {
      B->WrapMemoryRead(b.GetMemory());
   }
   else
   {
      if (auxB.Empty()) { auxB.New(NumCols(), GetHypreMemoryType()); }
      auxB.CopyFrom(b.GetMemory(), auxB.Capacity());  // Deep copy
      B->WrapMemoryRead(auxB);
   }

   if (xshallow)
   {
      if (iterative_mode) { X->WrapMemoryReadWrite(x.GetMemory()); }
      else { X->WrapMemoryWrite(x.GetMemory()); }
   }
   else
   {
      if (auxX.Empty()) { auxX.New(NumRows(), GetHypreMemoryType()); }
      if (iterative_mode)
      {
         auxX.CopyFrom(x.GetMemory(), x.Size());  // Deep copy
         X->WrapMemoryReadWrite(auxX);
      }
      else
      {
         X->WrapMemoryWrite(auxX);
      }
   }

   Mult(*B, *X);

   if (!xshallow) { x = *X; }  // Deep copy
}

void HypreSmoother::MultTranspose(const Vector &b, Vector &x) const
{
   if (A_is_symmetric || type == 0 || type == 1 || type == 5)
   {
      Mult(b, x);
      return;
   }
   mfem_error("HypreSmoother::MultTranspose (...) : undefined!\n");
}

HypreSmoother::~HypreSmoother()
{
   auxX.Delete(); auxB.Delete();
   if (B) { delete B; }
   if (X) { delete X; }
   if (V) { delete V; }
   if (Z) { delete Z; }
   if (l1_norms)
   {
      mfem_hypre_TFree(l1_norms);
   }
   if (fir_coeffs)
   {
      delete [] fir_coeffs;
   }
   if (X0) { delete X0; }
   if (X1) { delete X1; }
}


HypreSolver::HypreSolver()
{
   A = NULL;
   setup_called = 0;
   B = X = NULL;
   auxB.Reset();
   auxX.Reset();
   error_mode = ABORT_HYPRE_ERRORS;
}

HypreSolver::HypreSolver(const HypreParMatrix *A_)
   : Solver(A_->Height(), A_->Width())
{
   A = A_;
   setup_called = 0;
   B = X = NULL;
   auxB.Reset();
   auxX.Reset();
   error_mode = ABORT_HYPRE_ERRORS;
}

bool HypreSolver::WrapVectors(const Vector &b, Vector &x) const
{
   MFEM_ASSERT(b.Size() == NumCols(), "");
   MFEM_ASSERT(x.Size() == NumRows(), "");

   MFEM_VERIFY(A != NULL, "HypreParMatrix A is missing");

   if (B == NULL)
   {
      B = new HypreParVector(A->GetComm(), A->GetGlobalNumRows(),
                             nullptr, A->GetRowStarts());
      X = new HypreParVector(A->GetComm(), A->GetGlobalNumCols(),
                             nullptr, A->GetColStarts());
   }

   const bool bshallow = CanShallowCopy(b.GetMemory(), GetHypreMemoryClass());
   const bool xshallow = CanShallowCopy(x.GetMemory(), GetHypreMemoryClass());

   if (bshallow)
   {
      B->WrapMemoryRead(b.GetMemory());
   }
   else
   {
      if (auxB.Empty()) { auxB.New(NumCols(), GetHypreMemoryType()); }
      auxB.CopyFrom(b.GetMemory(), auxB.Capacity());  // Deep copy
      B->WrapMemoryRead(auxB);
   }

   if (xshallow)
   {
      if (iterative_mode) { X->WrapMemoryReadWrite(x.GetMemory()); }
      else { X->WrapMemoryWrite(x.GetMemory()); }
   }
   else
   {
      if (auxX.Empty()) { auxX.New(NumRows(), GetHypreMemoryType()); }
      if (iterative_mode)
      {
         auxX.CopyFrom(x.GetMemory(), x.Size());  // Deep copy
         X->WrapMemoryReadWrite(auxX);
      }
      else
      {
         X->WrapMemoryWrite(auxX);
      }
   }

   return xshallow;
}

void HypreSolver::Setup(const HypreParVector &b, HypreParVector &x) const
{
   if (setup_called) { return; }

#undef MFEM_NVTX_COLOR
#define MFEM_NVTX_COLOR Indigo
   NVTX("AMG Setup");

   MFEM_VERIFY(A != NULL, "HypreParMatrix A is missing");

   HYPRE_Int err_flag = SetupFcn()(*this, *A, b, x);
   if (error_mode == WARN_HYPRE_ERRORS)
   {
      if (err_flag)
      { MFEM_WARNING("Error during setup! Error code: " << err_flag); }
   }
   else if (error_mode == ABORT_HYPRE_ERRORS)
   {
      MFEM_VERIFY(!err_flag, "Error during setup! Error code: " << err_flag);
   }
   hypre_error_flag = 0;
   setup_called = 1;
}

void HypreSolver::Setup(const Vector &b, Vector &x) const
{
   const bool x_shallow = WrapVectors(b, x);
   Setup(*B, *X);
   if (!x_shallow) { x = *X; }  // Deep copy if shallow copy is impossible
}

void HypreSolver::Mult(const HypreParVector &b, HypreParVector &x) const
{
#undef MFEM_NVTX_COLOR
#define MFEM_NVTX_COLOR MediumSpringGreen
   NVTX("AMG V-cycle");

   HYPRE_Int err_flag;
   if (A == NULL)
   {
      mfem_error("HypreSolver::Mult (...) : HypreParMatrix A is missing");
      return;
   }

   if (!iterative_mode)
   {
      x.HypreWrite();
      hypre_ParVectorSetConstantValues(x, 0.0);
   }

   b.HypreRead();
   x.HypreReadWrite();

   Setup(b, x);

   err_flag = SolveFcn()(*this, *A, b, x);
   if (error_mode == WARN_HYPRE_ERRORS)
   {
      if (err_flag)
      { MFEM_WARNING("Error during solve! Error code: " << err_flag); }
   }
   else if (error_mode == ABORT_HYPRE_ERRORS)
   {
      MFEM_VERIFY(!err_flag, "Error during solve! Error code: " << err_flag);
   }
   hypre_error_flag = 0;
}

void HypreSolver::Mult(const Vector &b, Vector &x) const
{
   const bool x_shallow = WrapVectors(b, x);
   Mult(*B, *X);
   if (!x_shallow) { x = *X; }  // Deep copy if shallow copy is impossible
}

HypreSolver::~HypreSolver()
{
   if (B) { delete B; }
   if (X) { delete X; }
   auxB.Delete();
   auxX.Delete();
}


HyprePCG::HyprePCG(MPI_Comm comm) : precond(NULL)
{
   iterative_mode = true;

   HYPRE_ParCSRPCGCreate(comm, &pcg_solver);
}

HyprePCG::HyprePCG(const HypreParMatrix &A_) : HypreSolver(&A_), precond(NULL)
{
   MPI_Comm comm;

   iterative_mode = true;

   HYPRE_ParCSRMatrixGetComm(*A, &comm);

   HYPRE_ParCSRPCGCreate(comm, &pcg_solver);
}

void HyprePCG::SetOperator(const Operator &op)
{
   const HypreParMatrix *new_A = dynamic_cast<const HypreParMatrix *>(&op);
   MFEM_VERIFY(new_A, "new Operator must be a HypreParMatrix!");

   // update base classes: Operator, Solver, HypreSolver
   height = new_A->Height();
   width  = new_A->Width();
   A = const_cast<HypreParMatrix *>(new_A);
   if (precond)
   {
      precond->SetOperator(*A);
      this->SetPreconditioner(*precond);
   }
   setup_called = 0;
   delete X;
   delete B;
   B = X = NULL;
   auxB.Delete(); auxB.Reset();
   auxX.Delete(); auxX.Reset();
}

void HyprePCG::SetTol(double tol)
{
   HYPRE_PCGSetTol(pcg_solver, tol);
}

void HyprePCG::SetAbsTol(double atol)
{
   HYPRE_PCGSetAbsoluteTol(pcg_solver, atol);
}

void HyprePCG::SetMaxIter(int max_iter)
{
   HYPRE_PCGSetMaxIter(pcg_solver, max_iter);
}

void HyprePCG::SetLogging(int logging)
{
   HYPRE_PCGSetLogging(pcg_solver, logging);
}

void HyprePCG::SetPrintLevel(int print_lvl)
{
   HYPRE_ParCSRPCGSetPrintLevel(pcg_solver, print_lvl);
}

void HyprePCG::SetPreconditioner(HypreSolver &precond_)
{
   precond = &precond_;

   HYPRE_ParCSRPCGSetPrecond(pcg_solver,
                             precond_.SolveFcn(),
                             precond_.SetupFcn(),
                             precond_);
}

void HyprePCG::SetResidualConvergenceOptions(int res_frequency, double rtol)
{
   HYPRE_PCGSetTwoNorm(pcg_solver, 1);
   if (res_frequency > 0)
   {
      HYPRE_PCGSetRecomputeResidualP(pcg_solver, res_frequency);
   }
   if (rtol > 0.0)
   {
      HYPRE_PCGSetResidualTol(pcg_solver, rtol);
   }
}

void HyprePCG::Mult(const HypreParVector &b, HypreParVector &x) const
{
   int myid;
   HYPRE_Int time_index = 0;
   HYPRE_Int num_iterations;
   double final_res_norm;
   MPI_Comm comm;
   HYPRE_Int print_level;

   HYPRE_PCGGetPrintLevel(pcg_solver, &print_level);
   HYPRE_ParCSRPCGSetPrintLevel(pcg_solver, print_level%3);

   HYPRE_ParCSRMatrixGetComm(*A, &comm);

   if (!iterative_mode)
   {
      x.HypreWrite();
      hypre_ParVectorSetConstantValues(x, 0.0);
   }

   b.HypreRead();
   x.HypreReadWrite();

   if (!setup_called)
   {
      if (print_level > 0 && print_level < 3)
      {
         time_index = hypre_InitializeTiming("PCG Setup");
         hypre_BeginTiming(time_index);
      }

      HYPRE_ParCSRPCGSetup(pcg_solver, *A, b, x);
      setup_called = 1;

      if (print_level > 0 && print_level < 3)
      {
         hypre_EndTiming(time_index);
         hypre_PrintTiming("Setup phase times", comm);
         hypre_FinalizeTiming(time_index);
         hypre_ClearTiming();
      }
   }

   if (print_level > 0 && print_level < 3)
   {
      time_index = hypre_InitializeTiming("PCG Solve");
      hypre_BeginTiming(time_index);
   }

   HYPRE_ParCSRPCGSolve(pcg_solver, *A, b, x);

   if (print_level > 0)
   {
      if (print_level < 3)
      {
         hypre_EndTiming(time_index);
         hypre_PrintTiming("Solve phase times", comm);
         hypre_FinalizeTiming(time_index);
         hypre_ClearTiming();
      }

      HYPRE_ParCSRPCGGetNumIterations(pcg_solver, &num_iterations);
      HYPRE_ParCSRPCGGetFinalRelativeResidualNorm(pcg_solver,
                                                  &final_res_norm);

      MPI_Comm_rank(comm, &myid);

      if (myid == 0)
      {
         mfem::out << "PCG Iterations = " << num_iterations << endl
                   << "Final PCG Relative Residual Norm = " << final_res_norm
                   << endl;
      }
   }
   HYPRE_ParCSRPCGSetPrintLevel(pcg_solver, print_level);
}

HyprePCG::~HyprePCG()
{
   HYPRE_ParCSRPCGDestroy(pcg_solver);
}


HypreGMRES::HypreGMRES(MPI_Comm comm) : precond(NULL)
{
   iterative_mode = true;

   HYPRE_ParCSRGMRESCreate(comm, &gmres_solver);
   SetDefaultOptions();
}

HypreGMRES::HypreGMRES(const HypreParMatrix &A_)
   : HypreSolver(&A_), precond(NULL)
{
   MPI_Comm comm;

   iterative_mode = true;

   HYPRE_ParCSRMatrixGetComm(*A, &comm);

   HYPRE_ParCSRGMRESCreate(comm, &gmres_solver);
   SetDefaultOptions();
}

void HypreGMRES::SetDefaultOptions()
{
   int k_dim    = 50;
   int max_iter = 100;
   double tol   = 1e-6;

   HYPRE_ParCSRGMRESSetKDim(gmres_solver, k_dim);
   HYPRE_ParCSRGMRESSetMaxIter(gmres_solver, max_iter);
   HYPRE_ParCSRGMRESSetTol(gmres_solver, tol);
}

void HypreGMRES::SetOperator(const Operator &op)
{
   const HypreParMatrix *new_A = dynamic_cast<const HypreParMatrix *>(&op);
   MFEM_VERIFY(new_A, "new Operator must be a HypreParMatrix!");

   // update base classes: Operator, Solver, HypreSolver
   height = new_A->Height();
   width  = new_A->Width();
   A = const_cast<HypreParMatrix *>(new_A);
   if (precond)
   {
      precond->SetOperator(*A);
      this->SetPreconditioner(*precond);
   }
   setup_called = 0;
   delete X;
   delete B;
   B = X = NULL;
   auxB.Delete(); auxB.Reset();
   auxX.Delete(); auxX.Reset();
}

void HypreGMRES::SetTol(double tol)
{
   HYPRE_GMRESSetTol(gmres_solver, tol);
}

void HypreGMRES::SetAbsTol(double tol)
{
   HYPRE_GMRESSetAbsoluteTol(gmres_solver, tol);
}

void HypreGMRES::SetMaxIter(int max_iter)
{
   HYPRE_GMRESSetMaxIter(gmres_solver, max_iter);
}

void HypreGMRES::SetKDim(int k_dim)
{
   HYPRE_GMRESSetKDim(gmres_solver, k_dim);
}

void HypreGMRES::SetLogging(int logging)
{
   HYPRE_GMRESSetLogging(gmres_solver, logging);
}

void HypreGMRES::SetPrintLevel(int print_lvl)
{
   HYPRE_GMRESSetPrintLevel(gmres_solver, print_lvl);
}

void HypreGMRES::SetPreconditioner(HypreSolver &precond_)
{
   precond = &precond_;

   HYPRE_ParCSRGMRESSetPrecond(gmres_solver,
                               precond_.SolveFcn(),
                               precond_.SetupFcn(),
                               precond_);
}

void HypreGMRES::Mult(const HypreParVector &b, HypreParVector &x) const
{
   int myid;
   HYPRE_Int time_index = 0;
   HYPRE_Int num_iterations;
   double final_res_norm;
   MPI_Comm comm;
   HYPRE_Int print_level;

   HYPRE_GMRESGetPrintLevel(gmres_solver, &print_level);

   HYPRE_ParCSRMatrixGetComm(*A, &comm);

   if (!iterative_mode)
   {
      x.HypreWrite();
      hypre_ParVectorSetConstantValues(x, 0.0);
   }

   b.HypreRead();
   x.HypreReadWrite();

   if (!setup_called)
   {
      if (print_level > 0)
      {
         time_index = hypre_InitializeTiming("GMRES Setup");
         hypre_BeginTiming(time_index);
      }

      HYPRE_ParCSRGMRESSetup(gmres_solver, *A, b, x);
      setup_called = 1;

      if (print_level > 0)
      {
         hypre_EndTiming(time_index);
         hypre_PrintTiming("Setup phase times", comm);
         hypre_FinalizeTiming(time_index);
         hypre_ClearTiming();
      }
   }

   if (print_level > 0)
   {
      time_index = hypre_InitializeTiming("GMRES Solve");
      hypre_BeginTiming(time_index);
   }

   HYPRE_ParCSRGMRESSolve(gmres_solver, *A, b, x);

   if (print_level > 0)
   {
      hypre_EndTiming(time_index);
      hypre_PrintTiming("Solve phase times", comm);
      hypre_FinalizeTiming(time_index);
      hypre_ClearTiming();

      HYPRE_ParCSRGMRESGetNumIterations(gmres_solver, &num_iterations);
      HYPRE_ParCSRGMRESGetFinalRelativeResidualNorm(gmres_solver,
                                                    &final_res_norm);

      MPI_Comm_rank(comm, &myid);

      if (myid == 0)
      {
         mfem::out << "GMRES Iterations = " << num_iterations << endl
                   << "Final GMRES Relative Residual Norm = " << final_res_norm
                   << endl;
      }
   }
}

HypreGMRES::~HypreGMRES()
{
   HYPRE_ParCSRGMRESDestroy(gmres_solver);
}


HypreFGMRES::HypreFGMRES(MPI_Comm comm) : precond(NULL)
{
   iterative_mode = true;

   HYPRE_ParCSRFlexGMRESCreate(comm, &fgmres_solver);
   SetDefaultOptions();
}

HypreFGMRES::HypreFGMRES(const HypreParMatrix &A_)
   : HypreSolver(&A_), precond(NULL)
{
   MPI_Comm comm;

   iterative_mode = true;

   HYPRE_ParCSRMatrixGetComm(*A, &comm);

   HYPRE_ParCSRFlexGMRESCreate(comm, &fgmres_solver);
   SetDefaultOptions();
}

void HypreFGMRES::SetDefaultOptions()
{
   int k_dim    = 50;
   int max_iter = 100;
   double tol   = 1e-6;

   HYPRE_ParCSRFlexGMRESSetKDim(fgmres_solver, k_dim);
   HYPRE_ParCSRFlexGMRESSetMaxIter(fgmres_solver, max_iter);
   HYPRE_ParCSRFlexGMRESSetTol(fgmres_solver, tol);
}

void HypreFGMRES::SetOperator(const Operator &op)
{
   const HypreParMatrix *new_A = dynamic_cast<const HypreParMatrix *>(&op);
   MFEM_VERIFY(new_A, "new Operator must be a HypreParMatrix!");

   // update base classes: Operator, Solver, HypreSolver
   height = new_A->Height();
   width  = new_A->Width();
   A = const_cast<HypreParMatrix *>(new_A);
   if (precond)
   {
      precond->SetOperator(*A);
      this->SetPreconditioner(*precond);
   }
   setup_called = 0;
   delete X;
   delete B;
   B = X = NULL;
   auxB.Delete(); auxB.Reset();
   auxX.Delete(); auxX.Reset();
}

void HypreFGMRES::SetTol(double tol)
{
   HYPRE_ParCSRFlexGMRESSetTol(fgmres_solver, tol);
}

void HypreFGMRES::SetMaxIter(int max_iter)
{
   HYPRE_ParCSRFlexGMRESSetMaxIter(fgmres_solver, max_iter);
}

void HypreFGMRES::SetKDim(int k_dim)
{
   HYPRE_ParCSRFlexGMRESSetKDim(fgmres_solver, k_dim);
}

void HypreFGMRES::SetLogging(int logging)
{
   HYPRE_ParCSRFlexGMRESSetLogging(fgmres_solver, logging);
}

void HypreFGMRES::SetPrintLevel(int print_lvl)
{
   HYPRE_ParCSRFlexGMRESSetPrintLevel(fgmres_solver, print_lvl);
}

void HypreFGMRES::SetPreconditioner(HypreSolver &precond_)
{
   precond = &precond_;
   HYPRE_ParCSRFlexGMRESSetPrecond(fgmres_solver,
                                   precond_.SolveFcn(),
                                   precond_.SetupFcn(),
                                   precond_);
}

void HypreFGMRES::Mult(const HypreParVector &b, HypreParVector &x) const
{
   int myid;
   HYPRE_Int time_index = 0;
   HYPRE_Int num_iterations;
   double final_res_norm;
   MPI_Comm comm;
   HYPRE_Int print_level;

   HYPRE_FlexGMRESGetPrintLevel(fgmres_solver, &print_level);

   HYPRE_ParCSRMatrixGetComm(*A, &comm);

   if (!iterative_mode)
   {
      x.HypreWrite();
      hypre_ParVectorSetConstantValues(x, 0.0);
   }

   b.HypreRead();
   x.HypreReadWrite();

   if (!setup_called)
   {
      if (print_level > 0)
      {
         time_index = hypre_InitializeTiming("FGMRES Setup");
         hypre_BeginTiming(time_index);
      }

      HYPRE_ParCSRFlexGMRESSetup(fgmres_solver, *A, b, x);
      setup_called = 1;

      if (print_level > 0)
      {
         hypre_EndTiming(time_index);
         hypre_PrintTiming("Setup phase times", comm);
         hypre_FinalizeTiming(time_index);
         hypre_ClearTiming();
      }
   }

   if (print_level > 0)
   {
      time_index = hypre_InitializeTiming("FGMRES Solve");
      hypre_BeginTiming(time_index);
   }

   HYPRE_ParCSRFlexGMRESSolve(fgmres_solver, *A, b, x);

   if (print_level > 0)
   {
      hypre_EndTiming(time_index);
      hypre_PrintTiming("Solve phase times", comm);
      hypre_FinalizeTiming(time_index);
      hypre_ClearTiming();

      HYPRE_ParCSRFlexGMRESGetNumIterations(fgmres_solver, &num_iterations);
      HYPRE_ParCSRFlexGMRESGetFinalRelativeResidualNorm(fgmres_solver,
                                                        &final_res_norm);

      MPI_Comm_rank(comm, &myid);

      if (myid == 0)
      {
         mfem::out << "FGMRES Iterations = " << num_iterations << endl
                   << "Final FGMRES Relative Residual Norm = " << final_res_norm
                   << endl;
      }
   }
}

HypreFGMRES::~HypreFGMRES()
{
   HYPRE_ParCSRFlexGMRESDestroy(fgmres_solver);
}


void HypreDiagScale::SetOperator(const Operator &op)
{
   const HypreParMatrix *new_A = dynamic_cast<const HypreParMatrix *>(&op);
   MFEM_VERIFY(new_A, "new Operator must be a HypreParMatrix!");

   // update base classes: Operator, Solver, HypreSolver
   height = new_A->Height();
   width  = new_A->Width();
   A = const_cast<HypreParMatrix *>(new_A);
   setup_called = 0;
   delete X;
   delete B;
   B = X = NULL;
   auxB.Delete(); auxB.Reset();
   auxX.Delete(); auxX.Reset();
}


HypreParaSails::HypreParaSails(MPI_Comm comm)
{
   HYPRE_ParaSailsCreate(comm, &sai_precond);
   SetDefaultOptions();
}

HypreParaSails::HypreParaSails(const HypreParMatrix &A) : HypreSolver(&A)
{
   MPI_Comm comm;

   HYPRE_ParCSRMatrixGetComm(A, &comm);

   HYPRE_ParaSailsCreate(comm, &sai_precond);
   SetDefaultOptions();
}

void HypreParaSails::SetDefaultOptions()
{
   int    sai_max_levels = 1;
   double sai_threshold  = 0.1;
   double sai_filter     = 0.1;
   int    sai_sym        = 0;
   double sai_loadbal    = 0.0;
   int    sai_reuse      = 0;
   int    sai_logging    = 1;

   HYPRE_ParaSailsSetParams(sai_precond, sai_threshold, sai_max_levels);
   HYPRE_ParaSailsSetFilter(sai_precond, sai_filter);
   HYPRE_ParaSailsSetSym(sai_precond, sai_sym);
   HYPRE_ParaSailsSetLoadbal(sai_precond, sai_loadbal);
   HYPRE_ParaSailsSetReuse(sai_precond, sai_reuse);
   HYPRE_ParaSailsSetLogging(sai_precond, sai_logging);
}

void HypreParaSails::ResetSAIPrecond(MPI_Comm comm)
{
   HYPRE_Int  sai_max_levels;
   HYPRE_Real sai_threshold;
   HYPRE_Real sai_filter;
   HYPRE_Int  sai_sym;
   HYPRE_Real sai_loadbal;
   HYPRE_Int  sai_reuse;
   HYPRE_Int  sai_logging;

   // hypre_ParAMGData *amg_data = (hypre_ParAMGData *)sai_precond;
   HYPRE_ParaSailsGetNlevels(sai_precond, &sai_max_levels);
   HYPRE_ParaSailsGetThresh(sai_precond, &sai_threshold);
   HYPRE_ParaSailsGetFilter(sai_precond, &sai_filter);
   HYPRE_ParaSailsGetSym(sai_precond, &sai_sym);
   HYPRE_ParaSailsGetLoadbal(sai_precond, &sai_loadbal);
   HYPRE_ParaSailsGetReuse(sai_precond, &sai_reuse);
   HYPRE_ParaSailsGetLogging(sai_precond, &sai_logging);

   HYPRE_ParaSailsDestroy(sai_precond);
   HYPRE_ParaSailsCreate(comm, &sai_precond);

   HYPRE_ParaSailsSetParams(sai_precond, sai_threshold, sai_max_levels);
   HYPRE_ParaSailsSetFilter(sai_precond, sai_filter);
   HYPRE_ParaSailsSetSym(sai_precond, sai_sym);
   HYPRE_ParaSailsSetLoadbal(sai_precond, sai_loadbal);
   HYPRE_ParaSailsSetReuse(sai_precond, sai_reuse);
   HYPRE_ParaSailsSetLogging(sai_precond, sai_logging);
}

void HypreParaSails::SetOperator(const Operator &op)
{
   const HypreParMatrix *new_A = dynamic_cast<const HypreParMatrix *>(&op);
   MFEM_VERIFY(new_A, "new Operator must be a HypreParMatrix!");

   if (A)
   {
      MPI_Comm comm;
      HYPRE_ParCSRMatrixGetComm(*A, &comm);
      ResetSAIPrecond(comm);
   }

   // update base classes: Operator, Solver, HypreSolver
   height = new_A->Height();
   width  = new_A->Width();
   A = const_cast<HypreParMatrix *>(new_A);
   setup_called = 0;
   delete X;
   delete B;
   B = X = NULL;
   auxB.Delete(); auxB.Reset();
   auxX.Delete(); auxX.Reset();
}

void HypreParaSails::SetParams(double threshold, int max_levels)
{
   HYPRE_ParaSailsSetParams(sai_precond, threshold, max_levels);
}

void HypreParaSails::SetFilter(double filter)
{
   HYPRE_ParaSailsSetFilter(sai_precond, filter);
}

void HypreParaSails::SetLoadBal(double loadbal)
{
   HYPRE_ParaSailsSetLoadbal(sai_precond, loadbal);
}

void HypreParaSails::SetReuse(int reuse)
{
   HYPRE_ParaSailsSetReuse(sai_precond, reuse);
}

void HypreParaSails::SetLogging(int logging)
{
   HYPRE_ParaSailsSetLogging(sai_precond, logging);
}

void HypreParaSails::SetSymmetry(int sym)
{
   HYPRE_ParaSailsSetSym(sai_precond, sym);
}

HypreParaSails::~HypreParaSails()
{
   HYPRE_ParaSailsDestroy(sai_precond);
}


HypreEuclid::HypreEuclid(MPI_Comm comm)
{
   HYPRE_EuclidCreate(comm, &euc_precond);
   SetDefaultOptions();
}

HypreEuclid::HypreEuclid(const HypreParMatrix &A) : HypreSolver(&A)
{
   MPI_Comm comm;

   HYPRE_ParCSRMatrixGetComm(A, &comm);

   HYPRE_EuclidCreate(comm, &euc_precond);
   SetDefaultOptions();
}

void HypreEuclid::SetDefaultOptions()
{
   int    euc_level = 1; // We use ILU(1)
   int    euc_stats = 0; // No logging
   int    euc_mem   = 0; // No memory logging
   int    euc_bj    = 0; // 1: Use Block Jacobi
   int    euc_ro_sc = 0; // 1: Use Row scaling

   HYPRE_EuclidSetLevel(euc_precond, euc_level);
   HYPRE_EuclidSetStats(euc_precond, euc_stats);
   HYPRE_EuclidSetMem(euc_precond, euc_mem);
   HYPRE_EuclidSetBJ(euc_precond, euc_bj);
   HYPRE_EuclidSetRowScale(euc_precond, euc_ro_sc);
}

void HypreEuclid::SetLevel(int level)
{
   HYPRE_EuclidSetLevel(euc_precond, level);
}

void HypreEuclid::SetStats(int stats)
{
   HYPRE_EuclidSetStats(euc_precond, stats);
}

void HypreEuclid::SetMemory(int mem)
{
   HYPRE_EuclidSetMem(euc_precond, mem);
}

void HypreEuclid::SetBJ(int bj)
{
   HYPRE_EuclidSetBJ(euc_precond, bj);
}

void HypreEuclid::SetRowScale(int row_scale)
{
   HYPRE_EuclidSetRowScale(euc_precond, row_scale);
}

void HypreEuclid::ResetEuclidPrecond(MPI_Comm comm)
{
   // Euclid does not seem to offer access to its current configuration, so we
   // simply reset it to its default options.
   HYPRE_EuclidDestroy(euc_precond);
   HYPRE_EuclidCreate(comm, &euc_precond);

   SetDefaultOptions();
}

void HypreEuclid::SetOperator(const Operator &op)
{
   const HypreParMatrix *new_A = dynamic_cast<const HypreParMatrix *>(&op);
   MFEM_VERIFY(new_A, "new Operator must be a HypreParMatrix!");

   if (A)
   {
      MPI_Comm comm;
      HYPRE_ParCSRMatrixGetComm(*new_A, &comm);
      ResetEuclidPrecond(comm);
   }

   // update base classes: Operator, Solver, HypreSolver
   height = new_A->Height();
   width  = new_A->Width();
   A = const_cast<HypreParMatrix *>(new_A);
   setup_called = 0;
   delete X;
   delete B;
   B = X = NULL;
   auxB.Delete(); auxB.Reset();
   auxX.Delete(); auxX.Reset();
}

HypreEuclid::~HypreEuclid()
{
   HYPRE_EuclidDestroy(euc_precond);
}


#if MFEM_HYPRE_VERSION >= 21900
HypreILU::HypreILU()
{
   HYPRE_ILUCreate(&ilu_precond);
   SetDefaultOptions();
}

void HypreILU::SetDefaultOptions()
{
   // The type of incomplete LU used locally and globally (see class doc)
   HYPRE_Int ilu_type = 0; // ILU(k) locally and block Jacobi globally
   HYPRE_ILUSetType(ilu_precond, ilu_type);

   // Maximum iterations; 1 iter for preconditioning
   HYPRE_Int max_iter = 1;
   HYPRE_ILUSetMaxIter(ilu_precond, max_iter);

   // The tolerance when used as a smoother; set to 0.0 for preconditioner
   HYPRE_Real tol = 0.0;
   HYPRE_ILUSetTol(ilu_precond, tol);

   // Fill level for ILU(k)
   HYPRE_Int lev_fill = 1;
   HYPRE_ILUSetLevelOfFill(ilu_precond, lev_fill);

   // Local reordering scheme; 0 = no reordering, 1 = reverse Cuthill-McKee
   HYPRE_Int reorder_type = 1;
   HYPRE_ILUSetLocalReordering(ilu_precond, reorder_type);

   // Information print level; 0 = none, 1 = setup, 2 = solve, 3 = setup+solve
   HYPRE_Int print_level = 0;
   HYPRE_ILUSetPrintLevel(ilu_precond, print_level);
}

void HypreILU::ResetILUPrecond()
{
   if (ilu_precond)
   {
      HYPRE_ILUDestroy(ilu_precond);
   }
   HYPRE_ILUCreate(&ilu_precond);
   SetDefaultOptions();
}

void HypreILU::SetLevelOfFill(HYPRE_Int lev_fill)
{
   HYPRE_ILUSetLevelOfFill(ilu_precond, lev_fill);
}

void HypreILU::SetType(HYPRE_Int ilu_type)
{
   HYPRE_ILUSetType(ilu_precond, ilu_type);
}

void HypreILU::SetMaxIter(HYPRE_Int max_iter)
{
   HYPRE_ILUSetMaxIter(ilu_precond, max_iter);
}

void HypreILU::SetTol(HYPRE_Real tol)
{
   HYPRE_ILUSetTol(ilu_precond, tol);
}

void HypreILU::SetLocalReordering(HYPRE_Int reorder_type)
{
   HYPRE_ILUSetLocalReordering(ilu_precond, reorder_type);
}

void HypreILU::SetPrintLevel(HYPRE_Int print_level)
{
   HYPRE_ILUSetPrintLevel(ilu_precond, print_level);
}

void HypreILU::SetOperator(const Operator &op)
{
   const HypreParMatrix *new_A = dynamic_cast<const HypreParMatrix *>(&op);
   MFEM_VERIFY(new_A, "new Operator must be a HypreParMatrix!");

   if (A) { ResetILUPrecond(); }

   // update base classes: Operator, Solver, HypreSolver
   height = new_A->Height();
   width  = new_A->Width();
   A = const_cast<HypreParMatrix *>(new_A);
   setup_called = 0;
   delete X;
   delete B;
   B = X = NULL;
   auxB.Delete(); auxB.Reset();
   auxX.Delete(); auxX.Reset();
}

HypreILU::~HypreILU()
{
   HYPRE_ILUDestroy(ilu_precond);
}
#endif


HypreBoomerAMG::HypreBoomerAMG()
{
   HYPRE_BoomerAMGCreate(&amg_precond);
   SetDefaultOptions();
}

HypreBoomerAMG::HypreBoomerAMG(const HypreParMatrix &A) : HypreSolver(&A)
{
   HYPRE_BoomerAMGCreate(&amg_precond);
   SetDefaultOptions();
}

void HypreBoomerAMG::SetDefaultOptions()
{
#if !defined(HYPRE_USING_GPU)
   // AMG coarsening options:
   int coarsen_type = 10;   // 10 = HMIS, 8 = PMIS, 6 = Falgout, 0 = CLJP
   int agg_levels   = 1;    // number of aggressive coarsening levels
   double theta     = 0.25; // strength threshold: 0.25, 0.5, 0.8

   // AMG interpolation options:
   int interp_type  = 6;    // 6 = extended+i, 0 = classical
   int Pmax         = 4;    // max number of elements per row in P

   // AMG relaxation options:
   int relax_type   = 8;    // 8 = l1-GS, 6 = symm. GS, 3 = GS, 18 = l1-Jacobi
   int relax_sweeps = 1;    // relaxation sweeps on each level

   // Additional options:
   int print_level  = 1;    // print AMG iterations? 1 = no, 2 = yes
   int max_levels   = 25;   // max number of levels in AMG hierarchy
#else
   // AMG coarsening options:
   int coarsen_type = 8;    // 10 = HMIS, 8 = PMIS, 6 = Falgout, 0 = CLJP
   int agg_levels   = 0;    // number of aggressive coarsening levels
   double theta     = 0.25; // strength threshold: 0.25, 0.5, 0.8

   // AMG interpolation options:
   int interp_type  = 6;    // 6 = extended+i, or 18 = extended+e
   int Pmax         = 4;    // max number of elements per row in P

   // AMG relaxation options:
   int relax_type   = 18;   // 18 = l1-Jacobi, or 16 = Chebyshev
   int relax_sweeps = 1;    // relaxation sweeps on each level

   // Additional options:
   int print_level  = 1;    // print AMG iterations? 1 = no, 2 = yes
   int max_levels   = 25;   // max number of levels in AMG hierarchy
#endif

   HYPRE_BoomerAMGSetCoarsenType(amg_precond, coarsen_type);
   HYPRE_BoomerAMGSetAggNumLevels(amg_precond, agg_levels);
   HYPRE_BoomerAMGSetRelaxType(amg_precond, relax_type);
   // default in hypre is 1.0 with some exceptions, e.g. for relax_type = 7
   // HYPRE_BoomerAMGSetRelaxWt(amg_precond, 1.0);
   HYPRE_BoomerAMGSetNumSweeps(amg_precond, relax_sweeps);
   HYPRE_BoomerAMGSetStrongThreshold(amg_precond, theta);
   HYPRE_BoomerAMGSetInterpType(amg_precond, interp_type);
   HYPRE_BoomerAMGSetPMaxElmts(amg_precond, Pmax);
   HYPRE_BoomerAMGSetPrintLevel(amg_precond, print_level);
   HYPRE_BoomerAMGSetMaxLevels(amg_precond, max_levels);

   // Use as a preconditioner (one V-cycle, zero tolerance)
   HYPRE_BoomerAMGSetMaxIter(amg_precond, 1);
   HYPRE_BoomerAMGSetTol(amg_precond, 0.0);
}

void HypreBoomerAMG::ResetAMGPrecond()
{
   HYPRE_Int coarsen_type;
   HYPRE_Int agg_levels;
   HYPRE_Int relax_type;
   HYPRE_Int relax_sweeps;
   HYPRE_Real theta;
   HYPRE_Int interp_type;
   HYPRE_Int Pmax;
   HYPRE_Int print_level;
   HYPRE_Int max_levels;
   HYPRE_Int dim;
   HYPRE_Int nrbms = rbms.Size();
   HYPRE_Int nodal;
   HYPRE_Int nodal_diag;
   HYPRE_Int relax_coarse;
   HYPRE_Int interp_vec_variant;
   HYPRE_Int q_max;
   HYPRE_Int smooth_interp_vectors;
   HYPRE_Int interp_refine;

   hypre_ParAMGData *amg_data = (hypre_ParAMGData *)amg_precond;

   // read options from amg_precond
   HYPRE_BoomerAMGGetCoarsenType(amg_precond, &coarsen_type);
   agg_levels = hypre_ParAMGDataAggNumLevels(amg_data);
   relax_type = hypre_ParAMGDataUserRelaxType(amg_data);
   relax_sweeps = hypre_ParAMGDataUserNumSweeps(amg_data);
   HYPRE_BoomerAMGGetStrongThreshold(amg_precond, &theta);
   hypre_BoomerAMGGetInterpType(amg_precond, &interp_type);
   HYPRE_BoomerAMGGetPMaxElmts(amg_precond, &Pmax);
   HYPRE_BoomerAMGGetPrintLevel(amg_precond, &print_level);
   HYPRE_BoomerAMGGetMaxLevels(amg_precond, &max_levels);
   HYPRE_BoomerAMGGetNumFunctions(amg_precond, &dim);
   if (nrbms) // elasticity solver options
   {
      nodal = hypre_ParAMGDataNodal(amg_data);
      nodal_diag = hypre_ParAMGDataNodalDiag(amg_data);
      HYPRE_BoomerAMGGetCycleRelaxType(amg_precond, &relax_coarse, 3);
      interp_vec_variant = hypre_ParAMGInterpVecVariant(amg_data);
      q_max = hypre_ParAMGInterpVecQMax(amg_data);
      smooth_interp_vectors = hypre_ParAMGSmoothInterpVectors(amg_data);
      interp_refine = hypre_ParAMGInterpRefine(amg_data);
   }

   HYPRE_BoomerAMGDestroy(amg_precond);
   HYPRE_BoomerAMGCreate(&amg_precond);

   HYPRE_BoomerAMGSetCoarsenType(amg_precond, coarsen_type);
   HYPRE_BoomerAMGSetAggNumLevels(amg_precond, agg_levels);
   HYPRE_BoomerAMGSetRelaxType(amg_precond, relax_type);
   HYPRE_BoomerAMGSetNumSweeps(amg_precond, relax_sweeps);
   HYPRE_BoomerAMGSetMaxLevels(amg_precond, max_levels);
   HYPRE_BoomerAMGSetTol(amg_precond, 0.0);
   HYPRE_BoomerAMGSetMaxIter(amg_precond, 1); // one V-cycle
   HYPRE_BoomerAMGSetStrongThreshold(amg_precond, theta);
   HYPRE_BoomerAMGSetInterpType(amg_precond, interp_type);
   HYPRE_BoomerAMGSetPMaxElmts(amg_precond, Pmax);
   HYPRE_BoomerAMGSetPrintLevel(amg_precond, print_level);
   HYPRE_BoomerAMGSetNumFunctions(amg_precond, dim);
   if (nrbms)
   {
      HYPRE_BoomerAMGSetNodal(amg_precond, nodal);
      HYPRE_BoomerAMGSetNodalDiag(amg_precond, nodal_diag);
      HYPRE_BoomerAMGSetCycleRelaxType(amg_precond, relax_coarse, 3);
      HYPRE_BoomerAMGSetInterpVecVariant(amg_precond, interp_vec_variant);
      HYPRE_BoomerAMGSetInterpVecQMax(amg_precond, q_max);
      HYPRE_BoomerAMGSetSmoothInterpVectors(amg_precond, smooth_interp_vectors);
      HYPRE_BoomerAMGSetInterpRefine(amg_precond, interp_refine);
      RecomputeRBMs();
      HYPRE_BoomerAMGSetInterpVectors(amg_precond, rbms.Size(), rbms.GetData());
   }
}

void HypreBoomerAMG::SetOperator(const Operator &op)
{
   const HypreParMatrix *new_A = dynamic_cast<const HypreParMatrix *>(&op);
   MFEM_VERIFY(new_A, "new Operator must be a HypreParMatrix!");

   if (A) { ResetAMGPrecond(); }

   // update base classes: Operator, Solver, HypreSolver
   height = new_A->Height();
   width  = new_A->Width();
   A = const_cast<HypreParMatrix *>(new_A);
   setup_called = 0;
   delete X;
   delete B;
   B = X = NULL;
   auxB.Delete(); auxB.Reset();
   auxX.Delete(); auxX.Reset();
}

void HypreBoomerAMG::SetSystemsOptions(int dim, bool order_bynodes)
{
   HYPRE_BoomerAMGSetNumFunctions(amg_precond, dim);

   // The default "system" ordering in hypre is Ordering::byVDIM. When we are
   // using Ordering::byNODES, we have to specify the ordering explicitly with
   // HYPRE_BoomerAMGSetDofFunc as in the following code.
   if (order_bynodes)
   {
      // Generate DofFunc mapping on the host
      HYPRE_Int *h_mapping = mfem_hypre_CTAlloc_host(HYPRE_Int, height);
      int h_nnodes = height / dim; // nodes owned in linear algebra (not fem)
      MFEM_VERIFY(height % dim == 0, "Ordering does not work as claimed!");
      int k = 0;
      for (int i = 0; i < dim; ++i)
      {
         for (int j = 0; j < h_nnodes; ++j)
         {
            h_mapping[k++] = i;
         }
      }

      // After the addition of hypre_IntArray, mapping is assumed
      // to be a device pointer. Previously, it was assumed to be
      // a host pointer.
#if defined(hypre_IntArrayData) && defined(HYPRE_USING_GPU)
      HYPRE_Int *mapping = mfem_hypre_CTAlloc(HYPRE_Int, height);
      hypre_TMemcpy(mapping, h_mapping, HYPRE_Int, height,
                    HYPRE_MEMORY_DEVICE, HYPRE_MEMORY_HOST);
      mfem_hypre_TFree_host(h_mapping);
#else
      HYPRE_Int *mapping = h_mapping;
#endif

      // hypre actually deletes the mapping pointer in HYPRE_BoomerAMGDestroy,
      // so we don't need to track it
      HYPRE_BoomerAMGSetDofFunc(amg_precond, mapping);
   }

   // More robust options with respect to convergence
   HYPRE_BoomerAMGSetAggNumLevels(amg_precond, 0);
   HYPRE_BoomerAMGSetStrongThreshold(amg_precond, 0.5);
}

// Rotational rigid-body mode functions, used in SetElasticityOptions()
static void func_rxy(const Vector &x, Vector &y)
{
   y = 0.0; y(0) = x(1); y(1) = -x(0);
}
static void func_ryz(const Vector &x, Vector &y)
{
   y = 0.0; y(1) = x(2); y(2) = -x(1);
}
static void func_rzx(const Vector &x, Vector &y)
{
   y = 0.0; y(2) = x(0); y(0) = -x(2);
}

void HypreBoomerAMG::RecomputeRBMs()
{
   int nrbms;
   Array<HypreParVector*> gf_rbms;
   int dim = fespace->GetParMesh()->Dimension();

   for (int i = 0; i < rbms.Size(); i++)
   {
      HYPRE_ParVectorDestroy(rbms[i]);
   }

   if (dim == 2)
   {
      nrbms = 1;

      VectorFunctionCoefficient coeff_rxy(2, func_rxy);

      ParGridFunction rbms_rxy(fespace);
      rbms_rxy.ProjectCoefficient(coeff_rxy);

      rbms.SetSize(nrbms);
      gf_rbms.SetSize(nrbms);
      gf_rbms[0] = fespace->NewTrueDofVector();
      rbms_rxy.GetTrueDofs(*gf_rbms[0]);
   }
   else if (dim == 3)
   {
      nrbms = 3;

      VectorFunctionCoefficient coeff_rxy(3, func_rxy);
      VectorFunctionCoefficient coeff_ryz(3, func_ryz);
      VectorFunctionCoefficient coeff_rzx(3, func_rzx);

      ParGridFunction rbms_rxy(fespace);
      ParGridFunction rbms_ryz(fespace);
      ParGridFunction rbms_rzx(fespace);
      rbms_rxy.ProjectCoefficient(coeff_rxy);
      rbms_ryz.ProjectCoefficient(coeff_ryz);
      rbms_rzx.ProjectCoefficient(coeff_rzx);

      rbms.SetSize(nrbms);
      gf_rbms.SetSize(nrbms);
      gf_rbms[0] = fespace->NewTrueDofVector();
      gf_rbms[1] = fespace->NewTrueDofVector();
      gf_rbms[2] = fespace->NewTrueDofVector();
      rbms_rxy.GetTrueDofs(*gf_rbms[0]);
      rbms_ryz.GetTrueDofs(*gf_rbms[1]);
      rbms_rzx.GetTrueDofs(*gf_rbms[2]);
   }
   else
   {
      nrbms = 0;
      rbms.SetSize(nrbms);
   }

   // Transfer the RBMs from the ParGridFunction to the HYPRE_ParVector objects
   for (int i = 0; i < nrbms; i++)
   {
      rbms[i] = gf_rbms[i]->StealParVector();
      delete gf_rbms[i];
   }
}

void HypreBoomerAMG::SetElasticityOptions(ParFiniteElementSpace *fespace_)
{
#ifdef HYPRE_USING_GPU
   MFEM_ABORT("this method is not supported in hypre built with GPU support");
#endif

   // Save the finite element space to support multiple calls to SetOperator()
   this->fespace = fespace_;

   // Make sure the systems AMG options are set
   int dim = fespace_->GetParMesh()->Dimension();
   SetSystemsOptions(dim);

   // Nodal coarsening options (nodal coarsening is required for this solver)
   // See hypre's new_ij driver and the paper for descriptions.
   int nodal                 = 4; // strength reduction norm: 1, 3 or 4
   int nodal_diag            = 1; // diagonal in strength matrix: 0, 1 or 2
   int relax_coarse          = 8; // smoother on the coarsest grid: 8, 99 or 29

   // Elasticity interpolation options
   int interp_vec_variant    = 2; // 1 = GM-1, 2 = GM-2, 3 = LN
   int q_max                 = 4; // max elements per row for each Q
   int smooth_interp_vectors = 1; // smooth the rigid-body modes?

   // Optionally pre-process the interpolation matrix through iterative weight
   // refinement (this is generally applicable for any system)
   int interp_refine         = 1;

   HYPRE_BoomerAMGSetNodal(amg_precond, nodal);
   HYPRE_BoomerAMGSetNodalDiag(amg_precond, nodal_diag);
   HYPRE_BoomerAMGSetCycleRelaxType(amg_precond, relax_coarse, 3);
   HYPRE_BoomerAMGSetInterpVecVariant(amg_precond, interp_vec_variant);
   HYPRE_BoomerAMGSetInterpVecQMax(amg_precond, q_max);
   HYPRE_BoomerAMGSetSmoothInterpVectors(amg_precond, smooth_interp_vectors);
   HYPRE_BoomerAMGSetInterpRefine(amg_precond, interp_refine);

   RecomputeRBMs();
   HYPRE_BoomerAMGSetInterpVectors(amg_precond, rbms.Size(), rbms.GetData());

   // The above BoomerAMG options may result in singular matrices on the coarse
   // grids, which are handled correctly in hypre's Solve method, but can produce
   // hypre errors in the Setup (specifically in the l1 row norm computation).
   // See the documentation of SetErrorMode() for more details.
   error_mode = IGNORE_HYPRE_ERRORS;
}

#if MFEM_HYPRE_VERSION >= 21800

void HypreBoomerAMG::SetAdvectiveOptions(int distanceR,
                                         const std::string &prerelax,
                                         const std::string &postrelax)
{
   // Hypre parameters
   int Sabs = 0;
   int interp_type = 100;
   int relax_type = 10;
   int coarsen_type = 6;
   double strength_tolC = 0.1;
   double strength_tolR = 0.01;
   double filter_tolR = 0.0;
   double filterA_tol = 0.0;

   // Set relaxation on specified grid points
   int ns_down, ns_up, ns_coarse;
   if (distanceR > 0)
   {
      ns_down = prerelax.length();
      ns_up = postrelax.length();
      ns_coarse = 1;

      // Array to store relaxation scheme and pass to Hypre
      HYPRE_Int **grid_relax_points = mfem_hypre_TAlloc(HYPRE_Int*, 4);
      grid_relax_points[0] = NULL;
      grid_relax_points[1] = mfem_hypre_TAlloc(HYPRE_Int, ns_down);
      grid_relax_points[2] = mfem_hypre_TAlloc(HYPRE_Int, ns_up);
      grid_relax_points[3] = mfem_hypre_TAlloc(HYPRE_Int, 1);
      grid_relax_points[3][0] = 0;

      // set down relax scheme
      for (int i = 0; i<ns_down; i++)
      {
         if (prerelax[i] == 'F')
         {
            grid_relax_points[1][i] = -1;
         }
         else if (prerelax[i] == 'C')
         {
            grid_relax_points[1][i] = 1;
         }
         else if (prerelax[i] == 'A')
         {
            grid_relax_points[1][i] = 0;
         }
      }

      // set up relax scheme
      for (int i = 0; i<ns_up; i++)
      {
         if (postrelax[i] == 'F')
         {
            grid_relax_points[2][i] = -1;
         }
         else if (postrelax[i] == 'C')
         {
            grid_relax_points[2][i] = 1;
         }
         else if (postrelax[i] == 'A')
         {
            grid_relax_points[2][i] = 0;
         }
      }

      HYPRE_BoomerAMGSetRestriction(amg_precond, distanceR);

      HYPRE_BoomerAMGSetGridRelaxPoints(amg_precond, grid_relax_points);

      HYPRE_BoomerAMGSetInterpType(amg_precond, interp_type);
   }

   if (Sabs)
   {
      HYPRE_BoomerAMGSetSabs(amg_precond, Sabs);
   }

   HYPRE_BoomerAMGSetCoarsenType(amg_precond, coarsen_type);

   // does not support aggressive coarsening
   HYPRE_BoomerAMGSetAggNumLevels(amg_precond, 0);

   HYPRE_BoomerAMGSetStrongThreshold(amg_precond, strength_tolC);

   if (distanceR > 0)
   {
      HYPRE_BoomerAMGSetStrongThresholdR(amg_precond, strength_tolR);
      HYPRE_BoomerAMGSetFilterThresholdR(amg_precond, filter_tolR);
   }

   if (relax_type > -1)
   {
      HYPRE_BoomerAMGSetRelaxType(amg_precond, relax_type);
   }

   if (distanceR > 0)
   {
      HYPRE_BoomerAMGSetCycleNumSweeps(amg_precond, ns_coarse, 3);
      HYPRE_BoomerAMGSetCycleNumSweeps(amg_precond, ns_down,   1);
      HYPRE_BoomerAMGSetCycleNumSweeps(amg_precond, ns_up,     2);

      HYPRE_BoomerAMGSetADropTol(amg_precond, filterA_tol);
      // type = -1: drop based on row inf-norm
      HYPRE_BoomerAMGSetADropType(amg_precond, -1);
   }
}

#endif

HypreBoomerAMG::~HypreBoomerAMG()
{
   for (int i = 0; i < rbms.Size(); i++)
   {
      HYPRE_ParVectorDestroy(rbms[i]);
   }

   HYPRE_BoomerAMGDestroy(amg_precond);
}

HypreAMS::HypreAMS(ParFiniteElementSpace *edge_fespace)
{
   Init(edge_fespace);
}

HypreAMS::HypreAMS(const HypreParMatrix &A, ParFiniteElementSpace *edge_fespace)
   : HypreSolver(&A)
{
   Init(edge_fespace);
}

HypreAMS::HypreAMS(const HypreParMatrix &A, HypreParMatrix *G_,
                   HypreParVector *x_, HypreParVector *y_, HypreParVector *z_)
   : HypreSolver(&A),
     x(x_),
     y(y_),
     z(z_),
     G(G_),
     Pi(NULL),
     Pix(NULL),
     Piy(NULL),
     Piz(NULL)
{
   MFEM_ASSERT(G != NULL, "");
   MFEM_ASSERT(x != NULL, "");
   MFEM_ASSERT(y != NULL, "");
   int sdim = (z == NULL) ? 2 : 3;
   int cycle_type = 13;

   MakeSolver(sdim, cycle_type);

   HYPRE_ParVector pz = z ? static_cast<HYPRE_ParVector>(*z) : NULL;
   HYPRE_AMSSetCoordinateVectors(ams, *x, *y, pz);
   HYPRE_AMSSetDiscreteGradient(ams, *G);
}

void HypreAMS::MakeSolver(int sdim, int cycle_type)
{
   int rlx_sweeps       = 1;
   double rlx_weight    = 1.0;
   double rlx_omega     = 1.0;
#if !defined(HYPRE_USING_GPU)
   int amg_coarsen_type = 10;
   int amg_agg_levels   = 1;
   int amg_rlx_type     = 8;
   int rlx_type         = 2;
   double theta         = 0.25;
   int amg_interp_type  = 6;
   int amg_Pmax         = 4;
#else
   int amg_coarsen_type = 8;
   int amg_agg_levels   = 0;
   int amg_rlx_type     = 18;
   int rlx_type         = 1;
   double theta         = 0.25;
   int amg_interp_type  = 6;
   int amg_Pmax         = 4;
#endif

   space_dim = sdim;
   ams_cycle_type = cycle_type;
   HYPRE_AMSCreate(&ams);

   HYPRE_AMSSetDimension(ams, sdim); // 2D H(div) and 3D H(curl) problems
   HYPRE_AMSSetTol(ams, 0.0);
   HYPRE_AMSSetMaxIter(ams, 1); // use as a preconditioner
   HYPRE_AMSSetCycleType(ams, cycle_type);
   HYPRE_AMSSetPrintLevel(ams, 1);

   // set additional AMS options
   HYPRE_AMSSetSmoothingOptions(ams, rlx_type, rlx_sweeps, rlx_weight, rlx_omega);
   HYPRE_AMSSetAlphaAMGOptions(ams, amg_coarsen_type, amg_agg_levels, amg_rlx_type,
                               theta, amg_interp_type, amg_Pmax);
   HYPRE_AMSSetBetaAMGOptions(ams, amg_coarsen_type, amg_agg_levels, amg_rlx_type,
                              theta, amg_interp_type, amg_Pmax);

   HYPRE_AMSSetAlphaAMGCoarseRelaxType(ams, amg_rlx_type);
   HYPRE_AMSSetBetaAMGCoarseRelaxType(ams, amg_rlx_type);

   // The AMS preconditioner may sometimes require inverting singular matrices
   // with BoomerAMG, which are handled correctly in hypre's Solve method, but
   // can produce hypre errors in the Setup (specifically in the l1 row norm
   // computation). See the documentation of SetErrorMode() for more details.
   error_mode = IGNORE_HYPRE_ERRORS;
}

void HypreAMS::MakeGradientAndInterpolation(
   ParFiniteElementSpace *edge_fespace, int cycle_type)
{
   int dim = edge_fespace->GetMesh()->Dimension();
   int sdim = edge_fespace->GetMesh()->SpaceDimension();
   const FiniteElementCollection *edge_fec = edge_fespace->FEColl();

   bool trace_space, rt_trace_space;
   ND_Trace_FECollection *nd_tr_fec = NULL;
   trace_space = dynamic_cast<const ND_Trace_FECollection*>(edge_fec);
   rt_trace_space = dynamic_cast<const RT_Trace_FECollection*>(edge_fec);
   trace_space = trace_space || rt_trace_space;

   int p = 1;
   if (edge_fespace->GetNE() > 0)
   {
      MFEM_VERIFY(!edge_fespace->IsVariableOrder(), "");
      if (trace_space)
      {
         p = edge_fespace->GetFaceOrder(0);
         if (dim == 2) { p++; }
      }
      else
      {
         p = edge_fespace->GetElementOrder(0);
      }
   }

   ParMesh *pmesh = edge_fespace->GetParMesh();
   if (rt_trace_space)
   {
      nd_tr_fec = new ND_Trace_FECollection(p, dim);
      edge_fespace = new ParFiniteElementSpace(pmesh, nd_tr_fec);
   }

   // define the nodal linear finite element space associated with edge_fespace
   FiniteElementCollection *vert_fec;
   if (trace_space)
   {
      vert_fec = new H1_Trace_FECollection(p, dim);
   }
   else
   {
      vert_fec = new H1_FECollection(p, dim);
   }
   ParFiniteElementSpace *vert_fespace = new ParFiniteElementSpace(pmesh,
                                                                   vert_fec);

   // generate and set the vertex coordinates
   if (p == 1 && pmesh->GetNodes() == NULL)
   {
      ParGridFunction x_coord(vert_fespace);
      ParGridFunction y_coord(vert_fespace);
      ParGridFunction z_coord(vert_fespace);
      double *coord;
      for (int i = 0; i < pmesh->GetNV(); i++)
      {
         coord = pmesh -> GetVertex(i);
         x_coord(i) = coord[0];
         if (sdim >= 2) { y_coord(i) = coord[1]; }
         if (sdim == 3) { z_coord(i) = coord[2]; }
      }
      x = x_coord.ParallelProject();
      y = NULL;
      z = NULL;
      x->HypreReadWrite();

      if (sdim >= 2)
      {
         y = y_coord.ParallelProject();
         y->HypreReadWrite();
      }
      if (sdim == 3)
      {
         z = z_coord.ParallelProject();
         z->HypreReadWrite();
      }

      HYPRE_AMSSetCoordinateVectors(ams,
                                    x ? (HYPRE_ParVector)(*x) : NULL,
                                    y ? (HYPRE_ParVector)(*y) : NULL,
                                    z ? (HYPRE_ParVector)(*z) : NULL);
   }
   else
   {
      x = NULL;
      y = NULL;
      z = NULL;
   }

   // generate and set the discrete gradient
   ParDiscreteLinearOperator *grad;
   grad = new ParDiscreteLinearOperator(vert_fespace, edge_fespace);
   if (trace_space)
   {
      grad->AddTraceFaceInterpolator(new GradientInterpolator);
   }
   else
   {
      grad->AddDomainInterpolator(new GradientInterpolator);
   }
   grad->Assemble();
   grad->Finalize();
   G = grad->ParallelAssemble();
   HYPRE_AMSSetDiscreteGradient(ams, *G);
   delete grad;

   // generate and set the Nedelec interpolation matrices
   Pi = Pix = Piy = Piz = NULL;
   if (p > 1 || pmesh->GetNodes() != NULL)
   {
      ParFiniteElementSpace *vert_fespace_d
         = new ParFiniteElementSpace(pmesh, vert_fec, sdim, Ordering::byVDIM);

      ParDiscreteLinearOperator *id_ND;
      id_ND = new ParDiscreteLinearOperator(vert_fespace_d, edge_fespace);
      if (trace_space)
      {
         id_ND->AddTraceFaceInterpolator(new IdentityInterpolator);
      }
      else
      {
         id_ND->AddDomainInterpolator(new IdentityInterpolator);
      }
      id_ND->Assemble();
      id_ND->Finalize();

      if (cycle_type < 10)
      {
         Pi = id_ND->ParallelAssemble();
      }
      else
      {
         Array2D<HypreParMatrix *> Pi_blocks;
         id_ND->GetParBlocks(Pi_blocks);
         Pix = Pi_blocks(0,0);
         if (sdim >= 2) { Piy = Pi_blocks(0,1); }
         if (sdim == 3) { Piz = Pi_blocks(0,2); }
      }

      delete id_ND;

      HYPRE_ParCSRMatrix HY_Pi  = (Pi)  ? (HYPRE_ParCSRMatrix) *Pi  : NULL;
      HYPRE_ParCSRMatrix HY_Pix = (Pix) ? (HYPRE_ParCSRMatrix) *Pix : NULL;
      HYPRE_ParCSRMatrix HY_Piy = (Piy) ? (HYPRE_ParCSRMatrix) *Piy : NULL;
      HYPRE_ParCSRMatrix HY_Piz = (Piz) ? (HYPRE_ParCSRMatrix) *Piz : NULL;
      HYPRE_AMSSetInterpolations(ams, HY_Pi, HY_Pix, HY_Piy, HY_Piz);

      delete vert_fespace_d;
   }

   delete vert_fespace;
   delete vert_fec;

   if (rt_trace_space)
   {
      delete edge_fespace;
      delete nd_tr_fec;
   }
}

void HypreAMS::Init(ParFiniteElementSpace *edge_fespace)
{
   int cycle_type = 13;
   int sdim = edge_fespace->GetMesh()->SpaceDimension();
   MakeSolver(sdim, cycle_type);
   MakeGradientAndInterpolation(edge_fespace, cycle_type);
}

void HypreAMS::ResetAMSPrecond()
{
#if MFEM_HYPRE_VERSION >= 22600
   /* Read options from ams */
   auto *ams_data = (hypre_AMSData *)ams;

   /* Space dimension */
   HYPRE_Int dim = hypre_AMSDataDimension(ams_data);

   /* Vertex space data */
   hypre_ParCSRMatrix *hy_G = hypre_AMSDataDiscreteGradient(ams_data);

   HYPRE_Int beta_is_zero = hypre_AMSDataBetaIsZero(ams_data);

   /* Vector vertex space data */
   hypre_ParCSRMatrix *hy_Pi hypre_AMSDataPiInterpolation(ams_data);
   hypre_ParCSRMatrix *hy_Pix = ams_data->Pix;
   hypre_ParCSRMatrix *hy_Piy = ams_data->Piy;
   hypre_ParCSRMatrix *hy_Piz = ams_data->Piz;
   HYPRE_Int owns_Pi = hypre_AMSDataOwnsPiInterpolation(ams_data);
   if (owns_Pi)
   {
      ams_data->owns_Pi = 0; // we're stealing Pi
   }

   /* Coordinates of the vertices */
   hypre_ParVector *hy_x = hypre_AMSDataVertexCoordinateX(ams_data);
   hypre_ParVector *hy_y = hypre_AMSDataVertexCoordinateY(ams_data);
   hypre_ParVector *hy_z = hypre_AMSDataVertexCoordinateZ(ams_data);

   /* Solver options */
   HYPRE_Int maxit = hypre_AMSDataMaxIter(ams_data);
   HYPRE_Real tol = hypre_AMSDataTol(ams_data);
   HYPRE_Int cycle_type = hypre_AMSDataCycleType(ams_data);
   HYPRE_Int ams_print_level = hypre_AMSDataPrintLevel(ams_data);

   /* Smoothing and AMG options */
   HYPRE_Int A_relax_type = hypre_AMSDataARelaxType(ams_data);
   HYPRE_Int A_relax_times = hypre_AMSDataARelaxTimes(ams_data);
   HYPRE_Real A_relax_weight = hypre_AMSDataARelaxWeight(ams_data);
   HYPRE_Real A_omega = hypre_AMSDataAOmega(ams_data);
   HYPRE_Int A_cheby_order = hypre_AMSDataAChebyOrder(ams_data);
   HYPRE_Real A_cheby_fraction = hypre_AMSDataAChebyFraction(ams_data);

   HYPRE_Int B_Pi_coarsen_type = hypre_AMSDataPoissonAlphaAMGCoarsenType(ams_data);
   HYPRE_Int B_Pi_agg_levels = hypre_AMSDataPoissonAlphaAMGAggLevels(ams_data);
   HYPRE_Int B_Pi_relax_type = hypre_AMSDataPoissonAlphaAMGRelaxType(ams_data);
   HYPRE_Int B_Pi_coarse_relax_type = ams_data->B_Pi_coarse_relax_type;
   HYPRE_Real B_Pi_theta = hypre_AMSDataPoissonAlphaAMGStrengthThreshold(ams_data);
   HYPRE_Int B_Pi_interp_type = ams_data->B_Pi_interp_type;
   HYPRE_Int B_Pi_Pmax = ams_data->B_Pi_Pmax;

   HYPRE_Int B_G_coarsen_type = hypre_AMSDataPoissonBetaAMGCoarsenType(ams_data);
   HYPRE_Int B_G_agg_levels = hypre_AMSDataPoissonBetaAMGAggLevels(ams_data);
   HYPRE_Int B_G_relax_type = hypre_AMSDataPoissonBetaAMGRelaxType(ams_data);
   HYPRE_Int B_G_coarse_relax_type = ams_data->B_G_coarse_relax_type;
   HYPRE_Real B_G_theta = hypre_AMSDataPoissonBetaAMGStrengthThreshold(ams_data);
   HYPRE_Int B_G_interp_type = ams_data->B_G_interp_type;
   HYPRE_Int B_G_Pmax = ams_data->B_G_Pmax;

   HYPRE_AMSDestroy(ams);
   HYPRE_AMSCreate(&ams);
   ams_data = (hypre_AMSData *)ams;

   HYPRE_AMSSetDimension(ams, dim); // 2D H(div) and 3D H(curl) problems
   HYPRE_AMSSetTol(ams, tol);
   HYPRE_AMSSetMaxIter(ams, maxit); // use as a preconditioner
   HYPRE_AMSSetCycleType(ams, cycle_type);
   HYPRE_AMSSetPrintLevel(ams, ams_print_level);

   HYPRE_AMSSetCoordinateVectors(ams, hy_x, hy_y, hy_z);

   HYPRE_AMSSetDiscreteGradient(ams, hy_G);
   HYPRE_AMSSetCoordinateVectors(ams, hy_x, hy_y, hy_z);
   HYPRE_AMSSetInterpolations(ams, hy_Pi, hy_Pix, hy_Piy, hy_Piz);
   ams_data->owns_Pi = owns_Pi;

   // set additional AMS options
   HYPRE_AMSSetSmoothingOptions(ams, A_relax_type, A_relax_times, A_relax_weight,
                                A_omega);

   hypre_AMSDataAChebyOrder(ams_data) = A_cheby_order;
   hypre_AMSDataAChebyFraction(ams_data) = A_cheby_fraction;

   HYPRE_AMSSetAlphaAMGOptions(ams, B_Pi_coarsen_type, B_Pi_agg_levels,
                               B_Pi_relax_type,
                               B_Pi_theta, B_Pi_interp_type, B_Pi_Pmax);
   HYPRE_AMSSetBetaAMGOptions(ams, B_G_coarsen_type, B_G_agg_levels,
                              B_G_relax_type,
                              B_G_theta, B_G_interp_type, B_G_Pmax);

   HYPRE_AMSSetAlphaAMGCoarseRelaxType(ams, B_Pi_coarse_relax_type);
   HYPRE_AMSSetBetaAMGCoarseRelaxType(ams, B_G_coarse_relax_type);

   ams_data->beta_is_zero = beta_is_zero;

#else
   HYPRE_AMSDestroy(ams);

   MakeSolver(space_dim, ams_cycle_type);

   HYPRE_AMSSetPrintLevel(ams, print_level);
   if (singular) { HYPRE_AMSSetBetaPoissonMatrix(ams, NULL); }

   HYPRE_AMSSetDiscreteGradient(ams, *G);
   if (x != nullptr)
   {
      HYPRE_AMSSetCoordinateVectors(ams,
                                    x ? (HYPRE_ParVector)(*x) : nullptr,
                                    y ? (HYPRE_ParVector)(*y) : nullptr,
                                    z ? (HYPRE_ParVector)(*z) : nullptr);
   }
   else
   {
      HYPRE_AMSSetInterpolations(ams,
                                 Pi ? (HYPRE_ParCSRMatrix) *Pi : nullptr,
                                 Pix ? (HYPRE_ParCSRMatrix) *Pix : nullptr,
                                 Piy ? (HYPRE_ParCSRMatrix) *Piy : nullptr,
                                 Piz ? (HYPRE_ParCSRMatrix) *Piz : nullptr);
   }
#endif
}

void HypreAMS::SetOperator(const Operator &op)
{
   const HypreParMatrix *new_A = dynamic_cast<const HypreParMatrix *>(&op);
   MFEM_VERIFY(new_A, "new Operator must be a HypreParMatrix!");

   if (A) { ResetAMSPrecond(); }

   // update base classes: Operator, Solver, HypreSolver
   height = new_A->Height();
   width  = new_A->Width();
   A = const_cast<HypreParMatrix *>(new_A);

   setup_called = 0;
   delete X;
   delete B;
   B = X = NULL;
   auxB.Delete(); auxB.Reset();
   auxX.Delete(); auxX.Reset();
}

HypreAMS::~HypreAMS()
{
   HYPRE_AMSDestroy(ams);

   delete x;
   delete y;
   delete z;

   delete G;
   delete Pi;
   delete Pix;
   delete Piy;
   delete Piz;
}

void HypreAMS::SetPrintLevel(int print_lvl)
{
   HYPRE_AMSSetPrintLevel(ams, print_lvl);
   print_level = print_lvl;
}

HypreADS::HypreADS(ParFiniteElementSpace *face_fespace)
{
   Init(face_fespace);
}

HypreADS::HypreADS(const HypreParMatrix &A, ParFiniteElementSpace *face_fespace)
   : HypreSolver(&A)
{
   Init(face_fespace);
}

HypreADS::HypreADS(
   const HypreParMatrix &A, HypreParMatrix *C_, HypreParMatrix *G_,
   HypreParVector *x_, HypreParVector *y_, HypreParVector *z_)
   : HypreSolver(&A),
     x(x_), y(y_), z(z_),
     G(G_), C(C_),
     ND_Pi(NULL), ND_Pix(NULL), ND_Piy(NULL), ND_Piz(NULL),
     RT_Pi(NULL), RT_Pix(NULL), RT_Piy(NULL), RT_Piz(NULL)
{
   MFEM_ASSERT(C != NULL, "");
   MFEM_ASSERT(G != NULL, "");
   MFEM_ASSERT(x != NULL, "");
   MFEM_ASSERT(y != NULL, "");
   MFEM_ASSERT(z != NULL, "");

   MakeSolver();

   HYPRE_ADSSetCoordinateVectors(ads, *x, *y, *z);
   HYPRE_ADSSetDiscreteCurl(ads, *C);
   HYPRE_ADSSetDiscreteGradient(ads, *G);
}

void HypreADS::MakeSolver()
{
   int rlx_sweeps       = 1;
   double rlx_weight    = 1.0;
   double rlx_omega     = 1.0;
#if !defined(HYPRE_USING_GPU)
   int rlx_type         = 2;
   int amg_coarsen_type = 10;
   int amg_agg_levels   = 1;
   int amg_rlx_type     = 8;
   double theta         = 0.25;
   int amg_interp_type  = 6;
   int amg_Pmax         = 4;
#else
   int rlx_type         = 1;
   int amg_coarsen_type = 8;
   int amg_agg_levels   = 0;
   int amg_rlx_type     = 18;
   double theta         = 0.25;
   int amg_interp_type  = 6;
   int amg_Pmax         = 4;
#endif

   HYPRE_ADSCreate(&ads);

   HYPRE_ADSSetTol(ads, 0.0);
   HYPRE_ADSSetMaxIter(ads, 1); // use as a preconditioner
   HYPRE_ADSSetCycleType(ads, cycle_type);
   HYPRE_ADSSetPrintLevel(ads, 1);

   // set additional ADS options
   HYPRE_ADSSetSmoothingOptions(ads, rlx_type, rlx_sweeps, rlx_weight, rlx_omega);
   HYPRE_ADSSetAMGOptions(ads, amg_coarsen_type, amg_agg_levels, amg_rlx_type,
                          theta, amg_interp_type, amg_Pmax);
   HYPRE_ADSSetAMSOptions(ads, ams_cycle_type, amg_coarsen_type, amg_agg_levels,
                          amg_rlx_type, theta, amg_interp_type, amg_Pmax);

   // The ADS preconditioner requires inverting singular matrices with BoomerAMG,
   // which are handled correctly in hypre's Solve method, but can produce hypre
   // errors in the Setup (specifically in the l1 row norm computation). See the
   // documentation of SetErrorMode() for more details.
   error_mode = IGNORE_HYPRE_ERRORS;
}

void HypreADS::MakeDiscreteMatrices(ParFiniteElementSpace *face_fespace)
{
   const FiniteElementCollection *face_fec = face_fespace->FEColl();
   bool trace_space =
      (dynamic_cast<const RT_Trace_FECollection*>(face_fec) != NULL);
   int p = 1;
   if (face_fespace->GetNE() > 0)
   {
      MFEM_VERIFY(!face_fespace->IsVariableOrder(), "");
      if (trace_space)
      {
         p = face_fespace->GetFaceOrder(0) + 1;
      }
      else
      {
         p = face_fespace->GetElementOrder(0);
      }
   }

   // define the nodal and edge finite element spaces associated with face_fespace
   ParMesh *pmesh = (ParMesh *) face_fespace->GetMesh();
   FiniteElementCollection *vert_fec, *edge_fec;
   if (trace_space)
   {
      vert_fec = new H1_Trace_FECollection(p, 3);
      edge_fec = new ND_Trace_FECollection(p, 3);
   }
   else
   {
      vert_fec = new H1_FECollection(p, 3);
      edge_fec = new ND_FECollection(p, 3);
   }

   ParFiniteElementSpace *vert_fespace = new ParFiniteElementSpace(pmesh,
                                                                   vert_fec);
   ParFiniteElementSpace *edge_fespace = new ParFiniteElementSpace(pmesh,
                                                                   edge_fec);

   // generate and set the vertex coordinates
   if (p == 1 && pmesh->GetNodes() == NULL)
   {
      ParGridFunction x_coord(vert_fespace);
      ParGridFunction y_coord(vert_fespace);
      ParGridFunction z_coord(vert_fespace);
      double *coord;
      for (int i = 0; i < pmesh->GetNV(); i++)
      {
         coord = pmesh -> GetVertex(i);
         x_coord(i) = coord[0];
         y_coord(i) = coord[1];
         z_coord(i) = coord[2];
      }
      x = x_coord.ParallelProject();
      y = y_coord.ParallelProject();
      z = z_coord.ParallelProject();
      x->HypreReadWrite();
      y->HypreReadWrite();
      z->HypreReadWrite();
      HYPRE_ADSSetCoordinateVectors(ads, *x, *y, *z);
   }
   else
   {
      x = NULL;
      y = NULL;
      z = NULL;
   }

   // generate and set the discrete curl
   ParDiscreteLinearOperator *curl;
   curl = new ParDiscreteLinearOperator(edge_fespace, face_fespace);
   if (trace_space)
   {
      curl->AddTraceFaceInterpolator(new CurlInterpolator);
   }
   else
   {
      curl->AddDomainInterpolator(new CurlInterpolator);
   }
   curl->Assemble();
   curl->Finalize();
   C = curl->ParallelAssemble();
   C->CopyColStarts(); // since we'll delete edge_fespace
   HYPRE_ADSSetDiscreteCurl(ads, *C);
   delete curl;

   // generate and set the discrete gradient
   ParDiscreteLinearOperator *grad;
   grad = new ParDiscreteLinearOperator(vert_fespace, edge_fespace);
   if (trace_space)
   {
      grad->AddTraceFaceInterpolator(new GradientInterpolator);
   }
   else
   {
      grad->AddDomainInterpolator(new GradientInterpolator);
   }
   grad->Assemble();
   grad->Finalize();
   G = grad->ParallelAssemble();
   G->CopyColStarts(); // since we'll delete vert_fespace
   G->CopyRowStarts(); // since we'll delete edge_fespace
   HYPRE_ADSSetDiscreteGradient(ads, *G);
   delete grad;

   // generate and set the Nedelec and Raviart-Thomas interpolation matrices
   RT_Pi = RT_Pix = RT_Piy = RT_Piz = NULL;
   ND_Pi = ND_Pix = ND_Piy = ND_Piz = NULL;
   if (p > 1 || pmesh->GetNodes() != NULL)
   {
      ParFiniteElementSpace *vert_fespace_d
         = new ParFiniteElementSpace(pmesh, vert_fec, 3, Ordering::byVDIM);

      ParDiscreteLinearOperator *id_ND;
      id_ND = new ParDiscreteLinearOperator(vert_fespace_d, edge_fespace);
      if (trace_space)
      {
         id_ND->AddTraceFaceInterpolator(new IdentityInterpolator);
      }
      else
      {
         id_ND->AddDomainInterpolator(new IdentityInterpolator);
      }
      id_ND->Assemble();
      id_ND->Finalize();

      if (ams_cycle_type < 10)
      {
         ND_Pi = id_ND->ParallelAssemble();
         ND_Pi->CopyColStarts(); // since we'll delete vert_fespace_d
         ND_Pi->CopyRowStarts(); // since we'll delete edge_fespace
      }
      else
      {
         Array2D<HypreParMatrix *> ND_Pi_blocks;
         id_ND->GetParBlocks(ND_Pi_blocks);
         ND_Pix = ND_Pi_blocks(0,0);
         ND_Piy = ND_Pi_blocks(0,1);
         ND_Piz = ND_Pi_blocks(0,2);
      }

      delete id_ND;

      ParDiscreteLinearOperator *id_RT;
      id_RT = new ParDiscreteLinearOperator(vert_fespace_d, face_fespace);
      if (trace_space)
      {
         id_RT->AddTraceFaceInterpolator(new NormalInterpolator);
      }
      else
      {
         id_RT->AddDomainInterpolator(new IdentityInterpolator);
      }
      id_RT->Assemble();
      id_RT->Finalize();

      if (cycle_type < 10)
      {
         RT_Pi = id_RT->ParallelAssemble();
         RT_Pi->CopyColStarts(); // since we'll delete vert_fespace_d
      }
      else
      {
         Array2D<HypreParMatrix *> RT_Pi_blocks;
         id_RT->GetParBlocks(RT_Pi_blocks);
         RT_Pix = RT_Pi_blocks(0,0);
         RT_Piy = RT_Pi_blocks(0,1);
         RT_Piz = RT_Pi_blocks(0,2);
      }

      delete id_RT;

      HYPRE_ParCSRMatrix HY_RT_Pi, HY_RT_Pix, HY_RT_Piy, HY_RT_Piz;
      HY_RT_Pi  = (RT_Pi)  ? (HYPRE_ParCSRMatrix) *RT_Pi  : NULL;
      HY_RT_Pix = (RT_Pix) ? (HYPRE_ParCSRMatrix) *RT_Pix : NULL;
      HY_RT_Piy = (RT_Piy) ? (HYPRE_ParCSRMatrix) *RT_Piy : NULL;
      HY_RT_Piz = (RT_Piz) ? (HYPRE_ParCSRMatrix) *RT_Piz : NULL;
      HYPRE_ParCSRMatrix HY_ND_Pi, HY_ND_Pix, HY_ND_Piy, HY_ND_Piz;
      HY_ND_Pi  = (ND_Pi)  ? (HYPRE_ParCSRMatrix) *ND_Pi  : NULL;
      HY_ND_Pix = (ND_Pix) ? (HYPRE_ParCSRMatrix) *ND_Pix : NULL;
      HY_ND_Piy = (ND_Piy) ? (HYPRE_ParCSRMatrix) *ND_Piy : NULL;
      HY_ND_Piz = (ND_Piz) ? (HYPRE_ParCSRMatrix) *ND_Piz : NULL;
      HYPRE_ADSSetInterpolations(ads,
                                 HY_RT_Pi, HY_RT_Pix, HY_RT_Piy, HY_RT_Piz,
                                 HY_ND_Pi, HY_ND_Pix, HY_ND_Piy, HY_ND_Piz);

      delete vert_fespace_d;
   }

   delete vert_fec;
   delete vert_fespace;
   delete edge_fec;
   delete edge_fespace;
}

void HypreADS::Init(ParFiniteElementSpace *face_fespace)
{
   MakeSolver();
   MakeDiscreteMatrices(face_fespace);
}

void HypreADS::ResetADSPrecond()
{
   HYPRE_ADSDestroy(ads);

   MakeSolver();

   HYPRE_ADSSetPrintLevel(ads, print_level);

   HYPRE_ADSSetDiscreteCurl(ads, *C);
   HYPRE_ADSSetDiscreteGradient(ads, *G);
   if (x != nullptr)
   {
      MFEM_VERIFY(x && y && z, "");
      HYPRE_ADSSetCoordinateVectors(ads, *x, *y, *z);
   }
   else
   {
      HYPRE_ParCSRMatrix HY_RT_Pi, HY_RT_Pix, HY_RT_Piy, HY_RT_Piz;
      HY_RT_Pi  = (RT_Pi)  ? (HYPRE_ParCSRMatrix) *RT_Pi  : NULL;
      HY_RT_Pix = (RT_Pix) ? (HYPRE_ParCSRMatrix) *RT_Pix : NULL;
      HY_RT_Piy = (RT_Piy) ? (HYPRE_ParCSRMatrix) *RT_Piy : NULL;
      HY_RT_Piz = (RT_Piz) ? (HYPRE_ParCSRMatrix) *RT_Piz : NULL;
      HYPRE_ParCSRMatrix HY_ND_Pi, HY_ND_Pix, HY_ND_Piy, HY_ND_Piz;
      HY_ND_Pi  = (ND_Pi)  ? (HYPRE_ParCSRMatrix) *ND_Pi  : NULL;
      HY_ND_Pix = (ND_Pix) ? (HYPRE_ParCSRMatrix) *ND_Pix : NULL;
      HY_ND_Piy = (ND_Piy) ? (HYPRE_ParCSRMatrix) *ND_Piy : NULL;
      HY_ND_Piz = (ND_Piz) ? (HYPRE_ParCSRMatrix) *ND_Piz : NULL;
      HYPRE_ADSSetInterpolations(ads,
                                 HY_RT_Pi, HY_RT_Pix, HY_RT_Piy, HY_RT_Piz,
                                 HY_ND_Pi, HY_ND_Pix, HY_ND_Piy, HY_ND_Piz);
   }
}

void HypreADS::SetOperator(const Operator &op)
{
   const HypreParMatrix *new_A = dynamic_cast<const HypreParMatrix *>(&op);
   MFEM_VERIFY(new_A, "new Operator must be a HypreParMatrix!");

   if (A) { ResetADSPrecond(); }

   // update base classes: Operator, Solver, HypreSolver
   height = new_A->Height();
   width  = new_A->Width();
   A = const_cast<HypreParMatrix *>(new_A);

   setup_called = 0;
   delete X;
   delete B;
   B = X = NULL;
   auxB.Delete(); auxB.Reset();
   auxX.Delete(); auxX.Reset();
}

HypreADS::~HypreADS()
{
   HYPRE_ADSDestroy(ads);

   delete x;
   delete y;
   delete z;

   delete G;
   delete C;

   delete RT_Pi;
   delete RT_Pix;
   delete RT_Piy;
   delete RT_Piz;

   delete ND_Pi;
   delete ND_Pix;
   delete ND_Piy;
   delete ND_Piz;
}

void HypreADS::SetPrintLevel(int print_lvl)
{
   HYPRE_ADSSetPrintLevel(ads, print_lvl);
   print_level = print_lvl;
}

HypreLOBPCG::HypreMultiVector::HypreMultiVector(int n, HypreParVector & v,
                                                mv_InterfaceInterpreter & interpreter)
   : hpv(NULL),
     nv(n)
{
   mv_ptr = mv_MultiVectorCreateFromSampleVector(&interpreter, nv,
                                                 (HYPRE_ParVector)v);

   HYPRE_ParVector* vecs = NULL;
   {
      mv_TempMultiVector* tmp =
         (mv_TempMultiVector*)mv_MultiVectorGetData(mv_ptr);
      vecs = (HYPRE_ParVector*)(tmp -> vector);
   }

   hpv = new HypreParVector*[nv];
   for (int i=0; i<nv; i++)
   {
      hpv[i] = new HypreParVector(vecs[i]);
   }
}

HypreLOBPCG::HypreMultiVector::~HypreMultiVector()
{
   if ( hpv != NULL )
   {
      for (int i=0; i<nv; i++)
      {
         delete hpv[i];
      }
      delete [] hpv;
   }

   mv_MultiVectorDestroy(mv_ptr);
}

void
HypreLOBPCG::HypreMultiVector::Randomize(HYPRE_Int seed_)
{
   mv_MultiVectorSetRandom(mv_ptr, seed_);
}

HypreParVector &
HypreLOBPCG::HypreMultiVector::GetVector(unsigned int i)
{
   MFEM_ASSERT((int)i < nv, "index out of range");

   return ( *hpv[i] );
}

HypreParVector **
HypreLOBPCG::HypreMultiVector::StealVectors()
{
   HypreParVector ** hpv_ret = hpv;

   hpv = NULL;

   mv_TempMultiVector * mv_tmp =
      (mv_TempMultiVector*)mv_MultiVectorGetData(mv_ptr);

   mv_tmp->ownsVectors = 0;

   for (int i=0; i<nv; i++)
   {
      hpv_ret[i]->SetOwnership(1);
   }

   return hpv_ret;
}

HypreLOBPCG::HypreLOBPCG(MPI_Comm c)
   : comm(c),
     myid(0),
     numProcs(1),
     nev(10),
     seed(75),
     glbSize(-1),
     part(NULL),
     multi_vec(NULL),
     x(NULL),
     subSpaceProj(NULL)
{
   MPI_Comm_size(comm,&numProcs);
   MPI_Comm_rank(comm,&myid);

   HYPRE_ParCSRSetupInterpreter(&interpreter);
   HYPRE_ParCSRSetupMatvec(&matvec_fn);
   HYPRE_LOBPCGCreate(&interpreter, &matvec_fn, &lobpcg_solver);
}

HypreLOBPCG::~HypreLOBPCG()
{
   delete multi_vec;
   delete x;
   delete [] part;

   HYPRE_LOBPCGDestroy(lobpcg_solver);
}

void
HypreLOBPCG::SetTol(double tol)
{
   HYPRE_LOBPCGSetTol(lobpcg_solver, tol);
}

void
HypreLOBPCG::SetRelTol(double rel_tol)
{
#if MFEM_HYPRE_VERSION >= 21101
   HYPRE_LOBPCGSetRTol(lobpcg_solver, rel_tol);
#else
   MFEM_ABORT("This method requires HYPRE version >= 2.11.1");
#endif
}

void
HypreLOBPCG::SetMaxIter(int max_iter)
{
   HYPRE_LOBPCGSetMaxIter(lobpcg_solver, max_iter);
}

void
HypreLOBPCG::SetPrintLevel(int logging)
{
   if (myid == 0)
   {
      HYPRE_LOBPCGSetPrintLevel(lobpcg_solver, logging);
   }
}

void
HypreLOBPCG::SetPrecondUsageMode(int pcg_mode)
{
   HYPRE_LOBPCGSetPrecondUsageMode(lobpcg_solver, pcg_mode);
}

void
HypreLOBPCG::SetPreconditioner(Solver & precond)
{
   HYPRE_LOBPCGSetPrecond(lobpcg_solver,
                          (HYPRE_PtrToSolverFcn)this->PrecondSolve,
                          (HYPRE_PtrToSolverFcn)this->PrecondSetup,
                          (HYPRE_Solver)&precond);
}

void
HypreLOBPCG::SetOperator(Operator & A)
{
   HYPRE_BigInt locSize = A.Width();

   if (HYPRE_AssumedPartitionCheck())
   {
      part = new HYPRE_BigInt[2];

      MPI_Scan(&locSize, &part[1], 1, HYPRE_MPI_BIG_INT, MPI_SUM, comm);

      part[0] = part[1] - locSize;

      MPI_Allreduce(&locSize, &glbSize, 1, HYPRE_MPI_BIG_INT, MPI_SUM, comm);
   }
   else
   {
      part = new HYPRE_BigInt[numProcs+1];

      MPI_Allgather(&locSize, 1, HYPRE_MPI_BIG_INT,
                    &part[1], 1, HYPRE_MPI_BIG_INT, comm);

      part[0] = 0;
      for (int i=0; i<numProcs; i++)
      {
         part[i+1] += part[i];
      }

      glbSize = part[numProcs];
   }

   if ( x != NULL )
   {
      delete x;
   }

   // Create a distributed vector without a data array.
   const bool is_device_ptr = true;
   x = new HypreParVector(comm,glbSize,NULL,part,is_device_ptr);

   matvec_fn.MatvecCreate  = this->OperatorMatvecCreate;
   matvec_fn.Matvec        = this->OperatorMatvec;
   matvec_fn.MatvecDestroy = this->OperatorMatvecDestroy;

   HYPRE_LOBPCGSetup(lobpcg_solver,(HYPRE_Matrix)&A,NULL,NULL);
}

void
HypreLOBPCG::SetMassMatrix(Operator & M)
{
   matvec_fn.MatvecCreate  = this->OperatorMatvecCreate;
   matvec_fn.Matvec        = this->OperatorMatvec;
   matvec_fn.MatvecDestroy = this->OperatorMatvecDestroy;

   HYPRE_LOBPCGSetupB(lobpcg_solver,(HYPRE_Matrix)&M,NULL);
}

void
HypreLOBPCG::GetEigenvalues(Array<double> & eigs) const
{
   // Initialize eigenvalues array with marker values
   eigs.SetSize(nev);

   for (int i=0; i<nev; i++)
   {
      eigs[i] = eigenvalues[i];
   }
}

const HypreParVector &
HypreLOBPCG::GetEigenvector(unsigned int i) const
{
   return multi_vec->GetVector(i);
}

void
HypreLOBPCG::SetInitialVectors(int num_vecs, HypreParVector ** vecs)
{
   // Initialize HypreMultiVector object if necessary
   if ( multi_vec == NULL )
   {
      MFEM_ASSERT(x != NULL, "In HypreLOBPCG::SetInitialVectors()");

      multi_vec = new HypreMultiVector(nev, *x, interpreter);
   }

   // Copy the vectors provided
   for (int i=0; i < min(num_vecs,nev); i++)
   {
      multi_vec->GetVector(i) = *vecs[i];
   }

   // Randomize any remaining vectors
   for (int i=min(num_vecs,nev); i < nev; i++)
   {
      multi_vec->GetVector(i).Randomize(seed);
   }

   // Ensure all vectors are in the proper subspace
   if ( subSpaceProj != NULL )
   {
      HypreParVector y(*x);
      y = multi_vec->GetVector(0);

      for (int i=1; i<nev; i++)
      {
         subSpaceProj->Mult(multi_vec->GetVector(i),
                            multi_vec->GetVector(i-1));
      }
      subSpaceProj->Mult(y,
                         multi_vec->GetVector(nev-1));
   }
}

void
HypreLOBPCG::Solve()
{
   // Initialize HypreMultiVector object if necessary
   if ( multi_vec == NULL )
   {
      MFEM_ASSERT(x != NULL, "In HypreLOBPCG::Solve()");

      multi_vec = new HypreMultiVector(nev, *x, interpreter);
      multi_vec->Randomize(seed);

      if ( subSpaceProj != NULL )
      {
         HypreParVector y(*x);
         y = multi_vec->GetVector(0);

         for (int i=1; i<nev; i++)
         {
            subSpaceProj->Mult(multi_vec->GetVector(i),
                               multi_vec->GetVector(i-1));
         }
         subSpaceProj->Mult(y, multi_vec->GetVector(nev-1));
      }
   }

   eigenvalues.SetSize(nev);
   eigenvalues = NAN;

   // Perform eigenmode calculation
   //
   // The eigenvalues are computed in ascending order (internally the
   // order is determined by the LAPACK routine 'dsydv'.)
   HYPRE_LOBPCGSolve(lobpcg_solver, NULL, *multi_vec, eigenvalues);
}

void *
HypreLOBPCG::OperatorMatvecCreate( void *A,
                                   void *x )
{
   void *matvec_data;

   matvec_data = NULL;

   return ( matvec_data );
}

HYPRE_Int
HypreLOBPCG::OperatorMatvec( void *matvec_data,
                             HYPRE_Complex alpha,
                             void *A,
                             void *x,
                             HYPRE_Complex beta,
                             void *y )
{
   MFEM_VERIFY(alpha == 1.0 && beta == 0.0, "values not supported");

   Operator *Aop = (Operator*)A;

   hypre_ParVector * xPar = (hypre_ParVector *)x;
   hypre_ParVector * yPar = (hypre_ParVector *)y;

   HypreParVector xVec(xPar);
   HypreParVector yVec(yPar);

   Aop->Mult( xVec, yVec );

   // Move data back to hypre's device memory location in case the above Mult
   // operation moved it to host.
   yVec.HypreReadWrite();

   return 0;
}

HYPRE_Int
HypreLOBPCG::OperatorMatvecDestroy( void *matvec_data )
{
   return 0;
}

HYPRE_Int
HypreLOBPCG::PrecondSolve(void *solver,
                          void *A,
                          void *b,
                          void *x)
{
   Solver *PC = (Solver*)solver;

   hypre_ParVector * bPar = (hypre_ParVector *)b;
   hypre_ParVector * xPar = (hypre_ParVector *)x;

   HypreParVector bVec(bPar);
   HypreParVector xVec(xPar);

   PC->Mult( bVec, xVec );

   // Move data back to hypre's device memory location in case the above Mult
   // operation moved it to host.
   xVec.HypreReadWrite();

   return 0;
}

HYPRE_Int
HypreLOBPCG::PrecondSetup(void *solver,
                          void *A,
                          void *b,
                          void *x)
{
   return 0;
}

HypreAME::HypreAME(MPI_Comm comm)
   : myid(0),
     numProcs(1),
     nev(10),
     setT(false),
     ams_precond(NULL),
     eigenvalues(NULL),
     multi_vec(NULL),
     eigenvectors(NULL)
{
   MPI_Comm_size(comm,&numProcs);
   MPI_Comm_rank(comm,&myid);

   HYPRE_AMECreate(&ame_solver);
   HYPRE_AMESetPrintLevel(ame_solver, 0);
}

HypreAME::~HypreAME()
{
   if ( multi_vec )
   {
      mfem_hypre_TFree_host(multi_vec);
   }

   if ( eigenvectors )
   {
      for (int i=0; i<nev; i++)
      {
         delete eigenvectors[i];
      }
   }
   delete [] eigenvectors;

   if ( eigenvalues )
   {
      mfem_hypre_TFree_host(eigenvalues);
   }

   HYPRE_AMEDestroy(ame_solver);
}

void
HypreAME::SetNumModes(int num_eigs)
{
   nev = num_eigs;

   HYPRE_AMESetBlockSize(ame_solver, nev);
}

void
HypreAME::SetTol(double tol)
{
   HYPRE_AMESetTol(ame_solver, tol);
}

void
HypreAME::SetRelTol(double rel_tol)
{
#if MFEM_HYPRE_VERSION >= 21101
   HYPRE_AMESetRTol(ame_solver, rel_tol);
#else
   MFEM_ABORT("This method requires HYPRE version >= 2.11.1");
#endif
}

void
HypreAME::SetMaxIter(int max_iter)
{
   HYPRE_AMESetMaxIter(ame_solver, max_iter);
}

void
HypreAME::SetPrintLevel(int logging)
{
   if (myid == 0)
   {
      HYPRE_AMESetPrintLevel(ame_solver, logging);
   }
}

void
HypreAME::SetPreconditioner(HypreSolver & precond)
{
   ams_precond = &precond;
}

void
HypreAME::SetOperator(const HypreParMatrix & A)
{
   if ( !setT )
   {
      HYPRE_Solver ams_precond_ptr = (HYPRE_Solver)*ams_precond;

      ams_precond->SetupFcn()(*ams_precond,A,NULL,NULL);

      HYPRE_AMESetAMSSolver(ame_solver, ams_precond_ptr);
   }

   HYPRE_AMESetup(ame_solver);
}

void
HypreAME::SetMassMatrix(const HypreParMatrix & M)
{
   HYPRE_ParCSRMatrix parcsr_M = M;
   HYPRE_AMESetMassMatrix(ame_solver,(HYPRE_ParCSRMatrix)parcsr_M);
}

void
HypreAME::Solve()
{
   HYPRE_AMESolve(ame_solver);

   // Grab a pointer to the eigenvalues from AME
   HYPRE_AMEGetEigenvalues(ame_solver,&eigenvalues);

   // Grad a pointer to the eigenvectors from AME
   HYPRE_AMEGetEigenvectors(ame_solver,&multi_vec);
}

void
HypreAME::GetEigenvalues(Array<double> & eigs) const
{
   // Initialize eigenvalues array with marker values
   eigs.SetSize(nev); eigs = -1.0;

   // Copy eigenvalues to eigs array
   for (int i=0; i<nev; i++)
   {
      eigs[i] = eigenvalues[i];
   }
}

void
HypreAME::createDummyVectors() const
{
   eigenvectors = new HypreParVector*[nev];
   for (int i=0; i<nev; i++)
   {
      eigenvectors[i] = new HypreParVector(multi_vec[i]);
      eigenvectors[i]->SetOwnership(1);
   }
}

const HypreParVector &
HypreAME::GetEigenvector(unsigned int i) const
{
   if ( eigenvectors == NULL )
   {
      this->createDummyVectors();
   }

   return *eigenvectors[i];
}

HypreParVector **
HypreAME::StealEigenvectors()
{
   if ( eigenvectors == NULL )
   {
      this->createDummyVectors();
   }

   // Set the local pointers to NULL so that they won't be deleted later
   HypreParVector ** vecs = eigenvectors;
   eigenvectors = NULL;
   multi_vec = NULL;

   return vecs;
}

}

#endif<|MERGE_RESOLUTION|>--- conflicted
+++ resolved
@@ -22,15 +22,8 @@
 #include <cmath>
 #include <cstdlib>
 
-<<<<<<< HEAD
-#ifdef MFEM_USE_SUNDIALS
-#include <nvector/nvector_parallel.h>
-#endif
-
 #include "../general/nvtx.hpp"
 
-=======
->>>>>>> b7a4b61b
 using namespace std;
 
 namespace mfem
