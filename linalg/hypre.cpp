--- conflicted
+++ resolved
@@ -4566,15 +4566,9 @@
    auxX.Delete(); auxX.Reset();
 }
 
-<<<<<<< HEAD
-void HypreParaSails::SetParameters(double thresh, int nlevels)
-{
-   HYPRE_ParaSailsSetParams(sai_precond, thresh, nlevels);
-=======
 void HypreParaSails::SetParams(double threshold, int max_levels)
 {
    HYPRE_ParaSailsSetParams(sai_precond, threshold, max_levels);
->>>>>>> 0de295d6
 }
 
 void HypreParaSails::SetFilter(double filter)
@@ -4582,30 +4576,12 @@
    HYPRE_ParaSailsSetFilter(sai_precond, filter);
 }
 
-<<<<<<< HEAD
-=======
+void HypreParaSails::SetSymmetry(int sym)
+{
+   HYPRE_ParaSailsSetSym(sai_precond, sym);
+}
+
 void HypreParaSails::SetLoadBal(double loadbal)
-{
-   HYPRE_ParaSailsSetLoadbal(sai_precond, loadbal);
-}
-
-void HypreParaSails::SetReuse(int reuse)
-{
-   HYPRE_ParaSailsSetReuse(sai_precond, reuse);
-}
-
-void HypreParaSails::SetLogging(int logging)
-{
-   HYPRE_ParaSailsSetLogging(sai_precond, logging);
-}
-
->>>>>>> 0de295d6
-void HypreParaSails::SetSymmetry(int sym)
-{
-   HYPRE_ParaSailsSetSym(sai_precond, sym);
-}
-
-void HypreParaSails::SetLoadbalancing(double loadbal)
 {
    HYPRE_ParaSailsSetLoadbal(sai_precond, loadbal);
 }
