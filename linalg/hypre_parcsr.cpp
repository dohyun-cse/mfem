--- conflicted
+++ resolved
@@ -1560,15 +1560,10 @@
 
    if (num_cols_offd)
    {
-<<<<<<< HEAD
-#if MFEM_HYPRE_VERSION >= 21100 && 0
-      if (A->offdT) //need a gpu version
-=======
       // Disable the use of offdT for now, until we implement
       // hypre_CSRMatrixAbsMatvec on device.
 #if MFEM_HYPRE_VERSION >= 21100 && 0
       if (A->offdT)
->>>>>>> a97923ed
       {
          // offdT is optional. Used only if it's present.
          hypre_CSRMatrixAbsMatvec(A->offdT, alpha, x, 0., y_tmp);
@@ -1582,15 +1577,10 @@
 
    comm_handle = hypre_ParCSRCommHandleCreate(2, comm_pkg, y_tmp, y_buf);
 
-<<<<<<< HEAD
-#if MFEM_HYPRE_VERSION >= 21100 && 0
-   if (A->diagT) //need a gpu version
-=======
    // Disable the use of diagT for now, until we implement
    // hypre_CSRMatrixAbsMatvec on device.
 #if MFEM_HYPRE_VERSION >= 21100 && 0
    if (A->diagT)
->>>>>>> a97923ed
    {
       // diagT is optional. Used only if it's present.
       hypre_CSRMatrixAbsMatvec(A->diagT, alpha, x, beta, y);
@@ -1709,18 +1699,12 @@
    y_buf = mfem_hypre_CTAlloc_host(
               HYPRE_Bool, hypre_ParCSRCommPkgSendMapStart(comm_pkg, num_sends));
 
-
    if (num_cols_offd)
    {
-<<<<<<< HEAD
-#if MFEM_HYPRE_VERSION >= 21100 && 0
-      if (A->offdT) //need a gpu version
-=======
       // Disable the use of offdT for now, until we implement
       // hypre_CSRMatrixBooleanMatvec on device.
 #if MFEM_HYPRE_VERSION >= 21100 && 0
       if (A->offdT)
->>>>>>> a97923ed
       {
          // offdT is optional. Used only if it's present.
          hypre_CSRMatrixBooleanMatvec(A->offdT, alpha, x, 0, y_tmp);
@@ -1734,17 +1718,12 @@
 
    comm_handle = hypre_ParCSRCommHandleCreate_bool(2, comm_pkg, y_tmp, y_buf);
 
-<<<<<<< HEAD
-#if MFEM_HYPRE_VERSION >= 21100 && 0
-   if (A->diagT) //need a gpu version
-=======
    // Disable the use of diagT for now, until we implement
    // hypre_CSRMatrixBooleanMatvec on device.
 #if MFEM_HYPRE_VERSION >= 21100 && 0
    if (A->diagT)
->>>>>>> a97923ed
-   {
-      //diagT is optional. Used only if it's present.
+   {
+      // diagT is optional. Used only if it's present.
       hypre_CSRMatrixBooleanMatvec(A->diagT, alpha, x, beta, y);
    }
    else
