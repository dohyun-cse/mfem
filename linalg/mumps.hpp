--- conflicted
+++ resolved
@@ -226,13 +226,9 @@
    SMUMPS_STRUC_C *id;
 #else
    DMUMPS_STRUC_C *id;
-<<<<<<< HEAD
-#endif
-   // Method for initialization
-=======
+#endif
 
    /// Method for initialization
->>>>>>> 5339837b
    void Init(MPI_Comm comm_);
 
    /// Method for setting MUMPS internal parameters
