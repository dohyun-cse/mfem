--- conflicted
+++ resolved
@@ -499,17 +499,13 @@
    /// y = x-g on ess_tdof_list, the rest of y is unchanged
    void FixResidualBC(const Vector& x, Vector& y);
 
-<<<<<<< HEAD
-protected:
-=======
    /// Replace boundary dofs with 0
    void Zero(Vector &x);
 
    /// y = x on ess_tdof_list_c and y = 0 on ess_tdof_list
    void ZeroBC(const Vector &x, Vector &y);
 
-private:
->>>>>>> b9a40daf
+protected:
    enum Type bctype;
    bool setup;
 
