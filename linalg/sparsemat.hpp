--- conflicted
+++ resolved
@@ -86,15 +86,9 @@
    void Destroy();   // Delete all owned data
    void SetEmpty();  // Init all entries with empty values
 
-<<<<<<< HEAD
-   bool useCuSparse{true}; //Use CuSparse if available
-
-   // Initialize CuSparse
-=======
    bool useCuSparse{true}; // Use cuSPARSE if available
 
    // Initialize cuSPARSE
->>>>>>> 7e3d262c
    void InitCuSparse();
 
 #ifdef MFEM_USE_CUDA
@@ -109,7 +103,7 @@
    mutable cusparseSpMatDescr_t matA_descr;
    mutable cusparseDnVecDescr_t vecX_descr;
    mutable cusparseDnVecDescr_t vecY_descr;
-<<<<<<< HEAD
+
    mutable cusparseDnVecDescr_t vecZ_descr;
    mutable Vector vecZ;
 
@@ -125,8 +119,6 @@
 
    bool initILU = false;
    bool initCholesky = false;
-=======
->>>>>>> 7e3d262c
 #endif
 
 public:
@@ -134,10 +126,6 @@
    SparseMatrix()
    {
       SetEmpty();
-<<<<<<< HEAD
-=======
-
->>>>>>> 7e3d262c
       InitCuSparse();
    }
 
@@ -175,12 +163,7 @@
    /// Create a SparseMatrix with diagonal @a v, i.e. A = Diag(v)
    SparseMatrix(const Vector & v);
 
-<<<<<<< HEAD
-   // Runtime option to use CuSparse
-   // Only valid when using a CUDA backend
-=======
    // Runtime option to use cuSPARSE. Only valid when using a CUDA backend.
->>>>>>> 7e3d262c
    void UseCuSparse(bool _useCuSparse = true) { useCuSparse = _useCuSparse;}
 
    /// Assignment operator: deep copy
