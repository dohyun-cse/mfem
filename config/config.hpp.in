// Copyright (c) 2010-2020, Lawrence Livermore National Security, LLC. Produced
// at the Lawrence Livermore National Laboratory. All Rights reserved. See files
// LICENSE and NOTICE for details. LLNL-CODE-806117.
//
// This file is part of the MFEM library. For more information and source code
// availability visit https://mfem.org.
//
// MFEM is free software; you can redistribute it and/or modify it under the
// terms of the BSD-3 license. We welcome feedback and contributions, see file
// CONTRIBUTING.md for details.

#ifndef MFEM_CONFIG_HEADER
#define MFEM_CONFIG_HEADER

// MFEM version: integer of the form: (major*100 + minor)*100 + patch.
// #define MFEM_VERSION @MFEM_VERSION@

// MFEM version string of the form "3.3" or "3.3.1".
// #define MFEM_VERSION_STRING "@MFEM_VERSION_STRING@"

// MFEM version type, see the MFEM_VERSION_TYPE_* constants below.
#define MFEM_VERSION_TYPE ((MFEM_VERSION)%2)

// MFEM version type constants.
#define MFEM_VERSION_TYPE_RELEASE 0
#define MFEM_VERSION_TYPE_DEVELOPMENT 1

// Separate MFEM version numbers for major, minor, and patch.
#define MFEM_VERSION_MAJOR ((MFEM_VERSION)/10000)
#define MFEM_VERSION_MINOR (((MFEM_VERSION)/100)%100)
#define MFEM_VERSION_PATCH ((MFEM_VERSION)%100)

// The absolute path of the MFEM source prefix
// #define MFEM_SOURCE_DIR "@MFEM_SOURCE_DIR@"

// The absolute path of the MFEM installation prefix
// #define MFEM_INSTALL_DIR "@MFEM_INSTALL_DIR@"

// Description of the git commit used to build MFEM.
// #define MFEM_GIT_STRING "@MFEM_GIT_STRING@"

// Build the parallel MFEM library.
// Requires an MPI compiler, and the libraries HYPRE and METIS.
// #define MFEM_USE_MPI

// Enable debug checks in MFEM.
// #define MFEM_DEBUG

// Throw an exception on errors.
// #define MFEM_USE_EXCEPTIONS

// Enable zlib in MFEM.
// #define MFEM_USE_ZLIB

// Enable backtraces for mfem_error through libunwind.
// #define MFEM_USE_LIBUNWIND

// Enable MFEM features that use the METIS library (parallel MFEM).
// #define MFEM_USE_METIS

// Enable this option if linking with METIS version 5 (parallel MFEM).
// #define MFEM_USE_METIS_5

// Use LAPACK routines for various dense linear algebra operations.
// #define MFEM_USE_LAPACK

// Use thread-safe implementation. This comes at the cost of extra memory
// allocation and de-allocation.
// #define MFEM_THREAD_SAFE

// Enable the OpenMP backend.
// #define MFEM_USE_OPENMP

// [Deprecated] Enable experimental OpenMP support. Requires MFEM_THREAD_SAFE.
// #define MFEM_USE_LEGACY_OPENMP

// Internal MFEM option: enable group/batch allocation for some small objects.
// #define MFEM_USE_MEMALLOC

// Which library functions to use in class StopWatch for measuring time.
// For a list of the available options, see INSTALL.
// If not defined, an option is selected automatically.
// #define MFEM_TIMER_TYPE @MFEM_TIMER_TYPE@

// Enable MFEM functionality based on the SUNDIALS libraries.
// #define MFEM_USE_SUNDIALS

// Enable MFEM functionality based on the Mesquite library.
// #define MFEM_USE_MESQUITE

// Enable MFEM functionality based on the SuiteSparse library.
// #define MFEM_USE_SUITESPARSE

// Enable MFEM functionality based on the SuperLU library.
// #define MFEM_USE_SUPERLU

// Enable MFEM functionality based on the STRUMPACK library.
// #define MFEM_USE_STRUMPACK

// Enable MFEM features based on the Ginkgo library
// #define MFEM_USE_GINKGO

// Enable secure socket streams based on the GNUTLS library
// #define MFEM_USE_GNUTLS

// Enable Sidre support
// #define MFEM_USE_SIDRE

// Enable Conduit support
// #define MFEM_USE_CONDUIT

// Enable functionality based on the NetCDF library (reading CUBIT files)
// #define MFEM_USE_NETCDF

// Enable functionality based on the PETSc library
// #define MFEM_USE_PETSC

// Enable functionality based on the MPFR library.
// #define MFEM_USE_MPFR

// Enable MFEM functionality based on the PUMI library
// #define MFEM_USE_PUMI

<<<<<<< HEAD
=======
// Enable MFEM functionality based on the HIOP library.
// #define MFEM_USE_HIOP

// Enable MFEM functionality based on the GSLIB library
// #define MFEM_USE_GSLIB

>>>>>>> c390dbbc
// Build the NVIDIA GPU/CUDA-enabled version of the MFEM library.
// Requires a CUDA compiler (nvcc).
// #define MFEM_USE_CUDA

// Build the AMD GPU/HIP-enabled version of the MFEM library.
// Requires a HIP compiler (hipcc).
// #define MFEM_USE_HIP

// Enable functionality based on the RAJA library.
// #define MFEM_USE_RAJA

// Enable functionality based on the OCCA library.
// #define MFEM_USE_OCCA

// Enable functionality based on the libCEED library.
// #define MFEM_USE_CEED

// Enable functionality based on the Umpire library.
// #define MFEM_USE_UMPIRE

// Enable IO functionality based on the ADIOS2 library.
// #define MFEM_USE_ADIOS2

// Version of HYPRE used for building MFEM.
// #define MFEM_HYPRE_VERSION @MFEM_HYPRE_VERSION@

// Macro defined when PUMI is built with support for the Simmetrix SimModSuite
// library.
// #define MFEM_USE_SIMMETRIX

#endif // MFEM_CONFIG_HEADER<|MERGE_RESOLUTION|>--- conflicted
+++ resolved
@@ -121,15 +121,12 @@
 // Enable MFEM functionality based on the PUMI library
 // #define MFEM_USE_PUMI
 
-<<<<<<< HEAD
-=======
 // Enable MFEM functionality based on the HIOP library.
 // #define MFEM_USE_HIOP
 
 // Enable MFEM functionality based on the GSLIB library
 // #define MFEM_USE_GSLIB
 
->>>>>>> c390dbbc
 // Build the NVIDIA GPU/CUDA-enabled version of the MFEM library.
 // Requires a CUDA compiler (nvcc).
 // #define MFEM_USE_CUDA
