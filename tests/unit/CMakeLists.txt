--- conflicted
+++ resolved
@@ -244,14 +244,11 @@
    add_executable(punit_tests punit_test_main.cpp ${UNIT_TESTS_SRCS})
    target_link_libraries(punit_tests mfem)
    add_test(NAME punit_tests COMMAND punit_tests)
-<<<<<<< HEAD
-endif(MFEM_USE_MPI)
-=======
    add_test(NAME punit_tests_np=${MFEM_MPI_NP}
             COMMAND ${MPIEXEC} ${MPIEXEC_NUMPROC_FLAG} ${MFEM_MPI_NP}
             ${MPIEXEC_PREFLAGS} $<TARGET_FILE:punit_tests>
             ${MPIEXEC_POSTFLAGS})
->>>>>>> b467c702
+endif(MFEM_USE_MPI)
 
 # Function to add one MPI executable for a test.
 function(add_mpi_executable_test name dev)
