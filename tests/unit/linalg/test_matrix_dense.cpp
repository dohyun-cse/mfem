// Copyright (c) 2010-2020, Lawrence Livermore National Security, LLC. Produced
// at the Lawrence Livermore National Laboratory. All Rights reserved. See files
// LICENSE and NOTICE for details. LLNL-CODE-806117.
//
// This file is part of the MFEM library. For more information and source code
// availability visit https://mfem.org.
//
// MFEM is free software; you can redistribute it and/or modify it under the
// terms of the BSD-3 license. We welcome feedback and contributions, see file
// CONTRIBUTING.md for details.

#include "mfem.hpp"
#include "catch.hpp"
#include "linalg/dtensor.hpp"

using namespace mfem;

TEST_CASE("DenseMatrix LinearSolve methods",
          "[DenseMatrix]")
{
   SECTION("singular_system")
   {
      constexpr int N = 3;

      DenseMatrix A(N);
      A.SetRow(0, 0.0);
      A.SetRow(1, 0.0);
      A.SetRow(2, 0.0);

      double X[3];

      REQUIRE_FALSE(LinearSolve(A,X));
   }

   SECTION("1x1_system")
   {
      constexpr int N = 1;
      DenseMatrix A(N);
      A(0,0) = 2;

      double X[1] = { 12 };

      REQUIRE(LinearSolve(A,X));
      REQUIRE(X[0] == Approx(6));
   }

   SECTION("2x2_system")
   {
      constexpr int N = 2;

      DenseMatrix A(N);
      A(0,0) = 2.0; A(0,1) = 1.0;
      A(1,0) = 3.0; A(1,1) = 4.0;

      double X[2] = { 1, 14 };

      REQUIRE(LinearSolve(A,X));
      REQUIRE(X[0] == Approx(-2));
      REQUIRE(X[1] == Approx(5));
   }

   SECTION("3x3_system")
   {
      constexpr int N = 3;

      DenseMatrix A(N);
      A(0,0) = 4; A(0,1) =  5; A(0,2) = -2;
      A(1,0) = 7; A(1,1) = -1; A(1,2) =  2;
      A(2,0) = 3; A(2,1) =  1; A(2,2) =  4;

      double X[3] = { -14, 42, 28 };

      REQUIRE(LinearSolve(A,X));
      REQUIRE(X[0] == Approx(4));
      REQUIRE(X[1] == Approx(-4));
      REQUIRE(X[2] == Approx(5));
   }

}

TEST_CASE("DenseMatrix A*B^T methods",
          "[DenseMatrix]")
{
   double tol = 1e-12;

   double AtData[6] = {6.0, 5.0,
                       4.0, 3.0,
                       2.0, 1.0
                      };
   double BtData[12] = {1.0, 3.0, 5.0, 7.0,
                        2.0, 4.0, 6.0, 8.0,
                        1.0, 2.0, 3.0, 5.0
                       };

   DenseMatrix A(AtData, 2, 3);
   DenseMatrix B(BtData, 4, 3);
   DenseMatrix C(2,4);

   SECTION("MultABt")
   {
      double BData[12] = {1.0, 2.0, 1.0,
                          3.0, 4.0, 2.0,
                          5.0, 6.0, 3.0,
                          7.0, 8.0, 5.0
                         };
      DenseMatrix Bt(BData, 3, 4);

      double CtData[8] = {16.0, 12.0,
                          38.0, 29.0,
                          60.0, 46.0,
                          84.0, 64.0
                         };
      DenseMatrix Cexact(CtData, 2, 4);

      MultABt(A, B, C);
      C.Add(-1.0, Cexact);

      REQUIRE(C.MaxMaxNorm() < tol);

      Mult(A, Bt, Cexact);
      MultABt(A, B, C);
      C.Add(-1.0, Cexact);

      REQUIRE(C.MaxMaxNorm() < tol);
   }
   SECTION("MultADBt")
   {
      double DData[3] = {11.0, 7.0, 5.0};
      Vector D(DData, 3);

      double CtData[8] = {132.0, 102.0,
                          330.0, 259.0,
                          528.0, 416.0,
                          736.0, 578.0
                         };
      DenseMatrix Cexact(CtData, 2, 4);

      MultADBt(A, D, B, C);
      C.Add(-1.0, Cexact);

      REQUIRE(C.MaxMaxNorm() < tol);
   }
   SECTION("AddMultABt")
   {
      double CtData[8] = {17.0, 17.0,
                          40.0, 35.0,
                          63.0, 53.0,
                          88.0, 72.0
                         };
      DenseMatrix Cexact(CtData, 2, 4);

      C(0, 0) = 1.0; C(0, 1) = 2.0; C(0, 2) = 3.0; C(0, 3) = 4.0;
      C(1, 0) = 5.0; C(1, 1) = 6.0; C(1, 2) = 7.0; C(1, 3) = 8.0;

      AddMultABt(A, B, C);
      C.Add(-1.0, Cexact);

      REQUIRE(C.MaxMaxNorm() < tol);

      MultABt(A, B, C);
      C *= -1.0;
      AddMultABt(A, B, C);
      REQUIRE(C.MaxMaxNorm() < tol);
   }
   SECTION("AddMultADBt")
   {
      double DData[3] = {11.0, 7.0, 5.0};
      Vector D(DData, 3);

      double CtData[8] = {133.0, 107.0,
                          332.0, 265.0,
                          531.0, 423.0,
                          740.0, 586.0
                         };
      DenseMatrix Cexact(CtData, 2, 4);

      C(0, 0) = 1.0; C(0, 1) = 2.0; C(0, 2) = 3.0; C(0, 3) = 4.0;
      C(1, 0) = 5.0; C(1, 1) = 6.0; C(1, 2) = 7.0; C(1, 3) = 8.0;

      AddMultADBt(A, D, B, C);
      C.Add(-1.0, Cexact);

      REQUIRE(C.MaxMaxNorm() < tol);

      MultADBt(A, D, B, C);
      C *= -1.0;
      AddMultADBt(A, D, B, C);
      REQUIRE(C.MaxMaxNorm() < tol);

      DData[0] = 1.0; DData[1] = 1.0; DData[2] = 1.0;
      MultABt(A, B, C);
      C *= -1.0;
      AddMultADBt(A, D, B, C);
      REQUIRE(C.MaxMaxNorm() < tol);
   }
   SECTION("AddMult_a_ABt")
   {
      double a = 3.0;

      double CtData[8] = { 49.0,  41.0,
                           116.0,  93.0,
                           183.0, 145.0,
                           256.0, 200.0
                         };
      DenseMatrix Cexact(CtData, 2, 4);

      C(0, 0) = 1.0; C(0, 1) = 2.0; C(0, 2) = 3.0; C(0, 3) = 4.0;
      C(1, 0) = 5.0; C(1, 1) = 6.0; C(1, 2) = 7.0; C(1, 3) = 8.0;

      AddMult_a_ABt(a, A, B, C);
      C.Add(-1.0, Cexact);

      REQUIRE(C.MaxMaxNorm() < tol);

      MultABt(A, B, C);
      AddMult_a_ABt(-1.0, A, B, C);

      REQUIRE(C.MaxMaxNorm() < tol);
   }
}


TEST_CASE("LUFactors RightSolve", "[DenseMatrix]")
{
   double tol = 1e-12;

   // Zero on diagonal forces non-trivial pivot
   double AData[9] = { 0.0, 0.0, 3.0, 2.0, 2.0, 2.0, 2.0, 0.0, 4.0 };
   double BData[6] = { 1.0, 2.0, 3.0, 4.0, 5.0, 6.0 };
   int ipiv[3];

   DenseMatrix A(AData, 3, 3);
   DenseMatrix B(BData, 2, 3);

   DenseMatrixInverse Af1(A);
   DenseMatrix Ainv;
   Af1.GetInverseMatrix(Ainv);

   LUFactors Af2(AData, ipiv);
   Af2.Factor(3);

   DenseMatrix C(2,3);
   Mult(B, Ainv, C);
   Af2.RightSolve(3, 2, B.GetData());
   C -= B;

   REQUIRE(C.MaxMaxNorm() < tol);
}

<<<<<<< HEAD
TEST_CASE("DenseMatrix CalcAdjugateRevDiff", "[DenseMatrix]")
{
   constexpr double eps_fd = 1e-5; // 2nd-order finite-difference step size

   SECTION("1x1 matrix")
   {
      double A_data[1] = { 3.1415926};
      double adjA_bar_data[1] = {-2.0};

      DenseMatrix A(A_data, 1, 1);
      DenseMatrix adjA_bar(adjA_bar_data, 1, 1);
      DenseMatrix A_bar(1, 1), adjA_fd(1, 1);
      DenseMatrix A_pert(1, 1), adjA_pert(1, 1);

      // Compute the derivative using reverse mode
      CalcAdjugateRevDiff(A, adjA_bar, A_bar);

      // Compute the derivative using central finite-difference approximation
      A_pert = A;
      A_pert(0, 0) += eps_fd;
      CalcAdjugate(A_pert, adjA_fd);
      A_pert(0, 0) -= 2.0 * eps_fd;
      CalcAdjugate(A_pert, adjA_pert);
      adjA_fd -= adjA_pert;
      adjA_fd *= 1/(2.0 * eps_fd);
      // sum up derivative with weights
      double A_bar_fd = adjA_fd(0, 0) * adjA_bar(0, 0);
      REQUIRE(A_bar(0, 0) == Approx(A_bar_fd));
   }

   SECTION("2x1 matrix")
   {
      double A_data[2] = {2.0, -3.0};
      double adjA_bar_data[2] = {-1.5, 4.0};

      DenseMatrix A(A_data, 2, 1);
      DenseMatrix adjA_bar(adjA_bar_data, 1, 2);
      DenseMatrix A_bar(2,1), adjA_fd(1,2);
      DenseMatrix A_pert(2,1), adjA_pert(1,2);

      // Compute the derivatives using reverse mode
      CalcAdjugateRevDiff(A, adjA_bar, A_bar);

      // Compute the derivatives using central finite-difference approximation
      for (int i = 0; i < 2; ++i)
      {
         // Pertrub A(i,0) and evaluate derivative of adjugate
         A_pert = A;
         A_pert(i, 0) += eps_fd;
         CalcAdjugate(A_pert, adjA_fd);
         A_pert(i, 0) -= 2.0 * eps_fd;
         CalcAdjugate(A_pert, adjA_pert);
         adjA_fd -= adjA_pert;
         adjA_fd *= 1 / (2.0 * eps_fd);
         // sum up derivative with weights
         double A_bar_fd = 0.0;
         for (int k = 0; k < 2; ++k)
         {
            A_bar_fd += adjA_fd(0, k) * adjA_bar(0, k);
         }
         REQUIRE(A_bar(i, 0) == Approx(A_bar_fd));
      }
   }

   SECTION("2x2 matrix")
   {
      double A_data[4] = {2.0, -3.0, 4.0, -1.0};
      double adjA_bar_data[4] = {1.0, 4.0, 2.0, -3.0};

      DenseMatrix A(A_data, 2, 2);
      DenseMatrix adjA_bar(adjA_bar_data, 2, 2);
      DenseMatrix A_bar(2,2), adjA_fd(2,2);
      DenseMatrix A_pert(2,2), adjA_pert(2,2);

      // Compute the derivatives using reverse mode
      CalcAdjugateRevDiff(A, adjA_bar, A_bar);

      // Compute the derivatives using central finite-difference approximation
      for (int i = 0; i < 2; ++i)
      {
         for (int j = 0; j < 2; ++j)
         {
            // Pertrub A(i,j) and evaluate derivative of adjugate 
            A_pert = A;
            A_pert(i,j) += eps_fd;
            CalcAdjugate(A_pert, adjA_fd);
            A_pert(i,j) -= 2.0*eps_fd;
            CalcAdjugate(A_pert, adjA_pert);
            adjA_fd -= adjA_pert;
            adjA_fd *= 1/(2.0*eps_fd);
            // sum up derivative with weights 
            double A_bar_fd = 0.0;
            for (int k = 0; k < 2; ++k)
            {
               for (int l = 0; l < 2; ++l)
               {
                  A_bar_fd += adjA_fd(k,l)*adjA_bar(k,l);
               }
            }
            REQUIRE(A_bar(i,j) == Approx(A_bar_fd));
         }
      }
   }

   SECTION("3x1 matrix")
   {
      double A_data[3] = {2.0, -3.0, 3.1415926};
      double adjA_bar_data[3] = {-1.5, 4.0, 2.71828};

      DenseMatrix A(A_data, 3, 1);
      DenseMatrix adjA_bar(adjA_bar_data, 1, 3);
      DenseMatrix A_bar(3, 1), adjA_fd(1, 3);
      DenseMatrix A_pert(3, 1), adjA_pert(1, 3);

      // Compute the derivatives using reverse mode
      CalcAdjugateRevDiff(A, adjA_bar, A_bar);

      // Compute the derivatives using central finite-difference approximation
      for (int i = 0; i < 3; ++i)
      {
         // Pertrub A(i,0) and evaluate derivative of adjugate
         A_pert = A;
         A_pert(i, 0) += eps_fd;
         CalcAdjugate(A_pert, adjA_fd);
         A_pert(i, 0) -= 2.0 * eps_fd;
         CalcAdjugate(A_pert, adjA_pert);
         adjA_fd -= adjA_pert;
         adjA_fd *= 1 / (2.0 * eps_fd);
         // sum up derivative with weights
         double A_bar_fd = 0.0;
         for (int k = 0; k < 3; ++k)
         {
            A_bar_fd += adjA_fd(0, k) * adjA_bar(0, k);
         }
         REQUIRE(A_bar(i, 0) == Approx(A_bar_fd));
      }
   }

   SECTION("3x3 matrix")
   {
      double A_data[9] = {1.0, 5.0, 3.0, -2.0, 6.0, -9.0, 4.0, -7.0, 8.0};
      double adjA_bar_data[9] = {3.0, 6.0, -8.0, 1.0, -7.0, 5.0, 2.0, 4.0, -9.0};

      DenseMatrix A(A_data, 3, 3);
      DenseMatrix adjA_bar(adjA_bar_data, 3, 3);
      DenseMatrix A_bar(3,3), adjA_fd(3,3);
      DenseMatrix A_pert(3,3), adjA_pert(3,3);

      // Compute the derivatives using reverse mode
      CalcAdjugateRevDiff(A, adjA_bar, A_bar);

      // Compute the derivatives using central finite-difference approximation
      for (int i = 0; i < 3; ++i)
      {
         for (int j = 0; j < 3; ++j)
         {
            // Pertrub A(i,j) and evaluate derivative of adjugate 
            A_pert = A;
            A_pert(i,j) += eps_fd;
            CalcAdjugate(A_pert, adjA_fd);
            A_pert(i,j) -= 2.0*eps_fd;
            CalcAdjugate(A_pert, adjA_pert);
            adjA_fd -= adjA_pert;
            adjA_fd *= 1/(2.0*eps_fd);
            // sum up derivative with weights 
            double A_bar_fd = 0.0;
            for (int k = 0; k < 3; ++k)
            {
               for (int l = 0; l < 3; ++l)
               {
                  A_bar_fd += adjA_fd(k,l)*adjA_bar(k,l);
               }
            }
            REQUIRE(A_bar(i,j) == Approx(A_bar_fd));
         }
      }
   }
}

TEST_CASE("DenseMatrix WeightRevDiff", "[DenseMatrix]")
{
   // This also tests DenseMatrix::DetRevDiff indirectly
   constexpr double eps_fd = 1e-5; // 2nd-order finite-difference step size
   double A_data[9] = {1.0, 5.0, 3.0, -2.0, 6.0, -9.0, 4.0, -7.0, 8.0};

   for (int height = 1; height <= 3; ++height)
   {
      for (int width = 1; width <= height; ++width)
      {
         DenseMatrix A(A_data, height, width);
         DenseMatrix weight_bar(height, width);
         DenseMatrix A_pert(height, width);

         // Compute the gradient of A.Weight() using reverse mode AD
         A.WeightRevDiff(weight_bar);

         // Compute the gradient of A.Weight using 2nd order finite-difference
         for (int i = 0; i < height; ++i)
         {
            for (int j = 0; j < width; ++j)
            {
               // Perturb A(i,j) in + and - directions and evaluate Weight()
               A_pert = A;
               A_pert(i,j) += eps_fd;
               double dweight = A_pert.Weight();
               A_pert(i,j) -= 2.0*eps_fd;
               dweight -= A_pert.Weight();
               dweight /= (2.0*eps_fd);
               REQUIRE(weight_bar(i,j) == Approx(dweight));
            }
         }
      }
   }
}

TEST_CASE("DenseMatrix CalcOrthoRevDiff", "[DenseMatrix]")
{
   constexpr double eps_fd = 1e-5; // 2nd-order finite-difference step size

   SECTION("2x1 matrix")
   {
      double A_data[2] = {2.0, -3.0};
      double n_bar_data[2] = {-1.5, 4.0};
      Vector n_bar(n_bar_data, 2);
      Vector n_pert(2), n_fd(2);
      DenseMatrix A(A_data, 2, 1);
      DenseMatrix A_bar(2,1), A_pert(2,1);

      // Compute the derivatives using reverse mode
      CalcOrthoRevDiff(A, n_bar, A_bar);

      // Compute the derivatives using central finite-difference approximation
      for (int i = 0; i < 2; ++i)
      {
         // Pertrub A(i,0) and evaluate derivative of adjugate
         A_pert = A;
         A_pert(i, 0) += eps_fd;
         CalcOrtho(A_pert, n_fd);
         A_pert(i, 0) -= 2.0 * eps_fd;
         CalcOrtho(A_pert, n_pert);
         n_fd -= n_pert;
         n_fd *= 1 / (2.0 * eps_fd);
         // sum up derivative with weights
         double A_bar_fd = 0.0;
         for (int k = 0; k < 2; ++k)
         {
            A_bar_fd += n_fd(k) * n_bar(k);
         }
         REQUIRE(A_bar(i, 0) == Approx(A_bar_fd));
      }
   }

   SECTION("3x2 matrix")
   {
      double A_data[6] = {1.0, 5.0, 3.0, -2.0, 6.0, -9.0};
      double n_bar_data[3] = {1.0, 4.0, -3.0};
      Vector n_bar(n_bar_data, 3);
      Vector n_pert(3), n_fd(3);
      DenseMatrix A(A_data, 3, 2);
      DenseMatrix A_bar(3,2), A_pert(3,2);

      // Compute the derivatives using reverse mode
      CalcOrthoRevDiff(A, n_bar, A_bar);

      // Compute the derivatives using central finite-difference approximation
      for (int i = 0; i < 3; ++i)
      {
         for (int j = 0; j < 2; ++j)
         {
            // Pertrub A(i,j) and evaluate derivative of adjugate 
            A_pert = A;
            A_pert(i,j) += eps_fd;
            CalcOrtho(A_pert, n_fd);
            A_pert(i,j) -= 2.0*eps_fd;
            CalcOrtho(A_pert, n_pert);
            n_fd -= n_pert;
            n_fd *= 1/(2.0*eps_fd);
            // sum up derivative with weights 
            double A_bar_fd = 0.0;
            for (int k = 0; k < 3; ++k)
            {
               A_bar_fd += n_fd(k)*n_bar(k);
            }
            REQUIRE(A_bar(i,j) == Approx(A_bar_fd));
         }
=======
TEST_CASE("DenseTensor LinearSolve methods",
          "[DenseMatrix]")
{

   int N = 3;
   DenseMatrix A(N);
   A(0,0) = 4; A(0,1) =  5; A(0,2) = -2;
   A(1,0) = 7; A(1,1) = -1; A(1,2) =  2;
   A(2,0) = 3; A(2,1) =  1; A(2,2) =  4;

   double X[3] = { -14, 42, 28 };

   int NE = 10;
   Vector X_batch(N*NE);
   DenseTensor A_batch(N,N,NE);

   auto a_batch = mfem::Reshape(A_batch.HostWrite(),N,N,NE);
   auto x_batch = mfem::Reshape(X_batch.HostWrite(),N,NE);
   // Column major
   for (int e=0; e<NE; ++e)
   {

      for (int r=0; r<N; ++r)
      {
         for (int c=0; c<N; ++c)
         {
            a_batch(c, r, e) = A.GetData()[c+r*N];
         }
         x_batch(r,e) = X[r];
      }
   }

   Array<int> P;
   BatchLUFactor(A_batch, P);
   BatchLUSolve(A_batch, P, X_batch);

   auto xans_batch = mfem::Reshape(X_batch.HostRead(),N,NE);
   REQUIRE(LinearSolve(A,X));
   for (int e=0; e<NE; ++e)
   {
      for (int r=0; r<N; ++r)
      {
         REQUIRE(xans_batch(r,e) == X[r]);
>>>>>>> 3e0e2a74
      }
   }
}<|MERGE_RESOLUTION|>--- conflicted
+++ resolved
@@ -247,7 +247,6 @@
    REQUIRE(C.MaxMaxNorm() < tol);
 }
 
-<<<<<<< HEAD
 TEST_CASE("DenseMatrix CalcAdjugateRevDiff", "[DenseMatrix]")
 {
    constexpr double eps_fd = 1e-5; // 2nd-order finite-difference step size
@@ -533,7 +532,9 @@
             }
             REQUIRE(A_bar(i,j) == Approx(A_bar_fd));
          }
-=======
+      }
+   }
+}
 TEST_CASE("DenseTensor LinearSolve methods",
           "[DenseMatrix]")
 {
@@ -577,7 +578,6 @@
       for (int r=0; r<N; ++r)
       {
          REQUIRE(xans_batch(r,e) == X[r]);
->>>>>>> 3e0e2a74
       }
    }
 }