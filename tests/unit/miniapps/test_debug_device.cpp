// Copyright (c) 2010-2024, Lawrence Livermore National Security, LLC. Produced
// at the Lawrence Livermore National Laboratory. All Rights reserved. See files
// LICENSE and NOTICE for details. LLNL-CODE-806117.
//
// This file is part of the MFEM library. For more information and source code
// availability visit https://mfem.org.
//
// MFEM is free software; you can redistribute it and/or modify it under the
// terms of the BSD-3 license. We welcome feedback and contributions, see file
// CONTRIBUTING.md for details.

#define CATCH_CONFIG_RUNNER
#include "mfem.hpp"
using namespace mfem;

#define CATCH_CONFIG_RUNNER
#include "run_unit_tests.hpp"

#ifndef _WIN32 // Debug device specific tests, not supported on Windows

<<<<<<< HEAD
#include <iosfwd>
#include <csetjmp>
#include <signal.h>
=======
struct NullBuf: public std::streambuf { int overflow(int c) override { return c; }};
>>>>>>> 7c1a0eb5

static void TestMemoryTypes(MemoryType mt, bool use_dev, int N = 1024)
{
   Memory<real_t> mem(N, mt);
   REQUIRE(mem.Capacity() == N);
   Vector y;
   y.NewMemoryAndSize(mem, N, true);
   y.UseDevice(use_dev);
   y = 0.0;
   y.HostWrite();
   y[0] = -1.0;
   y.Write();
   y = 1.0;
   y.HostReadWrite();
   y[0] = 0.0;
   REQUIRE(y*y == MFEM_Approx(N-1));
   y.Destroy();
}

static void ScanMemoryTypes()
{
   const MemoryType h_mt = mm.GetHostMemoryType();
   const MemoryType d_mt = mm.GetDeviceMemoryType();
   TestMemoryTypes(h_mt, true);
   TestMemoryTypes(d_mt, true);
   TestMemoryTypes(h_mt, false);
   TestMemoryTypes(d_mt, false);
}

static void MmuCatch(const int N = 1024)
{
   Vector Y(N);
   Y.UseDevice(true);
   static double *h_Y = Y.GetData(); // store host address
   Y = 0.0; // use Y on the device
   // using h_Y raises an MFEM abort that needs to be caught with a new handler
   static jmp_buf env;
   struct sigaction sa;
   sa.sa_flags = SA_SIGINFO;
   sigemptyset(&sa.sa_mask);
   static volatile bool caught_illegal_memory_access = false;
   sa.sa_sigaction = [](int, siginfo_t *si, void*)
   {
      REQUIRE(si->si_addr == h_Y);
      caught_illegal_memory_access = true;
      mfem::out << "Illegal memory access caught at " << si->si_addr << std::endl;
      std::longjmp(env, EXIT_FAILURE); // noreturn, setjmp returns EXIT_FAILURE
   };
   // set the new handlers
   REQUIRE(sigaction(SIGBUS, &sa, NULL) != -1); // macOS
   REQUIRE(sigaction(SIGSEGV, &sa, NULL) != -1); // Linux

   if (setjmp(env) == EXIT_SUCCESS) // save the execution context to env
   {
      h_Y[0] = 0.0; // raises a SIGBUS, handler, longjmp
      REQUIRE(false); // should not be here
   }
   REQUIRE(caught_illegal_memory_access); // rewinding to env through setjmp
}

static void Aliases(const int N = 0x1234)
{
   Vector S(2*3*N + N);
   S.UseDevice(true);
   S = -1.0;
   GridFunction X,V,E;
   const int Xsz = 3*N;
   const int Vsz = 3*N;
   const int Esz = N;
   X.NewMemoryAndSize(Memory<real_t>(S.GetMemory(), 0, Xsz), Xsz, true);
   V.NewMemoryAndSize(Memory<real_t>(S.GetMemory(), Xsz, Vsz), Vsz, true);
   E.NewMemoryAndSize(Memory<real_t>(S.GetMemory(), Xsz + Vsz, Esz), Esz, true);
   X = 1.0;
   X.SyncAliasMemory(S);
   S.HostWrite();
   S = -1.0;
   X.Write();
   X = 1.0;
   S.HostRead();
   REQUIRE(S*S == MFEM_Approx(7.0*N));
   V = 2.0;
   V.SyncAliasMemory(S);
   REQUIRE(S*S == MFEM_Approx(16.0*N));
   E = 3.0;
   E.SyncAliasMemory(S);
   REQUIRE(S*S == MFEM_Approx(24.0*N));
}

TEST_CASE("Array::MakeRef", "[DebugDevice]")
{
   Array<int> x(1);
   Array<int> y;
   y.MakeRef(x);
   x.Read();
   REQUIRE_NOTHROW(y.Read());
}

TEST_CASE("MemoryManager/DebugDevice", "[DebugDevice]")
{
   // If MFEM_MEMORY is set, we can start with some non-empty maps,
   // we need to use the number of pointers and aliases there already are
   // present in the maps
   struct NullBuffer: public std::streambuf
   {
      int overflow(int c) { return c; }
   } null_buffer;
   std::ostream dev_null(&null_buffer);
   const int n_ptr = mm.PrintPtrs(dev_null);
   const int n_alias = mm.PrintAliases(dev_null);
   const long pagesize = sysconf(_SC_PAGE_SIZE);
   REQUIRE(pagesize > 0);
   for (int n = 1; n < 2*pagesize; n+=7)
   {
      Aliases(n);
      REQUIRE(mm.PrintPtrs(dev_null) == n_ptr);
      REQUIRE(mm.PrintAliases(dev_null) == n_alias);
   }
   MmuCatch();
   ScanMemoryTypes();
   REQUIRE(mm.PrintPtrs(dev_null) == n_ptr);
   REQUIRE(mm.PrintAliases(dev_null) == n_alias);
}

#endif // _WIN32

int main(int argc, char *argv[])
{
   Device device("debug");
   return RunCatchSession(argc, argv, {"[DebugDevice]"});
}<|MERGE_RESOLUTION|>--- conflicted
+++ resolved
@@ -16,15 +16,16 @@
 #define CATCH_CONFIG_RUNNER
 #include "run_unit_tests.hpp"
 
+using namespace mfem;
+
 #ifndef _WIN32 // Debug device specific tests, not supported on Windows
+#include <unistd.h>
 
-<<<<<<< HEAD
+struct NullBuf: public std::streambuf { int overflow(int c) override { return c; }};
+
 #include <iosfwd>
 #include <csetjmp>
 #include <signal.h>
-=======
-struct NullBuf: public std::streambuf { int overflow(int c) override { return c; }};
->>>>>>> 7c1a0eb5
 
 static void TestMemoryTypes(MemoryType mt, bool use_dev, int N = 1024)
 {
