--- conflicted
+++ resolved
@@ -47,12 +47,9 @@
 #-------------------------------------------------------------------------------
 if (MFEM_USE_BENCHMARK)
     add_benchmark(ceed)
-<<<<<<< HEAD
     add_benchmark(solvers)
     add_benchmark(linext)
-=======
     add_benchmark(lor_assembly)
->>>>>>> 4b5f578a
     add_benchmark(tmop)
     add_benchmark(vector)
     add_benchmark(virtuals)
