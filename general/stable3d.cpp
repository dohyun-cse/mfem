// Copyright (c) 2010, Lawrence Livermore National Security, LLC. Produced at
// the Lawrence Livermore National Laboratory. LLNL-CODE-443211. All Rights
// reserved. See file COPYRIGHT for details.
//
// This file is part of the MFEM library. For more information and source code
// availability see http://mfem.org.
//
// MFEM is free software; you can redistribute it and/or modify it under the
// terms of the GNU Lesser General Public License (as published by the Free
// Software Foundation) version 2.1 dated February 1999.


#include <iostream>
#include "error.hpp"
#include "stable3d.hpp"

using namespace std;

namespace mfem
{

STable3D::STable3D (int nr)
{
   int i;

   Size = nr;
   Rows = new STable3DNode *[nr];
   for (i = 0; i < nr; i++)
   {
      Rows[i] = NULL;
   }
   NElem = 0;
}

int STable3D::Push (int r, int c, int f)
{
   STable3DNode *node;

   MFEM_ASSERT(r != c && c != f && f != r,
               "STable3D::Push : r = " << r << ", c = " << c << ", f = " << f);

   Sort3 (r, c, f);

   for (node = Rows[r]; node != NULL; node = node->Prev)
   {
      if (node->Column == c)
         if (node->Floor == f)
         {
            return node->Number;
         }
   }

#ifdef MFEM_USE_MEMALLOC
   node = NodesMem.Alloc ();
#else
   node = new STable3DNode;
#endif
   node->Column = c;
   node->Floor  = f;
   node->Number = NElem;
   node->Prev   = Rows[r];
   Rows[r] = node;

   NElem++;
   return (NElem-1);
}

int STable3D::operator() (int r, int c, int f) const
{
   STable3DNode *node;

   Sort3 (r, c, f);

   for (node = Rows[r]; node != NULL; node = node->Prev)
   {
      if (node->Column == c)
         if (node->Floor == f)
         {
            return node->Number;
         }
   }

   MFEM_ABORT("(r,c,f) = (" << r << "," << c << "," << f << ")");

   return 0;
}

int STable3D::Index (int r, int c, int f) const
{
   STable3DNode *node;

   Sort3 (r, c, f);

   for (node = Rows[r]; node != NULL; node = node->Prev)
   {
      if (node->Column == c)
         if (node->Floor == f)
         {
            return node->Number;
         }
   }

   return -1;
}

int STable3D::Push4 (int r, int c, int f, int t)
{
   MFEM_ASSERT(r != c && r != f && r != t && c != f && c != t && f != t,
               " r = " << r << ", c = " << c << ", f = " << f << ", t = " << t);

   int i = 0;
   int max = r;

   if (max < c) { max = c, i = 1; }
   if (max < f) { max = f, i = 2; }
   if (max < t) { max = t, i = 3; }

   switch (i)
   {
      case 0:
         return Push (c,f,t);
      case 1:
         return Push (r,f,t);
      case 2:
         return Push (r,c,t);
      case 3:
         return Push (r,c,f);
   }

   return -1;
}

int STable3D::operator() (int r, int c, int f, int t) const
{
   int i = 0;
   int max = r;

   if (max < c) { max = c, i = 1; }
   if (max < f) { max = f, i = 2; }
   if (max < t) { max = t, i = 3; }

   switch (i)
   {
      case 0:
         return (*this)(c,f,t);
      case 1:
         return (*this)(r,f,t);
      case 2:
         return (*this)(r,c,t);
      case 3:
         return (*this)(r,c,f);
   }

   return -1;
}

STable3D::~STable3D ()
{
#ifdef MFEM_USE_MEMALLOC
   // NodesMem.Clear();  // this is done implicitly
#else
   for (int i = 0; i < Size; i++)
   {
      STable3DNode *aux, *node_p = Rows[i];
      while (node_p != NULL)
      {
         aux = node_p;
         node_p = node_p->Prev;
         delete aux;
      }
   }
#endif
   delete [] Rows;
}





STable4D::STable4D (int nr)
{
   int i;

   Size = nr;
   Rows = new STable4DNode *[nr];
   for (i = 0; i < nr; i++)
<<<<<<< HEAD
      Rows[i] = NULL;
=======
   {
      Rows[i] = NULL;
   }
>>>>>>> e8d880f9
   NElem = 0;
}


int STable4D::Push (int r, int c, int f, int t)
{
   STable4DNode *node;

   MFEM_ASSERT(r != c && c != f && f != r && r!=t && c!=t && f!=t,
<<<<<<< HEAD
               "STable4D::Push : r = " << r << ", c = " << c << ", f = " << f << ", t = " << t);
=======
               "STable4D::Push : r = " << r << ", c = " << c << ", f = " << f << ", t = " <<
               t);
>>>>>>> e8d880f9

   Sort4(r, c, f, t);

   for (node = Rows[r]; node != NULL; node = node->Prev)
   {
      if (node->Column == c)
         if (node->Floor == f)
<<<<<<< HEAD
        	 if(node->Trace == t)
                return node->Number;
=======
            if (node->Trace == t)
            {
               return node->Number;
            }
>>>>>>> e8d880f9
   }

#ifdef MFEM_USE_MEMALLOC
   node = NodesMem.Alloc ();
#else
   node = new STable4DNode;
#endif
   node->Column = c;
   node->Floor  = f;
   node->Trace = t;
   node->Number = NElem;
   node->Prev   = Rows[r];
   Rows[r] = node;

   NElem++;
   return (NElem-1);
}

int STable4D::operator() (int r, int c, int f, int t) const
{
   STable4DNode *node;

   Sort4(r, c, f, t);

   for (node = Rows[r]; node != NULL; node = node->Prev)
   {
      if (node->Column == c)
         if (node->Floor == f)
<<<<<<< HEAD
        	 if(node->Trace == t)
                return node->Number;
   }

   MFEM_ABORT("STable4D::operator(): (r,c,f,t) = (" << r << "," << c << "," << f << "," << t <<")");
=======
            if (node->Trace == t)
            {
               return node->Number;
            }
   }

   MFEM_ABORT("STable4D::operator(): (r,c,f,t) = (" << r << "," << c << "," << f <<
              "," << t <<")");
>>>>>>> e8d880f9

   return -1;
}

int STable4D::Index (int r, int c, int f, int t) const
{
   STable4DNode *node;

   Sort4(r, c, f, t);

   for (node = Rows[r]; node != NULL; node = node->Prev)
   {
      if (node->Column == c)
         if (node->Floor == f)
<<<<<<< HEAD
        	 if(node->Trace == t)
                return node->Number;
=======
            if (node->Trace == t)
            {
               return node->Number;
            }
>>>>>>> e8d880f9
   }

   return -1;
}


STable4D::~STable4D ()
{
#ifdef MFEM_USE_MEMALLOC
   // NodesMem.Clear();  // this is done implicitly
#else
   for (int i = 0; i < Size; i++)
   {
      STable4DNode *aux, *node_p = Rows[i];
      while (node_p != NULL)
      {
         aux = node_p;
         node_p = node_p->Prev;
         delete aux;
      }
   }
#endif
   delete [] Rows;
}




STable5D::STable5D (int nr)
{
   int i;

   Size = nr;
   Rows = new STable5DNode *[nr];
   for (i = 0; i < nr; i++)
<<<<<<< HEAD
      Rows[i] = NULL;
=======
   {
      Rows[i] = NULL;
   }
>>>>>>> e8d880f9
   NElem = 0;
}


int STable5D::Push (int r, int c, int f, int t, int u)
{
   STable5DNode *node;

<<<<<<< HEAD
   MFEM_ASSERT(r != c && c != f && f != r && r!=t && c!=t && f!=t && r!=u && c!=u && f!=u && t!=u,
               "STable5D::Push : r = " << r << ", c = " << c << ", f = " << f << ", t = " << t << ", u = " << u);
=======
   MFEM_ASSERT(r != c && c != f && f != r && r!=t && c!=t && f!=t && r!=u &&
               c!=u && f!=u && t!=u,
               "STable5D::Push : r = " << r << ", c = " << c << ", f = " << f << ", t = " << t
               << ", u = " << u);
>>>>>>> e8d880f9

   Sort5(r, c, f, t, u);

   for (node = Rows[r]; node != NULL; node = node->Prev)
   {
      if (node->Column == c)
         if (node->Floor == f)
<<<<<<< HEAD
        	 if(node->Trace == t)
        		 if(node->Next == u)
        			 return node->Number;
=======
            if (node->Trace == t)
               if (node->Next == u)
               {
                  return node->Number;
               }
>>>>>>> e8d880f9
   }

#ifdef MFEM_USE_MEMALLOC
   node = NodesMem.Alloc ();
#else
   node = new STable5DNode;
#endif
   node->Column = c;
   node->Floor  = f;
   node->Trace = t;
   node->Next = u;
   node->Number = NElem;
   node->Prev   = Rows[r];
   Rows[r] = node;

   NElem++;
   return (NElem-1);
}

int STable5D::operator() (int r, int c, int f, int t, int u) const
{
   STable5DNode *node;

   Sort5(r, c, f, t, u);

   for (node = Rows[r]; node != NULL; node = node->Prev)
   {
      if (node->Column == c)
         if (node->Floor == f)
<<<<<<< HEAD
        	 if(node->Trace == t)
        		 if(node->Next == u)
        			 return node->Number;
   }

   MFEM_ABORT("STable4D::operator(): (r,c,f,t,u) = (" << r << "," << c << "," << f << "," << t << "," << u <<")");
=======
            if (node->Trace == t)
               if (node->Next == u)
               {
                  return node->Number;
               }
   }

   MFEM_ABORT("STable4D::operator(): (r,c,f,t,u) = (" << r << "," << c << "," << f
              << "," << t << "," << u <<")");
>>>>>>> e8d880f9

   return 0;
}

int STable5D::Index (int r, int c, int f, int t, int u) const
{
   STable5DNode *node;

   Sort5(r, c, f, t, u);

   for (node = Rows[r]; node != NULL; node = node->Prev)
   {
      if (node->Column == c)
         if (node->Floor == f)
<<<<<<< HEAD
        	 if(node->Trace == t)
                return node->Number;
=======
            if (node->Trace == t)
            {
               return node->Number;
            }
>>>>>>> e8d880f9
   }

   return -1;
}

<<<<<<< HEAD
int STable5D::Push8 (int u1, int u2, int u3, int u4, int u5, int u6, int u7, int u8)
{
	Sort8(u1, u2, u3, u4, u5, u6, u7, u8);

	return (*this).Push(u1,u2,u3,u4,u5);
}

int STable5D::operator() (int u1, int u2, int u3, int u4, int u5, int u6, int u7, int u8) const
{
	Sort8(u1, u2, u3, u4, u5, u6, u7, u8);

	return (*this)(u1,u2,u3,u4,u5);
=======
int STable5D::Push8 (int u1, int u2, int u3, int u4, int u5, int u6, int u7,
                     int u8)
{
   Sort8(u1, u2, u3, u4, u5, u6, u7, u8);

   return (*this).Push(u1,u2,u3,u4,u5);
}

int STable5D::operator() (int u1, int u2, int u3, int u4, int u5, int u6,
                          int u7, int u8) const
{
   Sort8(u1, u2, u3, u4, u5, u6, u7, u8);

   return (*this)(u1,u2,u3,u4,u5);
>>>>>>> e8d880f9
}


STable5D::~STable5D ()
{
#ifdef MFEM_USE_MEMALLOC
   // NodesMem.Clear();  // this is done implicitly
#else
   for (int i = 0; i < Size; i++)
   {
      STable5DNode *aux, *node_p = Rows[i];
      while (node_p != NULL)
      {
         aux = node_p;
         node_p = node_p->Prev;
         delete aux;
      }
   }
#endif
   delete [] Rows;
}





}<|MERGE_RESOLUTION|>--- conflicted
+++ resolved
@@ -184,13 +184,9 @@
    Size = nr;
    Rows = new STable4DNode *[nr];
    for (i = 0; i < nr; i++)
-<<<<<<< HEAD
+   {
       Rows[i] = NULL;
-=======
-   {
-      Rows[i] = NULL;
-   }
->>>>>>> e8d880f9
+   }
    NElem = 0;
 }
 
@@ -200,12 +196,8 @@
    STable4DNode *node;
 
    MFEM_ASSERT(r != c && c != f && f != r && r!=t && c!=t && f!=t,
-<<<<<<< HEAD
-               "STable4D::Push : r = " << r << ", c = " << c << ", f = " << f << ", t = " << t);
-=======
                "STable4D::Push : r = " << r << ", c = " << c << ", f = " << f << ", t = " <<
                t);
->>>>>>> e8d880f9
 
    Sort4(r, c, f, t);
 
@@ -213,15 +205,10 @@
    {
       if (node->Column == c)
          if (node->Floor == f)
-<<<<<<< HEAD
-        	 if(node->Trace == t)
-                return node->Number;
-=======
             if (node->Trace == t)
             {
                return node->Number;
             }
->>>>>>> e8d880f9
    }
 
 #ifdef MFEM_USE_MEMALLOC
@@ -250,13 +237,6 @@
    {
       if (node->Column == c)
          if (node->Floor == f)
-<<<<<<< HEAD
-        	 if(node->Trace == t)
-                return node->Number;
-   }
-
-   MFEM_ABORT("STable4D::operator(): (r,c,f,t) = (" << r << "," << c << "," << f << "," << t <<")");
-=======
             if (node->Trace == t)
             {
                return node->Number;
@@ -265,7 +245,6 @@
 
    MFEM_ABORT("STable4D::operator(): (r,c,f,t) = (" << r << "," << c << "," << f <<
               "," << t <<")");
->>>>>>> e8d880f9
 
    return -1;
 }
@@ -280,15 +259,10 @@
    {
       if (node->Column == c)
          if (node->Floor == f)
-<<<<<<< HEAD
-        	 if(node->Trace == t)
-                return node->Number;
-=======
             if (node->Trace == t)
             {
                return node->Number;
             }
->>>>>>> e8d880f9
    }
 
    return -1;
@@ -324,13 +298,9 @@
    Size = nr;
    Rows = new STable5DNode *[nr];
    for (i = 0; i < nr; i++)
-<<<<<<< HEAD
+   {
       Rows[i] = NULL;
-=======
-   {
-      Rows[i] = NULL;
-   }
->>>>>>> e8d880f9
+   }
    NElem = 0;
 }
 
@@ -339,15 +309,10 @@
 {
    STable5DNode *node;
 
-<<<<<<< HEAD
-   MFEM_ASSERT(r != c && c != f && f != r && r!=t && c!=t && f!=t && r!=u && c!=u && f!=u && t!=u,
-               "STable5D::Push : r = " << r << ", c = " << c << ", f = " << f << ", t = " << t << ", u = " << u);
-=======
    MFEM_ASSERT(r != c && c != f && f != r && r!=t && c!=t && f!=t && r!=u &&
                c!=u && f!=u && t!=u,
                "STable5D::Push : r = " << r << ", c = " << c << ", f = " << f << ", t = " << t
                << ", u = " << u);
->>>>>>> e8d880f9
 
    Sort5(r, c, f, t, u);
 
@@ -355,17 +320,11 @@
    {
       if (node->Column == c)
          if (node->Floor == f)
-<<<<<<< HEAD
-        	 if(node->Trace == t)
-        		 if(node->Next == u)
-        			 return node->Number;
-=======
             if (node->Trace == t)
                if (node->Next == u)
                {
                   return node->Number;
                }
->>>>>>> e8d880f9
    }
 
 #ifdef MFEM_USE_MEMALLOC
@@ -395,14 +354,6 @@
    {
       if (node->Column == c)
          if (node->Floor == f)
-<<<<<<< HEAD
-        	 if(node->Trace == t)
-        		 if(node->Next == u)
-        			 return node->Number;
-   }
-
-   MFEM_ABORT("STable4D::operator(): (r,c,f,t,u) = (" << r << "," << c << "," << f << "," << t << "," << u <<")");
-=======
             if (node->Trace == t)
                if (node->Next == u)
                {
@@ -412,7 +363,6 @@
 
    MFEM_ABORT("STable4D::operator(): (r,c,f,t,u) = (" << r << "," << c << "," << f
               << "," << t << "," << u <<")");
->>>>>>> e8d880f9
 
    return 0;
 }
@@ -427,34 +377,15 @@
    {
       if (node->Column == c)
          if (node->Floor == f)
-<<<<<<< HEAD
-        	 if(node->Trace == t)
-                return node->Number;
-=======
             if (node->Trace == t)
             {
                return node->Number;
             }
->>>>>>> e8d880f9
-   }
-
-   return -1;
-}
-
-<<<<<<< HEAD
-int STable5D::Push8 (int u1, int u2, int u3, int u4, int u5, int u6, int u7, int u8)
-{
-	Sort8(u1, u2, u3, u4, u5, u6, u7, u8);
-
-	return (*this).Push(u1,u2,u3,u4,u5);
-}
-
-int STable5D::operator() (int u1, int u2, int u3, int u4, int u5, int u6, int u7, int u8) const
-{
-	Sort8(u1, u2, u3, u4, u5, u6, u7, u8);
-
-	return (*this)(u1,u2,u3,u4,u5);
-=======
+   }
+
+   return -1;
+}
+
 int STable5D::Push8 (int u1, int u2, int u3, int u4, int u5, int u6, int u7,
                      int u8)
 {
@@ -469,7 +400,6 @@
    Sort8(u1, u2, u3, u4, u5, u6, u7, u8);
 
    return (*this)(u1,u2,u3,u4,u5);
->>>>>>> e8d880f9
 }
 
 
