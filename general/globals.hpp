// Copyright (c) 2010-2020, Lawrence Livermore National Security, LLC. Produced
// at the Lawrence Livermore National Laboratory. All Rights reserved. See files
// LICENSE and NOTICE for details. LLNL-CODE-806117.
//
// This file is part of the MFEM library. For more information and source code
// availability visit https://mfem.org.
//
// MFEM is free software; you can redistribute it and/or modify it under the
// terms of the BSD-3 license. We welcome feedback and contributions, see file
// CONTRIBUTING.md for details.

#ifndef MFEM_GLOBALS_HPP
#define MFEM_GLOBALS_HPP

#include "../config/config.hpp"
#include <iostream>

#ifdef MFEM_USE_MPI
#include <mpi.h>
#endif

namespace mfem
{

/// Simple extension of std::ostream.
/** This class adds the ability to enable and disable the stream. The associated
    std::streambuf and tied std::ostream can be replaced with that of any
    std::ostream. */
class OutStream : public std::ostream
{
protected:
   // Pointer that stores the associated streambuf when output is disabled.
   std::streambuf *m_rdbuf;
   // Pointer that stores the tied ostream when output is disabled.
   std::ostream *m_tie;

   void Init();

public:
   /** @brief Construct an OutStream from the given stream @a out, by using its
       `rdbuf()`. */
   OutStream(std::ostream &out) : std::ostream(NULL) { SetStream(out); }

   /** @brief Replace the `rdbuf()` and `tie()` of the OutStream with that of
       @a out, enabling output. */
   void SetStream(std::ostream &out)
   {
      rdbuf(m_rdbuf = out.rdbuf()); tie(m_tie = out.tie()); Init();
   }

   /// Enable output.
   void Enable() { if (!IsEnabled()) { rdbuf(m_rdbuf); tie(m_tie); } }
   /// Disable output.
   void Disable()
   {
      if (IsEnabled()) { m_rdbuf = rdbuf(NULL); m_tie = tie(NULL); }
   }
   /// Check if output is enabled.
   bool IsEnabled() const { return (rdbuf() != NULL); }
};


/** @brief Global stream used by the library for standard output. Initially it
    uses the same std::streambuf as std::cout, however that can be changed.
    @sa OutStream. */
extern OutStream out;
/** @brief Global stream used by the library for standard error output.
    Initially it uses the same std::streambuf as std::cerr, however that can be
    changed.
    @sa OutStream. */
extern OutStream err;


/** @brief Construct a string of the form "<prefix><myid><suffix>" where the
    integer @a myid is padded with leading zeros to be at least @a width digits
    long. */
/** This is a convenience function, e.g. to redirect mfem::out to individual
    files for each rank, one can use:
    \code
       std::ofstream out_file(MakeParFilename("app_out.", myid).c_str());
       mfem::out.SetStream(out_file);
    \endcode
*/
std::string MakeParFilename(const std::string &prefix, const int myid,
                            const std::string suffix = "", const int width = 6);


#ifdef MFEM_USE_MPI

/** @name MFEM "global" communicator functions.

    Functions for getting and setting the MPI communicator used by the library
    as the "global" communicator.

    This "global" communicator is used for example in the function mfem_error(),
    which is invoked when an error is detected - the "global" communicator is
    used as a parameter to MPI_Abort() to terminate all "global" tasks. */
///@{

/// Get MFEM's "global" MPI communicator.
MPI_Comm GetGlobalMPI_Comm();

/// Set MFEM's "global" MPI communicator.
void SetGlobalMPI_Comm(MPI_Comm comm);

///@}

#endif

} // namespace mfem


// Request a global object to be instantiated for each thread in its TLS.
#define MFEM_THREAD_LOCAL thread_local


// MFEM_DEPRECATED macro to mark obsolete functions and methods
// see https://stackoverflow.com/questions/295120/c-mark-as-deprecated
#if defined(__GNUC__) || defined(__clang__)
#define MFEM_DEPRECATED __attribute__((deprecated))
#elif defined(_MSC_VER)
#define MFEM_DEPRECATED __declspec(deprecated)
#else
#pragma message("WARNING: You need to implement MFEM_DEPRECATED for this compiler")
#define MFEM_DEPRECATED
#endif

<<<<<<< HEAD
#if !defined(NDEBUG)
#include <cassert>
#define MFEM_ABORT_KERNEL assert(0);
#endif

#if defined(NDEBUG) && defined(__CUDA_ARCH__)
#define MFEM_ABORT_KERNEL asm("trap;");
#endif

#if defined(NDEBUG) && !defined(__CUDA_ARCH__)
#define MFEM_ABORT_KERNEL abort();
#endif

=======
>>>>>>> 2d065de3
#endif<|MERGE_RESOLUTION|>--- conflicted
+++ resolved
@@ -125,20 +125,4 @@
 #define MFEM_DEPRECATED
 #endif
 
-<<<<<<< HEAD
-#if !defined(NDEBUG)
-#include <cassert>
-#define MFEM_ABORT_KERNEL assert(0);
-#endif
-
-#if defined(NDEBUG) && defined(__CUDA_ARCH__)
-#define MFEM_ABORT_KERNEL asm("trap;");
-#endif
-
-#if defined(NDEBUG) && !defined(__CUDA_ARCH__)
-#define MFEM_ABORT_KERNEL abort();
-#endif
-
-=======
->>>>>>> 2d065de3
 #endif