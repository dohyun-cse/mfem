--- conflicted
+++ resolved
@@ -56,56 +56,6 @@
 using namespace mfem;
 
 /**
-<<<<<<< HEAD
-=======
- * @brief Bregman projection of ρ = sigmoid(ψ) onto the subspace
- *        ∫_Ω ρ dx = θ vol(Ω) as follows:
- *
- *        1. Compute the root of the R → R function
- *            f(c) = ∫_Ω sigmoid(ψ + c) dx - θ vol(Ω)
- *        2. Set ψ ← ψ + c.
- *
- * @param psi a GridFunction to be updated
- * @param target_volume θ vol(Ω)
- * @param tol Newton iteration tolerance
- * @param max_its Newton maximum iteration number
- * @return double Final volume, ∫_Ω sigmoid(ψ)
- */
-double proj(GridFunction &psi, double target_volume, double tol=1e-12,
-            int max_its=10)
-{
-   MappedGridFunctionCoefficient sigmoid_psi(&psi, sigmoid);
-   MappedGridFunctionCoefficient der_sigmoid_psi(&psi, der_sigmoid);
-
-   LinearForm int_sigmoid_psi(psi.FESpace());
-   int_sigmoid_psi.AddDomainIntegrator(new DomainLFIntegrator(sigmoid_psi));
-   LinearForm int_der_sigmoid_psi(psi.FESpace());
-   int_der_sigmoid_psi.AddDomainIntegrator(new DomainLFIntegrator(
-                                              der_sigmoid_psi));
-   bool done = false;
-   for (int k=0; k<max_its; k++) // Newton iteration
-   {
-      int_sigmoid_psi.Assemble(); // Recompute f(c) with updated ψ
-      const double f = int_sigmoid_psi.Sum() - target_volume;
-
-      int_der_sigmoid_psi.Assemble(); // Recompute df(c) with updated ψ
-      const double df = int_der_sigmoid_psi.Sum();
-
-      const double dc = -f/df;
-      psi += dc;
-      if (abs(dc) < tol) { done = true; break; }
-   }
-   if (!done)
-   {
-      mfem_warning("Projection reached maximum iteration without converging. "
-                   "Result may not be accurate.");
-   }
-   int_sigmoid_psi.Assemble();
-   return int_sigmoid_psi.Sum();
-}
-
-/**
->>>>>>> 69fbae73
  * ---------------------------------------------------------------
  *                      ALGORITHM PREAMBLE
  * ---------------------------------------------------------------
@@ -290,59 +240,8 @@
    // ρ - ρ_old = sigmoid(ψ) - sigmoid(ψ_old)
    DiffMappedGridFunctionCoefficient succ_diff_rho(&psi, &psi_old, sigmoid);
 
-<<<<<<< HEAD
    // 9. Define some tools for later
    ConstantCoefficient zero(0.0), one(1.0);
-=======
-   // 6. Set-up the physics solver.
-   int maxat = mesh.bdr_attributes.Max();
-   Array<int> ess_bdr(maxat);
-   ess_bdr = 0;
-   ess_bdr[0] = 1;
-   ConstantCoefficient one(1.0);
-   ConstantCoefficient lambda_cf(lambda);
-   ConstantCoefficient mu_cf(mu);
-   LinearElasticitySolver * ElasticitySolver = new LinearElasticitySolver();
-   ElasticitySolver->SetMesh(&mesh);
-   ElasticitySolver->SetOrder(state_fec.GetOrder());
-   ElasticitySolver->SetupFEM();
-   Vector center(2); center(0) = 2.9; center(1) = 0.5;
-   Vector force(2); force(0) = 0.0; force(1) = -1.0;
-   double r = 0.05;
-   VolumeForceCoefficient vforce_cf(r,center,force);
-   ElasticitySolver->SetRHSCoefficient(&vforce_cf);
-   ElasticitySolver->SetEssentialBoundary(ess_bdr);
-
-   // 7. Set-up the filter solver.
-   ConstantCoefficient eps2_cf(epsilon*epsilon);
-   DiffusionSolver * FilterSolver = new DiffusionSolver();
-   FilterSolver->SetMesh(&mesh);
-   FilterSolver->SetOrder(filter_fec.GetOrder());
-   FilterSolver->SetDiffusionCoefficient(&eps2_cf);
-   FilterSolver->SetMassCoefficient(&one);
-   Array<int> ess_bdr_filter;
-   if (mesh.bdr_attributes.Size())
-   {
-      ess_bdr_filter.SetSize(mesh.bdr_attributes.Max());
-      ess_bdr_filter = 0;
-   }
-   FilterSolver->SetEssentialBoundary(ess_bdr_filter);
-   FilterSolver->SetupFEM();
-
-   BilinearForm mass(&control_fes);
-   mass.AddDomainIntegrator(new InverseIntegrator(new MassIntegrator(one)));
-   mass.Assemble();
-   SparseMatrix M;
-   Array<int> empty;
-   mass.FormSystemMatrix(empty,M);
-
-   // 8. Define the Lagrange multiplier and gradient functions.
-   GridFunction grad(&control_fes);
-   GridFunction w_filter(&filter_fes);
-
-   // 9. Define some tools for later.
-   ConstantCoefficient zero(0.0);
->>>>>>> 69fbae73
    GridFunction onegf(&control_fes);
    onegf = 1.0;
    GridFunction zerogf(&control_fes);
@@ -387,12 +286,8 @@
       paraview_dc.Save();
    }
 
-<<<<<<< HEAD
    // 11. Iterate
    optimizer.SetAlpha0(alpha);
-=======
-   // 11. Iterate:
->>>>>>> 69fbae73
    for (int k = 1; k <= max_it; k++)
    {
       mfem::out << "\nStep = " << k << std::endl;
