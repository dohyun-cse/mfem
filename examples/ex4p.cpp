//                       MFEM Example 4 - Parallel Version
//
// Compile with: make ex4p
//
// Sample runs:  mpirun -np 4 ex4p -m ../data/square-disc.mesh
//               mpirun -np 4 ex4p -m ../data/star.mesh
//               mpirun -np 4 ex4p -m ../data/beam-tet.mesh
//               mpirun -np 4 ex4p -m ../data/beam-hex.mesh
//               mpirun -np 4 ex4p -m ../data/beam-hex.mesh -o 2 -pa
//               mpirun -np 4 ex4p -m ../data/escher.mesh -o 2 -sc
//               mpirun -np 4 ex4p -m ../data/fichera.mesh -o 2 -hb
//               mpirun -np 4 ex4p -m ../data/fichera-q2.vtk
//               mpirun -np 4 ex4p -m ../data/fichera-q3.mesh -o 2 -sc
//               mpirun -np 4 ex4p -m ../data/square-disc-nurbs.mesh -o 3
//               mpirun -np 4 ex4p -m ../data/beam-hex-nurbs.mesh -o 3
//               mpirun -np 4 ex4p -m ../data/periodic-square.mesh -no-bc
//               mpirun -np 4 ex4p -m ../data/periodic-cube.mesh -no-bc
//               mpirun -np 4 ex4p -m ../data/amr-quad.mesh
//               mpirun -np 3 ex4p -m ../data/amr-quad.mesh -o 2 -hb
//               mpirun -np 4 ex4p -m ../data/amr-hex.mesh -o 2 -sc
//               mpirun -np 4 ex4p -m ../data/amr-hex.mesh -o 2 -hb
//               mpirun -np 4 ex4p -m ../data/ref-prism.mesh -o 1
//               mpirun -np 4 ex4p -m ../data/octahedron.mesh -o 1
//               mpirun -np 4 ex4p -m ../data/star-surf.mesh -o 3 -hb
//
// Device sample runs:
//               mpirun -np 4 ex4p -m ../data/star.mesh -pa -d cuda
//               mpirun -np 4 ex4p -m ../data/star.mesh -pa -d raja-cuda
//               mpirun -np 4 ex4p -m ../data/star.mesh -pa -d raja-omp
//               mpirun -np 4 ex4p -m ../data/beam-hex.mesh -pa -d cuda
//
// Description:  This example code solves a simple 2D/3D H(div) diffusion
//               problem corresponding to the second order definite equation
//               -grad(alpha div F) + beta F = f with boundary condition F dot n
//               = <given normal field>. Here, we use a given exact solution F
//               and compute the corresponding r.h.s. f.  We discretize with
//               Raviart-Thomas finite elements.
//
//               The example demonstrates the use of H(div) finite element
//               spaces with the grad-div and H(div) vector finite element mass
//               bilinear form, as well as the computation of discretization
//               error when the exact solution is known. Bilinear form
//               hybridization and static condensation are also illustrated.
//
//               We recommend viewing examples 1-3 before viewing this example.

#include "mfem.hpp"
#include <fstream>
#include <iostream>

using namespace std;
using namespace mfem;

// Exact solution, F, and r.h.s., f. See below for implementation.
void F_exact(const Vector &, Vector &);
void f_exact(const Vector &, Vector &);
double freq = 1.0, kappa;

int main(int argc, char *argv[])
{
   // 1. Initialize MPI and HYPRE.
   Mpi::Init(argc, argv);
   int num_procs = Mpi::WorldSize();
   int myid = Mpi::WorldRank();
   Hypre::Init();

   // 2. Parse command-line options.
   const char *mesh_file = "../data/star.mesh";
   int order = 1;
   bool set_bc = true;
   bool static_cond = false;
   bool hybridization = false;
   bool pa = false;
   const char *device_config = "cpu";
   bool visualization = 1;

   OptionsParser args(argc, argv);
   args.AddOption(&mesh_file, "-m", "--mesh",
                  "Mesh file to use.");
   args.AddOption(&order, "-o", "--order",
                  "Finite element order (polynomial degree).");
   args.AddOption(&set_bc, "-bc", "--impose-bc", "-no-bc", "--dont-impose-bc",
                  "Impose or not essential boundary conditions.");
   args.AddOption(&freq, "-f", "--frequency", "Set the frequency for the exact"
                  " solution.");
   args.AddOption(&static_cond, "-sc", "--static-condensation", "-no-sc",
                  "--no-static-condensation", "Enable static condensation.");
   args.AddOption(&hybridization, "-hb", "--hybridization", "-no-hb",
                  "--no-hybridization", "Enable hybridization.");
   args.AddOption(&pa, "-pa", "--partial-assembly", "-no-pa",
                  "--no-partial-assembly", "Enable Partial Assembly.");
   args.AddOption(&device_config, "-d", "--device",
                  "Device configuration string, see Device::Configure().");
   args.AddOption(&visualization, "-vis", "--visualization", "-no-vis",
                  "--no-visualization",
                  "Enable or disable GLVis visualization.");
   args.Parse();
   if (!args.Good())
   {
      if (myid == 0)
      {
         args.PrintUsage(cout);
      }
      return 1;
   }
   if (myid == 0)
   {
      args.PrintOptions(cout);
   }
   kappa = freq * M_PI;

   // 3. Enable hardware devices such as GPUs, and programming models such as
   //    CUDA, OCCA, RAJA and OpenMP based on command line options.
   Device device(device_config);
   if (myid == 0) { device.Print(); }

   // 4. Read the (serial) mesh from the given mesh file on all processors.  We
   //    can handle triangular, quadrilateral, tetrahedral, hexahedral, surface
   //    and volume, as well as periodic meshes with the same code.
   Mesh *mesh = new Mesh(mesh_file, 1, 1);
   int dim = mesh->Dimension();
   int sdim = mesh->SpaceDimension();

   // 5. Refine the serial mesh on all processors to increase the resolution. In
   //    this example we do 'ref_levels' of uniform refinement. We choose
   //    'ref_levels' to be the largest number that gives a final mesh with no
   //    more than 1,000 elements.
   {
      int ref_levels =
         (int)floor(log(1000./mesh->GetNE())/log(2.)/dim);
      for (int l = 0; l < ref_levels; l++)
      {
         mesh->UniformRefinement();
      }
   }

   // 6. Define a parallel mesh by a partitioning of the serial mesh. Refine
   //    this mesh further in parallel to increase the resolution. Once the
   //    parallel mesh is defined, the serial mesh can be deleted.
   ParMesh *pmesh = new ParMesh(MPI_COMM_WORLD, *mesh);
   delete mesh;
   {
      int par_ref_levels = 2;
      for (int l = 0; l < par_ref_levels; l++)
      {
         pmesh->UniformRefinement();
      }
   }
<<<<<<< HEAD
   // pmesh->ReorientTetMesh();
=======
>>>>>>> e7be9bb9

   // 7. Define a parallel finite element space on the parallel mesh. Here we
   //    use the Raviart-Thomas finite elements of the specified order.
   FiniteElementCollection *fec = new RT_FECollection(order-1, dim);
   ParFiniteElementSpace *fespace = new ParFiniteElementSpace(pmesh, fec);
   HYPRE_BigInt size = fespace->GlobalTrueVSize();
   if (myid == 0)
   {
      cout << "Number of finite element unknowns: " << size << endl;
   }

   // 8. Determine the list of true (i.e. parallel conforming) essential
   //    boundary dofs. In this example, the boundary conditions are defined
   //    by marking all the boundary attributes from the mesh as essential
   //    (Dirichlet) and converting them to a list of true dofs.
   Array<int> ess_tdof_list;
   if (pmesh->bdr_attributes.Size())
   {
      Array<int> ess_bdr(pmesh->bdr_attributes.Max());
      ess_bdr = set_bc ? 1 : 0;
      fespace->GetEssentialTrueDofs(ess_bdr, ess_tdof_list);
   }

   // 9. Set up the parallel linear form b(.) which corresponds to the
   //    right-hand side of the FEM linear system, which in this case is
   //    (f,phi_i) where f is given by the function f_exact and phi_i are the
   //    basis functions in the finite element fespace.
   VectorFunctionCoefficient f(sdim, f_exact);
   ParLinearForm *b = new ParLinearForm(fespace);
   b->AddDomainIntegrator(new VectorFEDomainLFIntegrator(f));
   b->Assemble();

   // 10. Define the solution vector x as a parallel finite element grid function
   //    corresponding to fespace. Initialize x by projecting the exact
   //    solution. Note that only values from the boundary faces will be used
   //    when eliminating the non-homogeneous boundary condition to modify the
   //    r.h.s. vector b.
   ParGridFunction x(fespace);
   VectorFunctionCoefficient F(sdim, F_exact);
   x.ProjectCoefficient(F);

   // 11. Set up the parallel bilinear form corresponding to the H(div)
   //     diffusion operator grad alpha div + beta I, by adding the div-div and
   //     the mass domain integrators.
   Coefficient *alpha = new ConstantCoefficient(1.0);
   Coefficient *beta  = new ConstantCoefficient(1.0);
   ParBilinearForm *a = new ParBilinearForm(fespace);
   if (pa) { a->SetAssemblyLevel(AssemblyLevel::PARTIAL); }
   a->AddDomainIntegrator(new DivDivIntegrator(*alpha));
   a->AddDomainIntegrator(new VectorFEMassIntegrator(*beta));

   // 12. Assemble the parallel bilinear form and the corresponding linear
   //     system, applying any necessary transformations such as: parallel
   //     assembly, eliminating boundary conditions, applying conforming
   //     constraints for non-conforming AMR, static condensation,
   //     hybridization, etc.
   FiniteElementCollection *hfec = NULL;
   ParFiniteElementSpace *hfes = NULL;
   if (static_cond)
   {
      a->EnableStaticCondensation();
   }
   else if (hybridization)
   {
      hfec = new DG_Interface_FECollection(order-1, dim);
      hfes = new ParFiniteElementSpace(pmesh, hfec);
      a->EnableHybridization(hfes, new NormalTraceJumpIntegrator(),
                             ess_tdof_list);
   }
   a->Assemble();

   OperatorPtr A;
   Vector B, X;
   a->FormLinearSystem(ess_tdof_list, x, *b, A, X, B);

   if (myid == 0 && !pa)
   {
      cout << "Size of linear system: "
           << A.As<HypreParMatrix>()->GetGlobalNumRows() << endl;
   }

   // 13. Define and apply a parallel PCG solver for A X = B with the 2D AMS or
   //     the 3D ADS preconditioners from hypre. If using hybridization, the
   //     system is preconditioned with hypre's BoomerAMG. In the partial
   //     assembly case, use Jacobi preconditioning.
   Solver *prec = NULL;
   CGSolver *pcg = new CGSolver(MPI_COMM_WORLD);
   pcg->SetOperator(*A);
   pcg->SetRelTol(1e-12);
   pcg->SetMaxIter(2000);
   pcg->SetPrintLevel(1);
   if (hybridization) { prec = new HypreBoomerAMG(*A.As<HypreParMatrix>()); }
   else if (pa) { prec = new OperatorJacobiSmoother(*a, ess_tdof_list); }
   else
   {
      ParFiniteElementSpace *prec_fespace =
         (a->StaticCondensationIsEnabled() ? a->SCParFESpace() : fespace);
      if (dim == 2)   { prec = new HypreAMS(*A.As<HypreParMatrix>(), prec_fespace); }
      else            { prec = new HypreADS(*A.As<HypreParMatrix>(), prec_fespace); }
   }
   pcg->SetPreconditioner(*prec);
   pcg->Mult(B, X);

   // 14. Recover the parallel grid function corresponding to X. This is the
   //     local finite element solution on each processor.
   a->RecoverFEMSolution(X, *b, x);

   // 15. Compute and print the L^2 norm of the error.
   {
      double error = x.ComputeL2Error(F);
      if (myid == 0)
      {
         cout << "\n|| F_h - F ||_{L^2} = " << error << '\n' << endl;
      }
   }

   // 16. Save the refined mesh and the solution in parallel. This output can
   //     be viewed later using GLVis: "glvis -np <np> -m mesh -g sol".
   {
      ostringstream mesh_name, sol_name;
      mesh_name << "mesh." << setfill('0') << setw(6) << myid;
      sol_name << "sol." << setfill('0') << setw(6) << myid;

      ofstream mesh_ofs(mesh_name.str().c_str());
      mesh_ofs.precision(8);
      pmesh->Print(mesh_ofs);

      ofstream sol_ofs(sol_name.str().c_str());
      sol_ofs.precision(8);
      x.Save(sol_ofs);
   }

   // 17. Send the solution by socket to a GLVis server.
   if (visualization)
   {
      char vishost[] = "localhost";
      int  visport   = 19916;
      socketstream sol_sock(vishost, visport);
      sol_sock << "parallel " << num_procs << " " << myid << "\n";
      sol_sock.precision(8);
      sol_sock << "solution\n" << *pmesh << x << flush;
   }

   // 18. Free the used memory.
   delete pcg;
   delete prec;
   delete hfes;
   delete hfec;
   delete a;
   delete alpha;
   delete beta;
   delete b;
   delete fespace;
   delete fec;
   delete pmesh;

   return 0;
}


// The exact solution (for non-surface meshes)
void F_exact(const Vector &p, Vector &F)
{
   int dim = p.Size();

   double x = p(0);
   double y = p(1);
   // double z = (dim == 3) ? p(2) : 0.0; // Uncomment if F is changed to depend on z

   F(0) = cos(kappa*x)*sin(kappa*y);
   F(1) = cos(kappa*y)*sin(kappa*x);
   if (dim == 3)
   {
      F(2) = 0.0;
   }
}

// The right hand side
void f_exact(const Vector &p, Vector &f)
{
   int dim = p.Size();

   double x = p(0);
   double y = p(1);
   // double z = (dim == 3) ? p(2) : 0.0; // Uncomment if f is changed to depend on z

   double temp = 1 + 2*kappa*kappa;

   f(0) = temp*cos(kappa*x)*sin(kappa*y);
   f(1) = temp*cos(kappa*y)*sin(kappa*x);
   if (dim == 3)
   {
      f(2) = 0;
   }
}<|MERGE_RESOLUTION|>--- conflicted
+++ resolved
@@ -146,10 +146,6 @@
          pmesh->UniformRefinement();
       }
    }
-<<<<<<< HEAD
-   // pmesh->ReorientTetMesh();
-=======
->>>>>>> e7be9bb9
 
    // 7. Define a parallel finite element space on the parallel mesh. Here we
    //    use the Raviart-Thomas finite elements of the specified order.
