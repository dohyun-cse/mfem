// Copyright (c) 2010-2021, Lawrence Livermore National Security, LLC. Produced
// at the Lawrence Livermore National Laboratory. All Rights reserved. See files
// LICENSE and NOTICE for details. LLNL-CODE-806117.
//
// This file is part of the MFEM library. For more information and source code
// availability visit https://mfem.org.
//
// MFEM is free software; you can redistribute it and/or modify it under the
// terms of the BSD-3 license. We welcome feedback and contributions, see file
// CONTRIBUTING.md for details.

// Implementation of data type mesh

#include "mesh_headers.hpp"
#include "../fem/fem.hpp"
#include "../general/sort_pairs.hpp"
#include "../general/binaryio.hpp"
#include "../general/text.hpp"
#include "../general/device.hpp"
#include "../general/tic_toc.hpp"
#include "../general/gecko.hpp"
#include "../fem/quadinterpolator.hpp"

#include <iostream>
#include <sstream>
#include <fstream>
#include <limits>
#include <cmath>
#include <cstring>
#include <ctime>
#include <functional>
#include <map>
#include <set>

// Include the METIS header, if using version 5. If using METIS 4, the needed
// declarations are inlined below, i.e. no header is needed.
#if defined(MFEM_USE_METIS) && defined(MFEM_USE_METIS_5)
#include "metis.h"
#endif

// METIS 4 prototypes
#if defined(MFEM_USE_METIS) && !defined(MFEM_USE_METIS_5)
typedef int idx_t;
typedef int idxtype;
extern "C" {
   void METIS_PartGraphRecursive(int*, idxtype*, idxtype*, idxtype*, idxtype*,
                                 int*, int*, int*, int*, int*, idxtype*);
   void METIS_PartGraphKway(int*, idxtype*, idxtype*, idxtype*, idxtype*,
                            int*, int*, int*, int*, int*, idxtype*);
   void METIS_PartGraphVKway(int*, idxtype*, idxtype*, idxtype*, idxtype*,
                             int*, int*, int*, int*, int*, idxtype*);
}
#endif

using namespace std;

namespace mfem
{

void Mesh::GetElementJacobian(int i, DenseMatrix &J)
{
   Geometry::Type geom = GetElementBaseGeometry(i);
   ElementTransformation *eltransf = GetElementTransformation(i);
   eltransf->SetIntPoint(&Geometries.GetCenter(geom));
   Geometries.JacToPerfJac(geom, eltransf->Jacobian(), J);
}

void Mesh::GetElementCenter(int i, Vector &center)
{
   center.SetSize(spaceDim);
   int geom = GetElementBaseGeometry(i);
   ElementTransformation *eltransf = GetElementTransformation(i);
   eltransf->Transform(Geometries.GetCenter(geom), center);
}

double Mesh::GetElementSize(ElementTransformation *T, int type)
{
   DenseMatrix J(spaceDim,Dim);

   Geometry::Type geom = T->GetGeometryType();
   T->SetIntPoint(&Geometries.GetCenter(geom));
   Geometries.JacToPerfJac(geom, T->Jacobian(), J);

   if (type == 0)
   {
<<<<<<< HEAD
      return pow(fabs(J.Weight()), 1./double(Dim));
=======
      return pow(fabs(J.Weight()), 1./Dim);
>>>>>>> e786ad65
   }
   else if (type == 1)
   {
      return J.CalcSingularvalue(Dim-1);   // h_min
   }
   else
   {
      return J.CalcSingularvalue(0);   // h_max
   }
}

double Mesh::GetElementSize(int i, int type)
{
   return GetElementSize(GetElementTransformation(i), type);
}

double Mesh::GetElementSize(int i, const Vector &dir)
{
   DenseMatrix J(spaceDim,Dim);
   Vector d_hat(Dim);
   GetElementJacobian(i, J);
   J.MultTranspose(dir, d_hat);
   return sqrt((d_hat * d_hat) / (dir * dir));
}

double Mesh::GetElementVolume(int i)
{
   ElementTransformation *et = GetElementTransformation(i);
   const IntegrationRule &ir = IntRules.Get(GetElementBaseGeometry(i),
                                            et->OrderJ());
   double volume = 0.0;
   for (int j = 0; j < ir.GetNPoints(); j++)
   {
      const IntegrationPoint &ip = ir.IntPoint(j);
      et->SetIntPoint(&ip);
      volume += ip.weight * et->Weight();
   }

   return volume;
}

// Similar to VisualizationSceneSolution3d::FindNewBox in GLVis
void Mesh::GetBoundingBox(Vector &min, Vector &max, int ref)
{
   min.SetSize(spaceDim);
   max.SetSize(spaceDim);

   for (int d = 0; d < spaceDim; d++)
   {
      min(d) = infinity();
      max(d) = -infinity();
   }

   if (Nodes == NULL)
   {
      double *coord;
      for (int i = 0; i < NumOfVertices; i++)
      {
         coord = GetVertex(i);
         for (int d = 0; d < spaceDim; d++)
         {
            if (coord[d] < min(d)) { min(d) = coord[d]; }
            if (coord[d] > max(d)) { max(d) = coord[d]; }
         }
      }
   }
   else
   {
      const bool use_boundary = false; // make this a parameter?
      int ne = use_boundary ? GetNBE() : GetNE();
      int fn, fo;
      DenseMatrix pointmat;
      RefinedGeometry *RefG;
      IntegrationRule eir;
      FaceElementTransformations *Tr;
      ElementTransformation *T;

      for (int i = 0; i < ne; i++)
      {
         if (use_boundary)
         {
            GetBdrElementFace(i, &fn, &fo);
            RefG = GlobGeometryRefiner.Refine(GetFaceBaseGeometry(fn), ref);
            Tr = GetFaceElementTransformations(fn, 5);
            eir.SetSize(RefG->RefPts.GetNPoints());
            Tr->Loc1.Transform(RefG->RefPts, eir);
            Tr->Elem1->Transform(eir, pointmat);
         }
         else
         {
            T = GetElementTransformation(i);
            RefG = GlobGeometryRefiner.Refine(GetElementBaseGeometry(i), ref);
            T->Transform(RefG->RefPts, pointmat);
         }
         for (int j = 0; j < pointmat.Width(); j++)
         {
            for (int d = 0; d < pointmat.Height(); d++)
            {
               if (pointmat(d,j) < min(d)) { min(d) = pointmat(d,j); }
               if (pointmat(d,j) > max(d)) { max(d) = pointmat(d,j); }
            }
         }
      }
   }
}

void Mesh::GetCharacteristics(double &h_min, double &h_max,
                              double &kappa_min, double &kappa_max,
                              Vector *Vh, Vector *Vk)
{
   int i, dim, sdim;
   DenseMatrix J;
   double h, kappa;

   dim = Dimension();
   sdim = SpaceDimension();

   if (Vh) { Vh->SetSize(NumOfElements); }
   if (Vk) { Vk->SetSize(NumOfElements); }

   h_min = kappa_min = infinity();
   h_max = kappa_max = -h_min;
   if (dim == 0) { if (Vh) { *Vh = 1.0; } if (Vk) {*Vk = 1.0; } return; }
   J.SetSize(sdim, dim);
   for (i = 0; i < NumOfElements; i++)
   {
      GetElementJacobian(i, J);
      h = pow(fabs(J.Weight()), 1.0/double(dim));
      kappa = (dim == sdim) ?
              J.CalcSingularvalue(0) / J.CalcSingularvalue(dim-1) : -1.0;
      if (Vh) { (*Vh)(i) = h; }
      if (Vk) { (*Vk)(i) = kappa; }

      if (h < h_min) { h_min = h; }
      if (h > h_max) { h_max = h; }
      if (kappa < kappa_min) { kappa_min = kappa; }
      if (kappa > kappa_max) { kappa_max = kappa; }
   }
}

// static method
void Mesh::PrintElementsByGeometry(int dim,
                                   const Array<int> &num_elems_by_geom,
                                   std::ostream &out)
{
   for (int g = Geometry::DimStart[dim], first = 1;
        g < Geometry::DimStart[dim+1]; g++)
   {
      if (!num_elems_by_geom[g]) { continue; }
      if (!first) { out << " + "; }
      else { first = 0; }
      out << num_elems_by_geom[g] << ' ' << Geometry::Name[g] << "(s)";
   }
}

void Mesh::PrintCharacteristics(Vector *Vh, Vector *Vk, std::ostream &out)
{
   double h_min, h_max, kappa_min, kappa_max;

   out << "Mesh Characteristics:";

   this->GetCharacteristics(h_min, h_max, kappa_min, kappa_max, Vh, Vk);

   Array<int> num_elems_by_geom(Geometry::NumGeom);
   num_elems_by_geom = 0;
   for (int i = 0; i < GetNE(); i++)
   {
      num_elems_by_geom[GetElementBaseGeometry(i)]++;
   }

   out << '\n'
       << "Dimension          : " << Dimension() << '\n'
       << "Space dimension    : " << SpaceDimension();
   if (Dim == 0)
   {
      out << '\n'
          << "Number of vertices : " << GetNV() << '\n'
          << "Number of elements : " << GetNE() << '\n'
          << "Number of bdr elem : " << GetNBE() << '\n';
   }
   else if (Dim == 1)
   {
      out << '\n'
          << "Number of vertices : " << GetNV() << '\n'
          << "Number of elements : " << GetNE() << '\n'
          << "Number of bdr elem : " << GetNBE() << '\n'
          << "h_min              : " << h_min << '\n'
          << "h_max              : " << h_max << '\n';
   }
   else if (Dim == 2)
   {
      out << '\n'
          << "Number of vertices : " << GetNV() << '\n'
          << "Number of edges    : " << GetNEdges() << '\n'
          << "Number of elements : " << GetNE() << "  --  ";
      PrintElementsByGeometry(2, num_elems_by_geom, out);
      out << '\n'
          << "Number of bdr elem : " << GetNBE() << '\n'
          << "Euler Number       : " << EulerNumber2D() << '\n'
          << "h_min              : " << h_min << '\n'
          << "h_max              : " << h_max << '\n'
          << "kappa_min          : " << kappa_min << '\n'
          << "kappa_max          : " << kappa_max << '\n';
   }
   else
   {
      Array<int> num_bdr_elems_by_geom(Geometry::NumGeom);
      num_bdr_elems_by_geom = 0;
      for (int i = 0; i < GetNBE(); i++)
      {
         num_bdr_elems_by_geom[GetBdrElementBaseGeometry(i)]++;
      }
      Array<int> num_faces_by_geom(Geometry::NumGeom);
      num_faces_by_geom = 0;
      for (int i = 0; i < GetNFaces(); i++)
      {
         num_faces_by_geom[GetFaceBaseGeometry(i)]++;
      }

      out << '\n'
          << "Number of vertices : " << GetNV() << '\n'
          << "Number of edges    : " << GetNEdges() << '\n'
          << "Number of faces    : " << GetNFaces() << "  --  ";
      PrintElementsByGeometry(Dim-1, num_faces_by_geom, out);
      out << '\n'
          << "Number of elements : " << GetNE() << "  --  ";
      PrintElementsByGeometry(Dim, num_elems_by_geom, out);
      out << '\n'
          << "Number of bdr elem : " << GetNBE() << "  --  ";
      PrintElementsByGeometry(Dim-1, num_bdr_elems_by_geom, out);
      out << '\n'
          << "Euler Number       : " << EulerNumber() << '\n'
          << "h_min              : " << h_min << '\n'
          << "h_max              : " << h_max << '\n'
          << "kappa_min          : " << kappa_min << '\n'
          << "kappa_max          : " << kappa_max << '\n';
   }
   out << '\n' << std::flush;
}

FiniteElement *Mesh::GetTransformationFEforElementType(Element::Type ElemType)
{
   switch (ElemType)
   {
      case Element::POINT :          return &PointFE;
      case Element::SEGMENT :        return &SegmentFE;
      case Element::TRIANGLE :       return &TriangleFE;
      case Element::QUADRILATERAL :  return &QuadrilateralFE;
      case Element::TETRAHEDRON :    return &TetrahedronFE;
      case Element::HEXAHEDRON :     return &HexahedronFE;
      case Element::WEDGE :          return &WedgeFE;
      default:
         MFEM_ABORT("Unknown element type \"" << ElemType << "\"");
         break;
   }
   MFEM_ABORT("Unknown element type");
   return NULL;
}


void Mesh::GetElementTransformation(int i, IsoparametricTransformation *ElTr)
{
   ElTr->Attribute = GetAttribute(i);
   ElTr->ElementNo = i;
   ElTr->ElementType = ElementTransformation::ELEMENT;
   ElTr->Reset();
   if (Nodes == NULL)
   {
      GetPointMatrix(i, ElTr->GetPointMat());
      ElTr->SetFE(GetTransformationFEforElementType(GetElementType(i)));
   }
   else
   {
      DenseMatrix &pm = ElTr->GetPointMat();
      Array<int> vdofs;
      Nodes->FESpace()->GetElementVDofs(i, vdofs);
      Nodes->HostRead();
      const GridFunction &nodes = *Nodes;
      int n = vdofs.Size()/spaceDim;
      pm.SetSize(spaceDim, n);
      for (int k = 0; k < spaceDim; k++)
      {
         for (int j = 0; j < n; j++)
         {
            pm(k,j) = nodes(vdofs[n*k+j]);
         }
      }
      ElTr->SetFE(Nodes->FESpace()->GetFE(i));
   }
}

void Mesh::GetElementTransformation(int i, const Vector &nodes,
                                    IsoparametricTransformation *ElTr)
{
   ElTr->Attribute = GetAttribute(i);
   ElTr->ElementNo = i;
   ElTr->ElementType = ElementTransformation::ELEMENT;
   DenseMatrix &pm = ElTr->GetPointMat();
   ElTr->Reset();
   nodes.HostRead();
   if (Nodes == NULL)
   {
      MFEM_ASSERT(nodes.Size() == spaceDim*GetNV(), "");
      int       nv = elements[i]->GetNVertices();
      const int *v = elements[i]->GetVertices();
      int n = vertices.Size();
      pm.SetSize(spaceDim, nv);
      for (int k = 0; k < spaceDim; k++)
      {
         for (int j = 0; j < nv; j++)
         {
            pm(k, j) = nodes(k*n+v[j]);
         }
      }
      ElTr->SetFE(GetTransformationFEforElementType(GetElementType(i)));
   }
   else
   {
      MFEM_ASSERT(nodes.Size() == Nodes->Size(), "");
      Array<int> vdofs;
      Nodes->FESpace()->GetElementVDofs(i, vdofs);
      int n = vdofs.Size()/spaceDim;
      pm.SetSize(spaceDim, n);
      for (int k = 0; k < spaceDim; k++)
      {
         for (int j = 0; j < n; j++)
         {
            pm(k,j) = nodes(vdofs[n*k+j]);
         }
      }
      ElTr->SetFE(Nodes->FESpace()->GetFE(i));
   }
}

ElementTransformation *Mesh::GetElementTransformation(int i)
{
   GetElementTransformation(i, &Transformation);

   return &Transformation;
}

ElementTransformation *Mesh::GetBdrElementTransformation(int i)
{
   GetBdrElementTransformation(i, &BdrTransformation);
   return &BdrTransformation;
}

void Mesh::GetBdrElementTransformation(int i, IsoparametricTransformation* ElTr)
{
   ElTr->Attribute = GetBdrAttribute(i);
   ElTr->ElementNo = i; // boundary element number
   ElTr->ElementType = ElementTransformation::BDR_ELEMENT;
   DenseMatrix &pm = ElTr->GetPointMat();
   ElTr->Reset();
   if (Nodes == NULL)
   {
      GetBdrPointMatrix(i, pm);
      ElTr->SetFE(GetTransformationFEforElementType(GetBdrElementType(i)));
   }
   else
   {
      const FiniteElement *bdr_el = Nodes->FESpace()->GetBE(i);
      Nodes->HostRead();
      const GridFunction &nodes = *Nodes;
      if (bdr_el)
      {
         Array<int> vdofs;
         Nodes->FESpace()->GetBdrElementVDofs(i, vdofs);
         int n = vdofs.Size()/spaceDim;
         pm.SetSize(spaceDim, n);
         for (int k = 0; k < spaceDim; k++)
         {
            for (int j = 0; j < n; j++)
            {
               pm(k,j) = nodes(vdofs[n*k+j]);
            }
         }
         ElTr->SetFE(bdr_el);
      }
      else // L2 Nodes (e.g., periodic mesh)
      {
         int elem_id, face_info;
         GetBdrElementAdjacentElement(i, elem_id, face_info);

         GetLocalFaceTransformation(GetBdrElementType(i),
                                    GetElementType(elem_id),
                                    FaceElemTr.Loc1.Transf, face_info);
         // NOTE: FaceElemTr.Loc1 is overwritten here -- used as a temporary

         Geometry::Type face_geom = GetBdrElementBaseGeometry(i);
         const FiniteElement *face_el =
            Nodes->FESpace()->GetTraceElement(elem_id, face_geom);
         MFEM_VERIFY(dynamic_cast<const NodalFiniteElement*>(face_el),
                     "Mesh requires nodal Finite Element.");
         IntegrationRule eir(face_el->GetDof());
         FaceElemTr.Loc1.Transf.ElementNo = elem_id;
         FaceElemTr.Loc1.Transf.ElementType = ElementTransformation::ELEMENT;
         FaceElemTr.Loc1.Transform(face_el->GetNodes(), eir);
         Nodes->GetVectorValues(FaceElemTr.Loc1.Transf, eir, pm);

         ElTr->SetFE(face_el);
      }
   }
}

void Mesh::GetFaceTransformation(int FaceNo, IsoparametricTransformation *FTr)
{
   FTr->Attribute = (Dim == 1) ? 1 : faces[FaceNo]->GetAttribute();
   FTr->ElementNo = FaceNo;
   FTr->ElementType = ElementTransformation::FACE;
   DenseMatrix &pm = FTr->GetPointMat();
   FTr->Reset();
   if (Nodes == NULL)
   {
      const int *v = (Dim == 1) ? &FaceNo : faces[FaceNo]->GetVertices();
      const int nv = (Dim == 1) ? 1 : faces[FaceNo]->GetNVertices();
      pm.SetSize(spaceDim, nv);
      for (int i = 0; i < spaceDim; i++)
      {
         for (int j = 0; j < nv; j++)
         {
            pm(i, j) = vertices[v[j]](i);
         }
      }
      FTr->SetFE(GetTransformationFEforElementType(GetFaceElementType(FaceNo)));
   }
   else // curved mesh
   {
      const FiniteElement *face_el = Nodes->FESpace()->GetFaceElement(FaceNo);
      Nodes->HostRead();
      const GridFunction &nodes = *Nodes;
      if (face_el)
      {
         Array<int> vdofs;
         Nodes->FESpace()->GetFaceVDofs(FaceNo, vdofs);
         int n = vdofs.Size()/spaceDim;
         pm.SetSize(spaceDim, n);
         for (int i = 0; i < spaceDim; i++)
         {
            for (int j = 0; j < n; j++)
            {
               pm(i, j) = nodes(vdofs[n*i+j]);
            }
         }
         FTr->SetFE(face_el);
      }
      else // L2 Nodes (e.g., periodic mesh), go through the volume of Elem1
      {
         FaceInfo &face_info = faces_info[FaceNo];

         Geometry::Type face_geom = GetFaceGeometryType(FaceNo);
         Element::Type  face_type = GetFaceElementType(FaceNo);

         GetLocalFaceTransformation(face_type,
                                    GetElementType(face_info.Elem1No),
                                    FaceElemTr.Loc1.Transf, face_info.Elem1Inf);
         // NOTE: FaceElemTr.Loc1 is overwritten here -- used as a temporary

         face_el = Nodes->FESpace()->GetTraceElement(face_info.Elem1No,
                                                     face_geom);
         MFEM_VERIFY(dynamic_cast<const NodalFiniteElement*>(face_el),
                     "Mesh requires nodal Finite Element.");

         IntegrationRule eir(face_el->GetDof());
         FaceElemTr.Loc1.Transf.ElementNo = face_info.Elem1No;
         FaceElemTr.Loc1.Transf.ElementType = ElementTransformation::ELEMENT;
         FaceElemTr.Loc1.Transform(face_el->GetNodes(), eir);
         Nodes->GetVectorValues(FaceElemTr.Loc1.Transf, eir, pm);

         FTr->SetFE(face_el);
      }
   }
}

ElementTransformation *Mesh::GetFaceTransformation(int FaceNo)
{
   GetFaceTransformation(FaceNo, &FaceTransformation);
   return &FaceTransformation;
}

void Mesh::GetEdgeTransformation(int EdgeNo, IsoparametricTransformation *EdTr)
{
   if (Dim == 2)
   {
      GetFaceTransformation(EdgeNo, EdTr);
      return;
   }
   if (Dim == 1)
   {
      mfem_error("Mesh::GetEdgeTransformation not defined in 1D \n");
   }

   EdTr->Attribute = 1;
   EdTr->ElementNo = EdgeNo;
   EdTr->ElementType = ElementTransformation::EDGE;
   DenseMatrix &pm = EdTr->GetPointMat();
   EdTr->Reset();
   if (Nodes == NULL)
   {
      Array<int> v;
      GetEdgeVertices(EdgeNo, v);
      const int nv = 2;
      pm.SetSize(spaceDim, nv);
      for (int i = 0; i < spaceDim; i++)
      {
         for (int j = 0; j < nv; j++)
         {
            pm(i, j) = vertices[v[j]](i);
         }
      }
      EdTr->SetFE(GetTransformationFEforElementType(Element::SEGMENT));
   }
   else
   {
      const FiniteElement *edge_el = Nodes->FESpace()->GetEdgeElement(EdgeNo);
      Nodes->HostRead();
      const GridFunction &nodes = *Nodes;
      if (edge_el)
      {
         Array<int> vdofs;
         Nodes->FESpace()->GetEdgeVDofs(EdgeNo, vdofs);
         int n = vdofs.Size()/spaceDim;
         pm.SetSize(spaceDim, n);
         for (int i = 0; i < spaceDim; i++)
         {
            for (int j = 0; j < n; j++)
            {
               pm(i, j) = nodes(vdofs[n*i+j]);
            }
         }
         EdTr->SetFE(edge_el);
      }
      else
      {
         MFEM_ABORT("Not implemented.");
      }
   }
}

ElementTransformation *Mesh::GetEdgeTransformation(int EdgeNo)
{
   GetEdgeTransformation(EdgeNo, &EdgeTransformation);
   return &EdgeTransformation;
}


void Mesh::GetLocalPtToSegTransformation(
   IsoparametricTransformation &Transf, int i)
{
   const IntegrationRule *SegVert;
   DenseMatrix &locpm = Transf.GetPointMat();
   Transf.Reset();

   Transf.SetFE(&PointFE);
   SegVert = Geometries.GetVertices(Geometry::SEGMENT);
   locpm.SetSize(1, 1);
   locpm(0, 0) = SegVert->IntPoint(i/64).x;
   //  (i/64) is the local face no. in the segment
   //  (i%64) is the orientation of the point (not used)
}

void Mesh::GetLocalSegToTriTransformation(
   IsoparametricTransformation &Transf, int i)
{
   const int *tv, *so;
   const IntegrationRule *TriVert;
   DenseMatrix &locpm = Transf.GetPointMat();
   Transf.Reset();

   Transf.SetFE(&SegmentFE);
   tv = tri_t::Edges[i/64];  //  (i/64) is the local face no. in the triangle
   so = seg_t::Orient[i%64]; //  (i%64) is the orientation of the segment
   TriVert = Geometries.GetVertices(Geometry::TRIANGLE);
   locpm.SetSize(2, 2);
   for (int j = 0; j < 2; j++)
   {
      locpm(0, so[j]) = TriVert->IntPoint(tv[j]).x;
      locpm(1, so[j]) = TriVert->IntPoint(tv[j]).y;
   }
}

void Mesh::GetLocalSegToQuadTransformation(
   IsoparametricTransformation &Transf, int i)
{
   const int *qv, *so;
   const IntegrationRule *QuadVert;
   DenseMatrix &locpm = Transf.GetPointMat();
   Transf.Reset();

   Transf.SetFE(&SegmentFE);
   qv = quad_t::Edges[i/64]; //  (i/64) is the local face no. in the quad
   so = seg_t::Orient[i%64]; //  (i%64) is the orientation of the segment
   QuadVert = Geometries.GetVertices(Geometry::SQUARE);
   locpm.SetSize(2, 2);
   for (int j = 0; j < 2; j++)
   {
      locpm(0, so[j]) = QuadVert->IntPoint(qv[j]).x;
      locpm(1, so[j]) = QuadVert->IntPoint(qv[j]).y;
   }
}

void Mesh::GetLocalTriToTetTransformation(
   IsoparametricTransformation &Transf, int i)
{
   DenseMatrix &locpm = Transf.GetPointMat();
   Transf.Reset();

   Transf.SetFE(&TriangleFE);
   //  (i/64) is the local face no. in the tet
   const int *tv = tet_t::FaceVert[i/64];
   //  (i%64) is the orientation of the tetrahedron face
   //         w.r.t. the face element
   const int *to = tri_t::Orient[i%64];
   const IntegrationRule *TetVert =
      Geometries.GetVertices(Geometry::TETRAHEDRON);
   locpm.SetSize(3, 3);
   for (int j = 0; j < 3; j++)
   {
      const IntegrationPoint &vert = TetVert->IntPoint(tv[to[j]]);
      locpm(0, j) = vert.x;
      locpm(1, j) = vert.y;
      locpm(2, j) = vert.z;
   }
}

void Mesh::GetLocalTriToWdgTransformation(
   IsoparametricTransformation &Transf, int i)
{
   DenseMatrix &locpm = Transf.GetPointMat();
   Transf.Reset();

   Transf.SetFE(&TriangleFE);
   //  (i/64) is the local face no. in the pri
   MFEM_VERIFY(i < 128, "Local face index " << i/64
               << " is not a triangular face of a wedge.");
   const int *pv = pri_t::FaceVert[i/64];
   //  (i%64) is the orientation of the wedge face
   //         w.r.t. the face element
   const int *to = tri_t::Orient[i%64];
   const IntegrationRule *PriVert =
      Geometries.GetVertices(Geometry::PRISM);
   locpm.SetSize(3, 3);
   for (int j = 0; j < 3; j++)
   {
      const IntegrationPoint &vert = PriVert->IntPoint(pv[to[j]]);
      locpm(0, j) = vert.x;
      locpm(1, j) = vert.y;
      locpm(2, j) = vert.z;
   }
}

void Mesh::GetLocalQuadToHexTransformation(
   IsoparametricTransformation &Transf, int i)
{
   DenseMatrix &locpm = Transf.GetPointMat();
   Transf.Reset();

   Transf.SetFE(&QuadrilateralFE);
   //  (i/64) is the local face no. in the hex
   const int *hv = hex_t::FaceVert[i/64];
   //  (i%64) is the orientation of the quad
   const int *qo = quad_t::Orient[i%64];
   const IntegrationRule *HexVert = Geometries.GetVertices(Geometry::CUBE);
   locpm.SetSize(3, 4);
   for (int j = 0; j < 4; j++)
   {
      const IntegrationPoint &vert = HexVert->IntPoint(hv[qo[j]]);
      locpm(0, j) = vert.x;
      locpm(1, j) = vert.y;
      locpm(2, j) = vert.z;
   }
}

void Mesh::GetLocalQuadToWdgTransformation(
   IsoparametricTransformation &Transf, int i)
{
   DenseMatrix &locpm = Transf.GetPointMat();
   Transf.Reset();

   Transf.SetFE(&QuadrilateralFE);
   //  (i/64) is the local face no. in the pri
   MFEM_VERIFY(i >= 128, "Local face index " << i/64
               << " is not a quadrilateral face of a wedge.");
   const int *pv = pri_t::FaceVert[i/64];
   //  (i%64) is the orientation of the quad
   const int *qo = quad_t::Orient[i%64];
   const IntegrationRule *PriVert = Geometries.GetVertices(Geometry::PRISM);
   locpm.SetSize(3, 4);
   for (int j = 0; j < 4; j++)
   {
      const IntegrationPoint &vert = PriVert->IntPoint(pv[qo[j]]);
      locpm(0, j) = vert.x;
      locpm(1, j) = vert.y;
      locpm(2, j) = vert.z;
   }
}

const GeometricFactors* Mesh::GetGeometricFactors(const IntegrationRule& ir,
                                                  const int flags,
                                                  MemoryType d_mt)
{
   for (int i = 0; i < geom_factors.Size(); i++)
   {
      GeometricFactors *gf = geom_factors[i];
      if (gf->IntRule == &ir && (gf->computed_factors & flags) == flags)
      {
         return gf;
      }
   }

   this->EnsureNodes();

   GeometricFactors *gf = new GeometricFactors(this, ir, flags, d_mt);
   geom_factors.Append(gf);
   return gf;
}

const FaceGeometricFactors* Mesh::GetFaceGeometricFactors(
   const IntegrationRule& ir,
   const int flags, FaceType type)
{
   for (int i = 0; i < face_geom_factors.Size(); i++)
   {
      FaceGeometricFactors *gf = face_geom_factors[i];
      if (gf->IntRule == &ir && (gf->computed_factors & flags) == flags &&
          gf->type==type)
      {
         return gf;
      }
   }

   this->EnsureNodes();

   FaceGeometricFactors *gf = new FaceGeometricFactors(this, ir, flags, type);
   face_geom_factors.Append(gf);
   return gf;
}

void Mesh::DeleteGeometricFactors()
{
   for (int i = 0; i < geom_factors.Size(); i++)
   {
      delete geom_factors[i];
   }
   geom_factors.SetSize(0);
   for (int i = 0; i < face_geom_factors.Size(); i++)
   {
      delete face_geom_factors[i];
   }
   face_geom_factors.SetSize(0);
}

void Mesh::GetLocalFaceTransformation(
   int face_type, int elem_type, IsoparametricTransformation &Transf, int info)
{
   switch (face_type)
   {
      case Element::POINT:
         GetLocalPtToSegTransformation(Transf, info);
         break;

      case Element::SEGMENT:
         if (elem_type == Element::TRIANGLE)
         {
            GetLocalSegToTriTransformation(Transf, info);
         }
         else
         {
            MFEM_ASSERT(elem_type == Element::QUADRILATERAL, "");
            GetLocalSegToQuadTransformation(Transf, info);
         }
         break;

      case Element::TRIANGLE:
         if (elem_type == Element::TETRAHEDRON)
         {
            GetLocalTriToTetTransformation(Transf, info);
         }
         else
         {
            MFEM_ASSERT(elem_type == Element::WEDGE, "");
            GetLocalTriToWdgTransformation(Transf, info);
         }
         break;

      case Element::QUADRILATERAL:
         if (elem_type == Element::HEXAHEDRON)
         {
            GetLocalQuadToHexTransformation(Transf, info);
         }
         else
         {
            MFEM_ASSERT(elem_type == Element::WEDGE, "");
            GetLocalQuadToWdgTransformation(Transf, info);
         }
         break;
   }
}

FaceElementTransformations *Mesh::GetFaceElementTransformations(int FaceNo,
                                                                int mask)
{
   FaceInfo &face_info = faces_info[FaceNo];

   int cmask = 0;
   FaceElemTr.SetConfigurationMask(cmask);
   FaceElemTr.Elem1 = NULL;
   FaceElemTr.Elem2 = NULL;

   // setup the transformation for the first element
   FaceElemTr.Elem1No = face_info.Elem1No;
   if (mask & FaceElementTransformations::HAVE_ELEM1)
   {
      GetElementTransformation(FaceElemTr.Elem1No, &Transformation);
      FaceElemTr.Elem1 = &Transformation;
      cmask |= 1;
   }

   //  setup the transformation for the second element
   //     return NULL in the Elem2 field if there's no second element, i.e.
   //     the face is on the "boundary"
   FaceElemTr.Elem2No = face_info.Elem2No;
   if ((mask & FaceElementTransformations::HAVE_ELEM2) &&
       FaceElemTr.Elem2No >= 0)
   {
#ifdef MFEM_DEBUG
      if (NURBSext && (mask & FaceElementTransformations::HAVE_ELEM1))
      { MFEM_ABORT("NURBS mesh not supported!"); }
#endif
      GetElementTransformation(FaceElemTr.Elem2No, &Transformation2);
      FaceElemTr.Elem2 = &Transformation2;
      cmask |= 2;
   }

   // setup the face transformation
   if (mask & FaceElementTransformations::HAVE_FACE)
   {
      GetFaceTransformation(FaceNo, &FaceElemTr);
      cmask |= 16;
   }
   else
   {
      FaceElemTr.SetGeometryType(GetFaceGeometryType(FaceNo));
   }

   // setup Loc1 & Loc2
   int face_type = GetFaceElementType(FaceNo);
   if (mask & FaceElementTransformations::HAVE_LOC1)
   {
      int elem_type = GetElementType(face_info.Elem1No);
      GetLocalFaceTransformation(face_type, elem_type,
                                 FaceElemTr.Loc1.Transf, face_info.Elem1Inf);
      cmask |= 4;
   }
   if ((mask & FaceElementTransformations::HAVE_LOC2) &&
       FaceElemTr.Elem2No >= 0)
   {
      int elem_type = GetElementType(face_info.Elem2No);
      GetLocalFaceTransformation(face_type, elem_type,
                                 FaceElemTr.Loc2.Transf, face_info.Elem2Inf);

      // NC meshes: prepend slave edge/face transformation to Loc2
      if (Nonconforming() && IsSlaveFace(face_info))
      {
         ApplyLocalSlaveTransformation(FaceElemTr, face_info, false);
      }
      cmask |= 8;
   }

   FaceElemTr.SetConfigurationMask(cmask);

   // This check can be useful for internal debugging, however it will fail on
   // periodic boundary faces, so we keep it disabled in general.
#if 0
#ifdef MFEM_DEBUG
   double dist = FaceElemTr.CheckConsistency();
   if (dist >= 1e-12)
   {
      mfem::out << "\nInternal error: face id = " << FaceNo
                << ", dist = " << dist << '\n';
      FaceElemTr.CheckConsistency(1); // print coordinates
      MFEM_ABORT("internal error");
   }
#endif
#endif

   return &FaceElemTr;
}

bool Mesh::IsSlaveFace(const FaceInfo &fi) const
{
   return fi.NCFace >= 0 && nc_faces_info[fi.NCFace].Slave;
}

void Mesh::ApplyLocalSlaveTransformation(FaceElementTransformations &FT,
                                         const FaceInfo &fi, bool is_ghost)
{
#ifdef MFEM_THREAD_SAFE
   DenseMatrix composition;
#else
   static DenseMatrix composition;
#endif
   MFEM_ASSERT(fi.NCFace >= 0, "");
   MFEM_ASSERT(nc_faces_info[fi.NCFace].Slave, "internal error");
   if (!is_ghost)
   {
      // side 1 -> child side, side 2 -> parent side
      IsoparametricTransformation &LT = FT.Loc2.Transf;
      LT.Transform(*nc_faces_info[fi.NCFace].PointMatrix, composition);
      // In 2D, we need to flip the point matrix since it is aligned with the
      // parent side.
      if (Dim == 2)
      {
         // swap points (columns) 0 and 1
         std::swap(composition(0,0), composition(0,1));
         std::swap(composition(1,0), composition(1,1));
      }
      LT.SetPointMat(composition);
   }
   else // is_ghost == true
   {
      // side 1 -> parent side, side 2 -> child side
      IsoparametricTransformation &LT = FT.Loc1.Transf;
      LT.Transform(*nc_faces_info[fi.NCFace].PointMatrix, composition);
      // In 2D, there is no need to flip the point matrix since it is already
      // aligned with the parent side, see also ParNCMesh::GetFaceNeighbors.
      // In 3D the point matrix was flipped during construction in
      // ParNCMesh::GetFaceNeighbors and due to that it is already aligned with
      // the parent side.
      LT.SetPointMat(composition);
   }
}

FaceElementTransformations *Mesh::GetBdrFaceTransformations(int BdrElemNo)
{
   FaceElementTransformations *tr;
   int fn = GetBdrFace(BdrElemNo);

   // Check if the face is interior, shared, or non-conforming.
   if (FaceIsTrueInterior(fn) || faces_info[fn].NCFace >= 0)
   {
      return NULL;
   }
   tr = GetFaceElementTransformations(fn, 21);
   tr->Attribute = boundary[BdrElemNo]->GetAttribute();
   tr->ElementNo = BdrElemNo;
   tr->ElementType = ElementTransformation::BDR_FACE;
   return tr;
}

int Mesh::GetBdrFace(int BdrElemNo) const
{
   int fn;
   if (Dim == 3)
   {
      fn = be_to_face[BdrElemNo];
   }
   else if (Dim == 2)
   {
      fn = be_to_edge[BdrElemNo];
   }
   else
   {
      fn = boundary[BdrElemNo]->GetVertices()[0];
   }
   return fn;
}

void Mesh::GetFaceElements(int Face, int *Elem1, int *Elem2) const
{
   *Elem1 = faces_info[Face].Elem1No;
   *Elem2 = faces_info[Face].Elem2No;
}

void Mesh::GetFaceInfos(int Face, int *Inf1, int *Inf2) const
{
   *Inf1 = faces_info[Face].Elem1Inf;
   *Inf2 = faces_info[Face].Elem2Inf;
}

void Mesh::GetFaceInfos(int Face, int *Inf1, int *Inf2, int *NCFace) const
{
   *Inf1   = faces_info[Face].Elem1Inf;
   *Inf2   = faces_info[Face].Elem2Inf;
   *NCFace = faces_info[Face].NCFace;
}

Geometry::Type Mesh::GetFaceGeometryType(int Face) const
{
   switch (Dim)
   {
      case 1: return Geometry::POINT;
      case 2: return Geometry::SEGMENT;
      case 3:
         if (Face < NumOfFaces) // local (non-ghost) face
         {
            return faces[Face]->GetGeometryType();
         }
         // ghost face
         const int nc_face_id = faces_info[Face].NCFace;
         MFEM_ASSERT(nc_face_id >= 0, "parent ghost faces are not supported");
         return faces[nc_faces_info[nc_face_id].MasterFace]->GetGeometryType();
   }
   return Geometry::INVALID;
}

Element::Type Mesh::GetFaceElementType(int Face) const
{
   return (Dim == 1) ? Element::POINT : faces[Face]->GetType();
}

void Mesh::Init()
{
   // in order of declaration:
   Dim = spaceDim = 0;
   NumOfVertices = -1;
   NumOfElements = NumOfBdrElements = 0;
   NumOfEdges = NumOfFaces = 0;
   nbInteriorFaces = -1;
   nbBoundaryFaces = -1;
   meshgen = mesh_geoms = 0;
   sequence = 0;
   Nodes = NULL;
   own_nodes = 1;
   NURBSext = NULL;
   ncmesh = NULL;
   last_operation = Mesh::NONE;
}

void Mesh::InitTables()
{
   el_to_edge =
      el_to_face = el_to_el = bel_to_edge = face_edge = edge_vertex = NULL;
}

void Mesh::SetEmpty()
{
   Init();
   InitTables();
}

void Mesh::DestroyTables()
{
   delete el_to_edge;
   delete el_to_face;
   delete el_to_el;
   DeleteGeometricFactors();

   if (Dim == 3)
   {
      delete bel_to_edge;
   }

   delete face_edge;
   delete edge_vertex;
}

void Mesh::DestroyPointers()
{
   if (own_nodes) { delete Nodes; }

   delete ncmesh;

   delete NURBSext;

   for (int i = 0; i < NumOfElements; i++)
   {
      FreeElement(elements[i]);
   }

   for (int i = 0; i < NumOfBdrElements; i++)
   {
      FreeElement(boundary[i]);
   }

   for (int i = 0; i < faces.Size(); i++)
   {
      FreeElement(faces[i]);
   }

   DestroyTables();
}

void Mesh::Destroy()
{
   DestroyPointers();

   elements.DeleteAll();
   vertices.DeleteAll();
   boundary.DeleteAll();
   faces.DeleteAll();
   faces_info.DeleteAll();
   nc_faces_info.DeleteAll();
   be_to_edge.DeleteAll();
   be_to_face.DeleteAll();

   // TODO:
   // IsoparametricTransformations
   // Transformation, Transformation2, BdrTransformation, FaceTransformation,
   // EdgeTransformation;
   // FaceElementTransformations FaceElemTr;

   CoarseFineTr.Clear();

#ifdef MFEM_USE_MEMALLOC
   TetMemory.Clear();
#endif

   attributes.DeleteAll();
   bdr_attributes.DeleteAll();
}

void Mesh::ResetLazyData()
{
   delete el_to_el;     el_to_el = NULL;
   delete face_edge;    face_edge = NULL;
   delete edge_vertex;  edge_vertex = NULL;
   DeleteGeometricFactors();
   nbInteriorFaces = -1;
   nbBoundaryFaces = -1;
}

void Mesh::SetAttributes()
{
   Array<int> attribs;

   attribs.SetSize(GetNBE());
   for (int i = 0; i < attribs.Size(); i++)
   {
      attribs[i] = GetBdrAttribute(i);
   }
   attribs.Sort();
   attribs.Unique();
   attribs.Copy(bdr_attributes);
   if (bdr_attributes.Size() > 0 && bdr_attributes[0] <= 0)
   {
      MFEM_WARNING("Non-positive attributes on the boundary!");
   }

   attribs.SetSize(GetNE());
   for (int i = 0; i < attribs.Size(); i++)
   {
      attribs[i] = GetAttribute(i);
   }
   attribs.Sort();
   attribs.Unique();
   attribs.Copy(attributes);
   if (attributes.Size() > 0 && attributes[0] <= 0)
   {
      MFEM_WARNING("Non-positive attributes in the domain!");
   }
}

void Mesh::InitMesh(int Dim_, int spaceDim_, int NVert, int NElem, int NBdrElem)
{
   SetEmpty();

   Dim = Dim_;
   spaceDim = spaceDim_;

   NumOfVertices = 0;
   vertices.SetSize(NVert);  // just allocate space for vertices

   NumOfElements = 0;
   elements.SetSize(NElem);  // just allocate space for Element *

   NumOfBdrElements = 0;
   boundary.SetSize(NBdrElem);  // just allocate space for Element *
}

template<typename T>
static void CheckEnlarge(Array<T> &array, int size)
{
   if (size >= array.Size()) { array.SetSize(size + 1); }
}

int Mesh::AddVertex(double x, double y, double z)
{
   CheckEnlarge(vertices, NumOfVertices);
   double *v = vertices[NumOfVertices]();
   v[0] = x;
   v[1] = y;
   v[2] = z;
   return NumOfVertices++;
}

int Mesh::AddVertex(const double *coords)
{
   CheckEnlarge(vertices, NumOfVertices);
   vertices[NumOfVertices].SetCoords(spaceDim, coords);
   return NumOfVertices++;
}

void Mesh::AddVertexParents(int i, int p1, int p2)
{
   tmp_vertex_parents.Append(Triple<int, int, int>(i, p1, p2));

   // if vertex coordinates are defined, make sure the hanging vertex has the
   // correct position
   if (i < vertices.Size())
   {
      double *vi = vertices[i](), *vp1 = vertices[p1](), *vp2 = vertices[p2]();
      for (int j = 0; j < 3; j++)
      {
         vi[j] = (vp1[j] + vp2[j]) * 0.5;
      }
   }
}

int Mesh::AddSegment(int v1, int v2, int attr)
{
   CheckEnlarge(elements, NumOfElements);
   elements[NumOfElements] = new Segment(v1, v2, attr);
   return NumOfElements++;
}

int Mesh::AddSegment(const int *vi, int attr)
{
   CheckEnlarge(elements, NumOfElements);
   elements[NumOfElements] = new Segment(vi, attr);
   return NumOfElements++;
}

int Mesh::AddTriangle(int v1, int v2, int v3, int attr)
{
   CheckEnlarge(elements, NumOfElements);
   elements[NumOfElements] = new Triangle(v1, v2, v3, attr);
   return NumOfElements++;
}

int Mesh::AddTriangle(const int *vi, int attr)
{
   CheckEnlarge(elements, NumOfElements);
   elements[NumOfElements] = new Triangle(vi, attr);
   return NumOfElements++;
}

int Mesh::AddQuad(int v1, int v2, int v3, int v4, int attr)
{
   CheckEnlarge(elements, NumOfElements);
   elements[NumOfElements] = new Quadrilateral(v1, v2, v3, v4, attr);
   return NumOfElements++;
}

int Mesh::AddQuad(const int *vi, int attr)
{
   CheckEnlarge(elements, NumOfElements);
   elements[NumOfElements] = new Quadrilateral(vi, attr);
   return NumOfElements++;
}

int Mesh::AddTet(int v1, int v2, int v3, int v4, int attr)
{
   int vi[4] = {v1, v2, v3, v4};
   return AddTet(vi, attr);
}

int Mesh::AddTet(const int *vi, int attr)
{
   CheckEnlarge(elements, NumOfElements);
#ifdef MFEM_USE_MEMALLOC
   Tetrahedron *tet;
   tet = TetMemory.Alloc();
   tet->SetVertices(vi);
   tet->SetAttribute(attr);
   elements[NumOfElements] = tet;
#else
   elements[NumOfElements] = new Tetrahedron(vi, attr);
#endif
   return NumOfElements++;
}

int Mesh::AddWedge(int v1, int v2, int v3, int v4, int v5, int v6, int attr)
{
   CheckEnlarge(elements, NumOfElements);
   elements[NumOfElements] = new Wedge(v1, v2, v3, v4, v5, v6, attr);
   return NumOfElements++;
}

int Mesh::AddWedge(const int *vi, int attr)
{
   CheckEnlarge(elements, NumOfElements);
   elements[NumOfElements] = new Wedge(vi, attr);
   return NumOfElements++;
}

int Mesh::AddHex(int v1, int v2, int v3, int v4, int v5, int v6, int v7, int v8,
                 int attr)
{
   CheckEnlarge(elements, NumOfElements);
   elements[NumOfElements] =
      new Hexahedron(v1, v2, v3, v4, v5, v6, v7, v8, attr);
   return NumOfElements++;
}

int Mesh::AddHex(const int *vi, int attr)
{
   CheckEnlarge(elements, NumOfElements);
   elements[NumOfElements] = new Hexahedron(vi, attr);
   return NumOfElements++;
}

void Mesh::AddHexAsTets(const int *vi, int attr)
{
   static const int hex_to_tet[6][4] =
   {
      { 0, 1, 2, 6 }, { 0, 5, 1, 6 }, { 0, 4, 5, 6 },
      { 0, 2, 3, 6 }, { 0, 3, 7, 6 }, { 0, 7, 4, 6 }
   };
   int ti[4];

   for (int i = 0; i < 6; i++)
   {
      for (int j = 0; j < 4; j++)
      {
         ti[j] = vi[hex_to_tet[i][j]];
      }
      AddTet(ti, attr);
   }
}

void Mesh::AddHexAsWedges(const int *vi, int attr)
{
   static const int hex_to_wdg[2][6] =
   {
      { 0, 1, 2, 4, 5, 6 }, { 0, 2, 3, 4, 6, 7 }
   };
   int ti[6];

   for (int i = 0; i < 2; i++)
   {
      for (int j = 0; j < 6; j++)
      {
         ti[j] = vi[hex_to_wdg[i][j]];
      }
      AddWedge(ti, attr);
   }
}

int Mesh::AddElement(Element *elem)
{
   CheckEnlarge(elements, NumOfElements);
   elements[NumOfElements] = elem;
   return NumOfElements++;
}

int Mesh::AddBdrElement(Element *elem)
{
   CheckEnlarge(boundary, NumOfBdrElements);
   boundary[NumOfBdrElements] = elem;
   return NumOfBdrElements++;
}

int Mesh::AddBdrSegment(int v1, int v2, int attr)
{
   CheckEnlarge(boundary, NumOfBdrElements);
   boundary[NumOfBdrElements] = new Segment(v1, v2, attr);
   return NumOfBdrElements++;
}

int Mesh::AddBdrSegment(const int *vi, int attr)
{
   CheckEnlarge(boundary, NumOfBdrElements);
   boundary[NumOfBdrElements] = new Segment(vi, attr);
   return NumOfBdrElements++;
}

int Mesh::AddBdrTriangle(int v1, int v2, int v3, int attr)
{
   CheckEnlarge(boundary, NumOfBdrElements);
   boundary[NumOfBdrElements] = new Triangle(v1, v2, v3, attr);
   return NumOfBdrElements++;
}

int Mesh::AddBdrTriangle(const int *vi, int attr)
{
   CheckEnlarge(boundary, NumOfBdrElements);
   boundary[NumOfBdrElements] = new Triangle(vi, attr);
   return NumOfBdrElements++;
}

int Mesh::AddBdrQuad(int v1, int v2, int v3, int v4, int attr)
{
   CheckEnlarge(boundary, NumOfBdrElements);
   boundary[NumOfBdrElements] = new Quadrilateral(v1, v2, v3, v4, attr);
   return NumOfBdrElements++;
}

int Mesh::AddBdrQuad(const int *vi, int attr)
{
   CheckEnlarge(boundary, NumOfBdrElements);
   boundary[NumOfBdrElements] = new Quadrilateral(vi, attr);
   return NumOfBdrElements++;
}

void Mesh::AddBdrQuadAsTriangles(const int *vi, int attr)
{
   static const int quad_to_tri[2][3] = { { 0, 1, 2 }, { 0, 2, 3 } };
   int ti[3];

   for (int i = 0; i < 2; i++)
   {
      for (int j = 0; j < 3; j++)
      {
         ti[j] = vi[quad_to_tri[i][j]];
      }
      AddBdrTriangle(ti, attr);
   }
}

int Mesh::AddBdrPoint(int v, int attr)
{
   CheckEnlarge(boundary, NumOfBdrElements);
   boundary[NumOfBdrElements] = new Point(&v, attr);
   return NumOfBdrElements++;
}

void Mesh::GenerateBoundaryElements()
{
   int i, j;
   Array<int> &be2face = (Dim == 2) ? be_to_edge : be_to_face;

   // GenerateFaces();

   for (i = 0; i < boundary.Size(); i++)
   {
      FreeElement(boundary[i]);
   }

   if (Dim == 3)
   {
      delete bel_to_edge;
      bel_to_edge = NULL;
   }

   // count the 'NumOfBdrElements'
   NumOfBdrElements = 0;
   for (i = 0; i < faces_info.Size(); i++)
   {
      if (faces_info[i].Elem2No < 0) { NumOfBdrElements++; }
   }

   boundary.SetSize(NumOfBdrElements);
   be2face.SetSize(NumOfBdrElements);
   for (j = i = 0; i < faces_info.Size(); i++)
   {
      if (faces_info[i].Elem2No < 0)
      {
         boundary[j] = faces[i]->Duplicate(this);
         be2face[j++] = i;
      }
   }
   // In 3D, 'bel_to_edge' is destroyed but it's not updated.
}

void Mesh::FinalizeCheck()
{
   MFEM_VERIFY(vertices.Size() == NumOfVertices ||
               vertices.Size() == 0,
               "incorrect number of vertices: preallocated: " << vertices.Size()
               << ", actually added: " << NumOfVertices);
   MFEM_VERIFY(elements.Size() == NumOfElements,
               "incorrect number of elements: preallocated: " << elements.Size()
               << ", actually added: " << NumOfElements);
   MFEM_VERIFY(boundary.Size() == NumOfBdrElements,
               "incorrect number of boundary elements: preallocated: "
               << boundary.Size() << ", actually added: " << NumOfBdrElements);
}

void Mesh::FinalizeTriMesh(int generate_edges, int refine, bool fix_orientation)
{
   FinalizeCheck();
   CheckElementOrientation(fix_orientation);

   if (refine)
   {
      MarkTriMeshForRefinement();
   }

   if (generate_edges)
   {
      el_to_edge = new Table;
      NumOfEdges = GetElementToEdgeTable(*el_to_edge, be_to_edge);
      GenerateFaces();
      CheckBdrElementOrientation();
   }
   else
   {
      NumOfEdges = 0;
   }

   NumOfFaces = 0;

   SetAttributes();

   SetMeshGen();
}

void Mesh::FinalizeQuadMesh(int generate_edges, int refine,
                            bool fix_orientation)
{
   FinalizeCheck();
   if (fix_orientation)
   {
      CheckElementOrientation(fix_orientation);
   }

   if (generate_edges)
   {
      el_to_edge = new Table;
      NumOfEdges = GetElementToEdgeTable(*el_to_edge, be_to_edge);
      GenerateFaces();
      CheckBdrElementOrientation();
   }
   else
   {
      NumOfEdges = 0;
   }

   NumOfFaces = 0;

   SetAttributes();

   SetMeshGen();
}


class GeckoProgress : public Gecko::Progress
{
   double limit;
   mutable StopWatch sw;
public:
   GeckoProgress(double limit) : limit(limit) { sw.Start(); }
   virtual bool quit() const { return limit > 0 && sw.UserTime() > limit; }
};

class GeckoVerboseProgress : public GeckoProgress
{
   using Float = Gecko::Float;
   using Graph = Gecko::Graph;
   using uint = Gecko::uint;
public:
   GeckoVerboseProgress(double limit) : GeckoProgress(limit) {}

   virtual void beginorder(const Graph* graph, Float cost) const
   { mfem::out << "Begin Gecko ordering, cost = " << cost << std::endl; }
   virtual void endorder(const Graph* graph, Float cost) const
   { mfem::out << "End ordering, cost = " << cost << std::endl; }

   virtual void beginiter(const Graph* graph,
                          uint iter, uint maxiter, uint window) const
   {
      mfem::out << "Iteration " << iter << "/" << maxiter << ", window "
                << window << std::flush;
   }
   virtual void enditer(const Graph* graph, Float mincost, Float cost) const
   { mfem::out << ", cost = " << cost << endl; }
};


double Mesh::GetGeckoElementOrdering(Array<int> &ordering,
                                     int iterations, int window,
                                     int period, int seed, bool verbose,
                                     double time_limit)
{
   Gecko::Graph graph;
   Gecko::FunctionalGeometric functional; // edge product cost

   GeckoProgress progress(time_limit);
   GeckoVerboseProgress vprogress(time_limit);

   // insert elements as nodes in the graph
   for (int elemid = 0; elemid < GetNE(); ++elemid)
   {
      graph.insert_node();
   }

   // insert graph edges for element neighbors
   // NOTE: indices in Gecko are 1 based hence the +1 on insertion
   const Table &my_el_to_el = ElementToElementTable();
   for (int elemid = 0; elemid < GetNE(); ++elemid)
   {
      const int *neighid = my_el_to_el.GetRow(elemid);
      for (int i = 0; i < my_el_to_el.RowSize(elemid); ++i)
      {
         graph.insert_arc(elemid + 1,  neighid[i] + 1);
      }
   }

   // get the ordering from Gecko and copy it into the Array<int>
   graph.order(&functional, iterations, window, period, seed,
               verbose ? &vprogress : &progress);

   ordering.SetSize(GetNE());
   Gecko::Node::Index NE = GetNE();
   for (Gecko::Node::Index gnodeid = 1; gnodeid <= NE; ++gnodeid)
   {
      ordering[gnodeid - 1] = graph.rank(gnodeid);
   }

   return graph.cost();
}


struct HilbertCmp
{
   int coord;
   bool dir;
   const Array<double> &points;
   double mid;

   HilbertCmp(int coord, bool dir, const Array<double> &points, double mid)
      : coord(coord), dir(dir), points(points), mid(mid) {}

   bool operator()(int i) const
   {
      return (points[3*i + coord] < mid) != dir;
   }
};

static void HilbertSort2D(int coord1, // major coordinate to sort points by
                          bool dir1,  // sort coord1 ascending/descending?
                          bool dir2,  // sort coord2 ascending/descending?
                          const Array<double> &points, int *beg, int *end,
                          double xmin, double ymin, double xmax, double ymax)
{
   if (end - beg <= 1) { return; }

   double xmid = (xmin + xmax)*0.5;
   double ymid = (ymin + ymax)*0.5;

   int coord2 = (coord1 + 1) % 2; // the 'other' coordinate

   // sort (partition) points into four quadrants
   int *p0 = beg, *p4 = end;
   int *p2 = std::partition(p0, p4, HilbertCmp(coord1,  dir1, points, xmid));
   int *p1 = std::partition(p0, p2, HilbertCmp(coord2,  dir2, points, ymid));
   int *p3 = std::partition(p2, p4, HilbertCmp(coord2, !dir2, points, ymid));

   if (p1 != p4)
   {
      HilbertSort2D(coord2, dir2, dir1, points, p0, p1,
                    ymin, xmin, ymid, xmid);
   }
   if (p1 != p0 || p2 != p4)
   {
      HilbertSort2D(coord1, dir1, dir2, points, p1, p2,
                    xmin, ymid, xmid, ymax);
   }
   if (p2 != p0 || p3 != p4)
   {
      HilbertSort2D(coord1, dir1, dir2, points, p2, p3,
                    xmid, ymid, xmax, ymax);
   }
   if (p3 != p0)
   {
      HilbertSort2D(coord2, !dir2, !dir1, points, p3, p4,
                    ymid, xmax, ymin, xmid);
   }
}

static void HilbertSort3D(int coord1, bool dir1, bool dir2, bool dir3,
                          const Array<double> &points, int *beg, int *end,
                          double xmin, double ymin, double zmin,
                          double xmax, double ymax, double zmax)
{
   if (end - beg <= 1) { return; }

   double xmid = (xmin + xmax)*0.5;
   double ymid = (ymin + ymax)*0.5;
   double zmid = (zmin + zmax)*0.5;

   int coord2 = (coord1 + 1) % 3;
   int coord3 = (coord1 + 2) % 3;

   // sort (partition) points into eight octants
   int *p0 = beg, *p8 = end;
   int *p4 = std::partition(p0, p8, HilbertCmp(coord1,  dir1, points, xmid));
   int *p2 = std::partition(p0, p4, HilbertCmp(coord2,  dir2, points, ymid));
   int *p6 = std::partition(p4, p8, HilbertCmp(coord2, !dir2, points, ymid));
   int *p1 = std::partition(p0, p2, HilbertCmp(coord3,  dir3, points, zmid));
   int *p3 = std::partition(p2, p4, HilbertCmp(coord3, !dir3, points, zmid));
   int *p5 = std::partition(p4, p6, HilbertCmp(coord3,  dir3, points, zmid));
   int *p7 = std::partition(p6, p8, HilbertCmp(coord3, !dir3, points, zmid));

   if (p1 != p8)
   {
      HilbertSort3D(coord3, dir3, dir1, dir2, points, p0, p1,
                    zmin, xmin, ymin, zmid, xmid, ymid);
   }
   if (p1 != p0 || p2 != p8)
   {
      HilbertSort3D(coord2, dir2, dir3, dir1, points, p1, p2,
                    ymin, zmid, xmin, ymid, zmax, xmid);
   }
   if (p2 != p0 || p3 != p8)
   {
      HilbertSort3D(coord2, dir2, dir3, dir1, points, p2, p3,
                    ymid, zmid, xmin, ymax, zmax, xmid);
   }
   if (p3 != p0 || p4 != p8)
   {
      HilbertSort3D(coord1, dir1, !dir2, !dir3, points, p3, p4,
                    xmin, ymax, zmid, xmid, ymid, zmin);
   }
   if (p4 != p0 || p5 != p8)
   {
      HilbertSort3D(coord1, dir1, !dir2, !dir3, points, p4, p5,
                    xmid, ymax, zmid, xmax, ymid, zmin);
   }
   if (p5 != p0 || p6 != p8)
   {
      HilbertSort3D(coord2, !dir2, dir3, !dir1, points, p5, p6,
                    ymax, zmid, xmax, ymid, zmax, xmid);
   }
   if (p6 != p0 || p7 != p8)
   {
      HilbertSort3D(coord2, !dir2, dir3, !dir1, points, p6, p7,
                    ymid, zmid, xmax, ymin, zmax, xmid);
   }
   if (p7 != p0)
   {
      HilbertSort3D(coord3, !dir3, !dir1, dir2, points, p7, p8,
                    zmid, xmax, ymin, zmin, xmid, ymid);
   }
}

void Mesh::GetHilbertElementOrdering(Array<int> &ordering)
{
   MFEM_VERIFY(spaceDim <= 3, "");

   Vector min, max, center;
   GetBoundingBox(min, max);

   Array<int> indices(GetNE());
   Array<double> points(3*GetNE());

   if (spaceDim < 3) { points = 0.0; }

   // calculate element centers
   for (int i = 0; i < GetNE(); i++)
   {
      GetElementCenter(i, center);
      for (int j = 0; j < spaceDim; j++)
      {
         points[3*i + j] = center(j);
      }
      indices[i] = i;
   }

   if (spaceDim == 1)
   {
      indices.Sort([&](int a, int b)
      { return points[3*a] < points[3*b]; });
   }
   else if (spaceDim == 2)
   {
      // recursively partition the points in 2D
      HilbertSort2D(0, false, false,
                    points, indices.begin(), indices.end(),
                    min(0), min(1), max(0), max(1));
   }
   else
   {
      // recursively partition the points in 3D
      HilbertSort3D(0, false, false, false,
                    points, indices.begin(), indices.end(),
                    min(0), min(1), min(2), max(0), max(1), max(2));
   }

   // return ordering in the format required by ReorderElements
   ordering.SetSize(GetNE());
   for (int i = 0; i < GetNE(); i++)
   {
      ordering[indices[i]] = i;
   }
}


void Mesh::ReorderElements(const Array<int> &ordering, bool reorder_vertices)
{
   if (NURBSext)
   {
      MFEM_WARNING("element reordering of NURBS meshes is not supported.");
      return;
   }
   if (ncmesh)
   {
      MFEM_WARNING("element reordering of non-conforming meshes is not"
                   " supported.");
      return;
   }
   MFEM_VERIFY(ordering.Size() == GetNE(), "invalid reordering array.")

   // Data members that need to be updated:

   // - elements   - reorder of the pointers and the vertex ids if reordering
   //                the vertices
   // - vertices   - if reordering the vertices
   // - boundary   - update the vertex ids, if reordering the vertices
   // - faces      - regenerate
   // - faces_info - regenerate

   // Deleted by DeleteTables():
   // - el_to_edge  - rebuild in 2D and 3D only
   // - el_to_face  - rebuild in 3D only
   // - bel_to_edge - rebuild in 3D only
   // - el_to_el    - no need to rebuild
   // - face_edge   - no need to rebuild
   // - edge_vertex - no need to rebuild
   // - geom_factors - no need to rebuild

   // - be_to_edge  - 2D only
   // - be_to_face  - 3D only

   // - Nodes

   // Save the locations of the Nodes so we can rebuild them later
   Array<Vector*> old_elem_node_vals;
   FiniteElementSpace *nodes_fes = NULL;
   if (Nodes)
   {
      old_elem_node_vals.SetSize(GetNE());
      nodes_fes = Nodes->FESpace();
      Array<int> old_dofs;
      Vector vals;
      for (int old_elid = 0; old_elid < GetNE(); ++old_elid)
      {
         nodes_fes->GetElementVDofs(old_elid, old_dofs);
         Nodes->GetSubVector(old_dofs, vals);
         old_elem_node_vals[old_elid] = new Vector(vals);
      }
   }

   // Get the newly ordered elements
   Array<Element *> new_elements(GetNE());
   for (int old_elid = 0; old_elid < ordering.Size(); ++old_elid)
   {
      int new_elid = ordering[old_elid];
      new_elements[new_elid] = elements[old_elid];
   }
   mfem::Swap(elements, new_elements);
   new_elements.DeleteAll();

   if (reorder_vertices)
   {
      // Get the new vertex ordering permutation vectors and fill the new
      // vertices
      Array<int> vertex_ordering(GetNV());
      vertex_ordering = -1;
      Array<Vertex> new_vertices(GetNV());
      int new_vertex_ind = 0;
      for (int new_elid = 0; new_elid < GetNE(); ++new_elid)
      {
         int *elem_vert = elements[new_elid]->GetVertices();
         int nv = elements[new_elid]->GetNVertices();
         for (int vi = 0; vi < nv; ++vi)
         {
            int old_vertex_ind = elem_vert[vi];
            if (vertex_ordering[old_vertex_ind] == -1)
            {
               vertex_ordering[old_vertex_ind] = new_vertex_ind;
               new_vertices[new_vertex_ind] = vertices[old_vertex_ind];
               new_vertex_ind++;
            }
         }
      }
      mfem::Swap(vertices, new_vertices);
      new_vertices.DeleteAll();

      // Replace the vertex ids in the elements with the reordered vertex
      // numbers
      for (int new_elid = 0; new_elid < GetNE(); ++new_elid)
      {
         int *elem_vert = elements[new_elid]->GetVertices();
         int nv = elements[new_elid]->GetNVertices();
         for (int vi = 0; vi < nv; ++vi)
         {
            elem_vert[vi] = vertex_ordering[elem_vert[vi]];
         }
      }

      // Replace the vertex ids in the boundary with reordered vertex numbers
      for (int belid = 0; belid < GetNBE(); ++belid)
      {
         int *be_vert = boundary[belid]->GetVertices();
         int nv = boundary[belid]->GetNVertices();
         for (int vi = 0; vi < nv; ++vi)
         {
            be_vert[vi] = vertex_ordering[be_vert[vi]];
         }
      }
   }

   // Destroy tables that need to be rebuild
   DeleteTables();

   if (Dim > 1)
   {
      // generate el_to_edge, be_to_edge (2D), bel_to_edge (3D)
      el_to_edge = new Table;
      NumOfEdges = GetElementToEdgeTable(*el_to_edge, be_to_edge);
   }
   if (Dim > 2)
   {
      // generate el_to_face, be_to_face
      GetElementToFaceTable();
   }
   // Update faces and faces_info
   GenerateFaces();

   // Build the nodes from the saved locations if they were around before
   if (Nodes)
   {
      // To force FE space update, we need to increase 'sequence':
      sequence++;
      last_operation = Mesh::NONE;
      nodes_fes->Update(false); // want_transform = false
      Nodes->Update(); // just needed to update Nodes->sequence
      Array<int> new_dofs;
      for (int old_elid = 0; old_elid < GetNE(); ++old_elid)
      {
         int new_elid = ordering[old_elid];
         nodes_fes->GetElementVDofs(new_elid, new_dofs);
         Nodes->SetSubVector(new_dofs, *(old_elem_node_vals[old_elid]));
         delete old_elem_node_vals[old_elid];
      }
   }
}


void Mesh::MarkForRefinement()
{
   if (meshgen & 1)
   {
      if (Dim == 2)
      {
         MarkTriMeshForRefinement();
      }
      else if (Dim == 3)
      {
         DSTable v_to_v(NumOfVertices);
         GetVertexToVertexTable(v_to_v);
         MarkTetMeshForRefinement(v_to_v);
      }
   }
}

void Mesh::MarkTriMeshForRefinement()
{
   // Mark the longest triangle edge by rotating the indeces so that
   // vertex 0 - vertex 1 is the longest edge in the triangle.
   DenseMatrix pmat;
   for (int i = 0; i < NumOfElements; i++)
   {
      if (elements[i]->GetType() == Element::TRIANGLE)
      {
         GetPointMatrix(i, pmat);
         static_cast<Triangle*>(elements[i])->MarkEdge(pmat);
      }
   }
}

void Mesh::GetEdgeOrdering(DSTable &v_to_v, Array<int> &order)
{
   NumOfEdges = v_to_v.NumberOfEntries();
   order.SetSize(NumOfEdges);
   Array<Pair<double, int> > length_idx(NumOfEdges);

   for (int i = 0; i < NumOfVertices; i++)
   {
      for (DSTable::RowIterator it(v_to_v, i); !it; ++it)
      {
         int j = it.Index();
         length_idx[j].one = GetLength(i, it.Column());
         length_idx[j].two = j;
      }
   }

   // Sort by increasing edge-length.
   length_idx.Sort();

   for (int i = 0; i < NumOfEdges; i++)
   {
      order[length_idx[i].two] = i;
   }
}

void Mesh::MarkTetMeshForRefinement(DSTable &v_to_v)
{
   // Mark the longest tetrahedral edge by rotating the indices so that
   // vertex 0 - vertex 1 is the longest edge in the element.
   Array<int> order;
   GetEdgeOrdering(v_to_v, order);

   for (int i = 0; i < NumOfElements; i++)
   {
      if (elements[i]->GetType() == Element::TETRAHEDRON)
      {
         elements[i]->MarkEdge(v_to_v, order);
      }
   }
   for (int i = 0; i < NumOfBdrElements; i++)
   {
      if (boundary[i]->GetType() == Element::TRIANGLE)
      {
         boundary[i]->MarkEdge(v_to_v, order);
      }
   }
}

void Mesh::PrepareNodeReorder(DSTable **old_v_to_v, Table **old_elem_vert)
{
   if (*old_v_to_v && *old_elem_vert)
   {
      return;
   }

   FiniteElementSpace *fes = Nodes->FESpace();

   if (*old_v_to_v == NULL)
   {
      bool need_v_to_v = false;
      Array<int> dofs;
      for (int i = 0; i < GetNEdges(); i++)
      {
         // Since edge indices may change, we need to permute edge interior dofs
         // any time an edge index changes and there is at least one dof on that
         // edge.
         fes->GetEdgeInteriorDofs(i, dofs);
         if (dofs.Size() > 0)
         {
            need_v_to_v = true;
            break;
         }
      }
      if (need_v_to_v)
      {
         *old_v_to_v = new DSTable(NumOfVertices);
         GetVertexToVertexTable(*(*old_v_to_v));
      }
   }
   if (*old_elem_vert == NULL)
   {
      bool need_elem_vert = false;
      Array<int> dofs;
      for (int i = 0; i < GetNE(); i++)
      {
         // Since element indices do not change, we need to permute element
         // interior dofs only when there are at least 2 interior dofs in an
         // element (assuming the nodal dofs are non-directional).
         fes->GetElementInteriorDofs(i, dofs);
         if (dofs.Size() > 1)
         {
            need_elem_vert = true;
            break;
         }
      }
      if (need_elem_vert)
      {
         *old_elem_vert = new Table;
         (*old_elem_vert)->MakeI(GetNE());
         for (int i = 0; i < GetNE(); i++)
         {
            (*old_elem_vert)->AddColumnsInRow(i, elements[i]->GetNVertices());
         }
         (*old_elem_vert)->MakeJ();
         for (int i = 0; i < GetNE(); i++)
         {
            (*old_elem_vert)->AddConnections(i, elements[i]->GetVertices(),
                                             elements[i]->GetNVertices());
         }
         (*old_elem_vert)->ShiftUpI();
      }
   }
}

void Mesh::DoNodeReorder(DSTable *old_v_to_v, Table *old_elem_vert)
{
   FiniteElementSpace *fes = Nodes->FESpace();
   const FiniteElementCollection *fec = fes->FEColl();
   Array<int> old_dofs, new_dofs;

   // assuming that all edges have the same number of dofs
   if (NumOfEdges) { fes->GetEdgeInteriorDofs(0, old_dofs); }
   const int num_edge_dofs = old_dofs.Size();

   // Save the original nodes
   const Vector onodes = *Nodes;

   // vertex dofs do not need to be moved
   fes->GetVertexDofs(0, old_dofs);
   int offset = NumOfVertices * old_dofs.Size();

   // edge dofs:
   // edge enumeration may be different but edge orientation is the same
   if (num_edge_dofs > 0)
   {
      DSTable new_v_to_v(NumOfVertices);
      GetVertexToVertexTable(new_v_to_v);

      for (int i = 0; i < NumOfVertices; i++)
      {
         for (DSTable::RowIterator it(new_v_to_v, i); !it; ++it)
         {
            const int old_i = (*old_v_to_v)(i, it.Column());
            const int new_i = it.Index();
            if (new_i == old_i) { continue; }

            old_dofs.SetSize(num_edge_dofs);
            new_dofs.SetSize(num_edge_dofs);
            for (int j = 0; j < num_edge_dofs; j++)
            {
               old_dofs[j] = offset + old_i * num_edge_dofs + j;
               new_dofs[j] = offset + new_i * num_edge_dofs + j;
            }
            fes->DofsToVDofs(old_dofs);
            fes->DofsToVDofs(new_dofs);
            for (int j = 0; j < old_dofs.Size(); j++)
            {
               (*Nodes)(new_dofs[j]) = onodes(old_dofs[j]);
            }
         }
      }
      offset += NumOfEdges * num_edge_dofs;
   }

   // face dofs:
   // both enumeration and orientation of the faces may be different
   if (fes->GetNFDofs() > 0)
   {
      // generate the old face-vertex table using the unmodified 'faces'
      Table old_face_vertex;
      old_face_vertex.MakeI(NumOfFaces);
      for (int i = 0; i < NumOfFaces; i++)
      {
         old_face_vertex.AddColumnsInRow(i, faces[i]->GetNVertices());
      }
      old_face_vertex.MakeJ();
      for (int i = 0; i < NumOfFaces; i++)
         old_face_vertex.AddConnections(i, faces[i]->GetVertices(),
                                        faces[i]->GetNVertices());
      old_face_vertex.ShiftUpI();

      // update 'el_to_face', 'be_to_face', 'faces', and 'faces_info'
      STable3D *faces_tbl = GetElementToFaceTable(1);
      GenerateFaces();

      // compute the new face dof offsets
      Array<int> new_fdofs(NumOfFaces+1);
      new_fdofs[0] = 0;
      for (int i = 0; i < NumOfFaces; i++) // i = old face index
      {
         const int *old_v = old_face_vertex.GetRow(i);
         int new_i; // new face index
         switch (old_face_vertex.RowSize(i))
         {
            case 3:
               new_i = (*faces_tbl)(old_v[0], old_v[1], old_v[2]);
               break;
            case 4:
            default:
               new_i = (*faces_tbl)(old_v[0], old_v[1], old_v[2], old_v[3]);
               break;
         }
         fes->GetFaceInteriorDofs(i, old_dofs);
         new_fdofs[new_i+1] = old_dofs.Size();
      }
      new_fdofs.PartialSum();

      // loop over the old face numbers
      for (int i = 0; i < NumOfFaces; i++)
      {
         const int *old_v = old_face_vertex.GetRow(i), *new_v;
         const int *dof_ord;
         int new_i, new_or;
         switch (old_face_vertex.RowSize(i))
         {
            case 3:
               new_i = (*faces_tbl)(old_v[0], old_v[1], old_v[2]);
               new_v = faces[new_i]->GetVertices();
               new_or = GetTriOrientation(old_v, new_v);
               dof_ord = fec->DofOrderForOrientation(Geometry::TRIANGLE, new_or);
               break;
            case 4:
            default:
               new_i = (*faces_tbl)(old_v[0], old_v[1], old_v[2], old_v[3]);
               new_v = faces[new_i]->GetVertices();
               new_or = GetQuadOrientation(old_v, new_v);
               dof_ord = fec->DofOrderForOrientation(Geometry::SQUARE, new_or);
               break;
         }

         fes->GetFaceInteriorDofs(i, old_dofs);
         new_dofs.SetSize(old_dofs.Size());
         for (int j = 0; j < old_dofs.Size(); j++)
         {
            // we assume the dofs are non-directional, i.e. dof_ord[j] is >= 0
            const int old_j = dof_ord[j];
            new_dofs[old_j] = offset + new_fdofs[new_i] + j;
         }
         fes->DofsToVDofs(old_dofs);
         fes->DofsToVDofs(new_dofs);
         for (int j = 0; j < old_dofs.Size(); j++)
         {
            (*Nodes)(new_dofs[j]) = onodes(old_dofs[j]);
         }
      }

      offset += fes->GetNFDofs();
      delete faces_tbl;
   }

   // element dofs:
   // element orientation may be different
   if (old_elem_vert) // have elements with 2 or more dofs
   {
      // matters when the 'fec' is
      // (this code is executed only for triangles/tets)
      // - Pk on triangles, k >= 4
      // - Qk on quads,     k >= 3
      // - Pk on tets,      k >= 5
      // - Qk on hexes,     k >= 3
      // - DG spaces
      // - ...

      // loop over all elements
      for (int i = 0; i < GetNE(); i++)
      {
         const int *old_v = old_elem_vert->GetRow(i);
         const int *new_v = elements[i]->GetVertices();
         const int *dof_ord;
         int new_or;
         const Geometry::Type geom = elements[i]->GetGeometryType();
         switch (geom)
         {
            case Geometry::SEGMENT:
               new_or = (old_v[0] == new_v[0]) ? +1 : -1;
               break;
            case Geometry::TRIANGLE:
               new_or = GetTriOrientation(old_v, new_v);
               break;
            case Geometry::SQUARE:
               new_or = GetQuadOrientation(old_v, new_v);
               break;
            case Geometry::TETRAHEDRON:
               new_or = GetTetOrientation(old_v, new_v);
               break;
            default:
               new_or = 0;
               MFEM_ABORT(Geometry::Name[geom] << " elements (" << fec->Name()
                          << " FE collection) are not supported yet!");
               break;
         }
         dof_ord = fec->DofOrderForOrientation(geom, new_or);
         MFEM_VERIFY(dof_ord != NULL,
                     "FE collection '" << fec->Name()
                     << "' does not define reordering for "
                     << Geometry::Name[geom] << " elements!");
         fes->GetElementInteriorDofs(i, old_dofs);
         new_dofs.SetSize(old_dofs.Size());
         for (int j = 0; j < new_dofs.Size(); j++)
         {
            // we assume the dofs are non-directional, i.e. dof_ord[j] is >= 0
            const int old_j = dof_ord[j];
            new_dofs[old_j] = offset + j;
         }
         offset += new_dofs.Size();
         fes->DofsToVDofs(old_dofs);
         fes->DofsToVDofs(new_dofs);
         for (int j = 0; j < old_dofs.Size(); j++)
         {
            (*Nodes)(new_dofs[j]) = onodes(old_dofs[j]);
         }
      }
   }

   // Update Tables, faces, etc
   if (Dim > 2)
   {
      if (fes->GetNFDofs() == 0)
      {
         // needed for FE spaces that have face dofs, even if
         // the 'Nodes' do not have face dofs.
         GetElementToFaceTable();
         GenerateFaces();
      }
      CheckBdrElementOrientation();
   }
   if (el_to_edge)
   {
      // update 'el_to_edge', 'be_to_edge' (2D), 'bel_to_edge' (3D)
      NumOfEdges = GetElementToEdgeTable(*el_to_edge, be_to_edge);
      if (Dim == 2)
      {
         // update 'faces' and 'faces_info'
         GenerateFaces();
         CheckBdrElementOrientation();
      }
   }
   // To force FE space update, we need to increase 'sequence':
   sequence++;
   last_operation = Mesh::NONE;
   fes->Update(false); // want_transform = false
   Nodes->Update(); // just needed to update Nodes->sequence
}

void Mesh::FinalizeTetMesh(int generate_edges, int refine, bool fix_orientation)
{
   FinalizeCheck();
   CheckElementOrientation(fix_orientation);

   if (NumOfBdrElements == 0)
   {
      GetElementToFaceTable();
      GenerateFaces();
      GenerateBoundaryElements();
   }

   if (refine)
   {
      DSTable v_to_v(NumOfVertices);
      GetVertexToVertexTable(v_to_v);
      MarkTetMeshForRefinement(v_to_v);
   }

   GetElementToFaceTable();
   GenerateFaces();

   CheckBdrElementOrientation();

   if (generate_edges == 1)
   {
      el_to_edge = new Table;
      NumOfEdges = GetElementToEdgeTable(*el_to_edge, be_to_edge);
   }
   else
   {
      el_to_edge = NULL;  // Not really necessary -- InitTables was called
      bel_to_edge = NULL;
      NumOfEdges = 0;
   }

   SetAttributes();

   SetMeshGen();
}

void Mesh::FinalizeWedgeMesh(int generate_edges, int refine,
                             bool fix_orientation)
{
   FinalizeCheck();
   CheckElementOrientation(fix_orientation);

   if (NumOfBdrElements == 0)
   {
      GetElementToFaceTable();
      GenerateFaces();
      GenerateBoundaryElements();
   }

   GetElementToFaceTable();
   GenerateFaces();

   CheckBdrElementOrientation();

   if (generate_edges == 1)
   {
      el_to_edge = new Table;
      NumOfEdges = GetElementToEdgeTable(*el_to_edge, be_to_edge);
   }
   else
   {
      el_to_edge = NULL;  // Not really necessary -- InitTables was called
      bel_to_edge = NULL;
      NumOfEdges = 0;
   }

   SetAttributes();

   SetMeshGen();
}

void Mesh::FinalizeHexMesh(int generate_edges, int refine, bool fix_orientation)
{
   FinalizeCheck();
   CheckElementOrientation(fix_orientation);

   GetElementToFaceTable();
   GenerateFaces();

   if (NumOfBdrElements == 0)
   {
      GenerateBoundaryElements();
   }

   CheckBdrElementOrientation();

   if (generate_edges)
   {
      el_to_edge = new Table;
      NumOfEdges = GetElementToEdgeTable(*el_to_edge, be_to_edge);
   }
   else
   {
      NumOfEdges = 0;
   }

   SetAttributes();

   SetMeshGen();
}

void Mesh::FinalizeMesh(int refine, bool fix_orientation)
{
   FinalizeTopology();

   Finalize(refine, fix_orientation);
}

void Mesh::FinalizeTopology(bool generate_bdr)
{
   // Requirements: the following should be defined:
   //   1) Dim
   //   2) NumOfElements, elements
   //   3) NumOfBdrElements, boundary
   //   4) NumOfVertices
   // Optional:
   //   2) ncmesh may be defined
   //   3) el_to_edge may be allocated (it will be re-computed)

   FinalizeCheck();
   bool generate_edges = true;

   if (spaceDim == 0) { spaceDim = Dim; }
   if (ncmesh) { ncmesh->spaceDim = spaceDim; }

   // if the user defined any hanging nodes (see AddVertexParent),
   // we're initializing a non-conforming mesh
   if (tmp_vertex_parents.Size())
   {
      MFEM_VERIFY(ncmesh == NULL, "");
      ncmesh = new NCMesh(this);

      // we need to recreate the Mesh because NCMesh reorders the vertices
      // (see NCMesh::UpdateVertices())
      InitFromNCMesh(*ncmesh);
      ncmesh->OnMeshUpdated(this);
      GenerateNCFaceInfo();

      SetAttributes();

      tmp_vertex_parents.DeleteAll();
      return;
   }

   // set the mesh type: 'meshgen', ...
   SetMeshGen();

   // generate the faces
   if (Dim > 2)
   {
      GetElementToFaceTable();
      GenerateFaces();
      if (NumOfBdrElements == 0 && generate_bdr)
      {
         GenerateBoundaryElements();
         GetElementToFaceTable(); // update be_to_face
      }
   }
   else
   {
      NumOfFaces = 0;
   }

   // generate edges if requested
   if (Dim > 1 && generate_edges)
   {
      // el_to_edge may already be allocated (P2 VTK meshes)
      if (!el_to_edge) { el_to_edge = new Table; }
      NumOfEdges = GetElementToEdgeTable(*el_to_edge, be_to_edge);
      if (Dim == 2)
      {
         GenerateFaces(); // 'Faces' in 2D refers to the edges
         if (NumOfBdrElements == 0 && generate_bdr)
         {
            GenerateBoundaryElements();
         }
      }
   }
   else
   {
      NumOfEdges = 0;
   }

   if (Dim == 1)
   {
      GenerateFaces();
   }

   if (ncmesh)
   {
      // tell NCMesh the numbering of edges/faces
      ncmesh->OnMeshUpdated(this);

      // update faces_info with NC relations
      GenerateNCFaceInfo();
   }

   // generate the arrays 'attributes' and 'bdr_attributes'
   SetAttributes();
}

void Mesh::Finalize(bool refine, bool fix_orientation)
{
   if (NURBSext || ncmesh)
   {
      MFEM_ASSERT(CheckElementOrientation(false) == 0, "");
      MFEM_ASSERT(CheckBdrElementOrientation() == 0, "");
      return;
   }

   // Requirements:
   //  1) FinalizeTopology() or equivalent was called
   //  2) if (Nodes == NULL), vertices must be defined
   //  3) if (Nodes != NULL), Nodes must be defined

   const bool check_orientation = true; // for regular elements, not boundary
   const bool curved = (Nodes != NULL);
   const bool may_change_topology =
      ( refine && (Dim > 1 && (meshgen & 1)) ) ||
      ( check_orientation && fix_orientation &&
        (Dim == 2 || (Dim == 3 && (meshgen & 1))) );

   DSTable *old_v_to_v = NULL;
   Table *old_elem_vert = NULL;

   if (curved && may_change_topology)
   {
      PrepareNodeReorder(&old_v_to_v, &old_elem_vert);
   }

   if (check_orientation)
   {
      // check and optionally fix element orientation
      CheckElementOrientation(fix_orientation);
   }
   if (refine)
   {
      MarkForRefinement();   // may change topology!
   }

   if (may_change_topology)
   {
      if (curved)
      {
         DoNodeReorder(old_v_to_v, old_elem_vert); // updates the mesh topology
         delete old_elem_vert;
         delete old_v_to_v;
      }
      else
      {
         FinalizeTopology(); // Re-computes some data unnecessarily.
      }

      // TODO: maybe introduce Mesh::NODE_REORDER operation and FESpace::
      // NodeReorderMatrix and do Nodes->Update() instead of DoNodeReorder?
   }

   // check and fix boundary element orientation
   CheckBdrElementOrientation();

#ifdef MFEM_DEBUG
   // For non-orientable surfaces/manifolds, the check below will fail, so we
   // only perform it when Dim == spaceDim.
   if (Dim >= 2 && Dim == spaceDim)
   {
      const int num_faces = GetNumFaces();
      for (int i = 0; i < num_faces; i++)
      {
         MFEM_VERIFY(faces_info[i].Elem2No < 0 ||
                     faces_info[i].Elem2Inf%2 != 0, "Invalid mesh topology."
                     " Interior face with incompatible orientations.");
      }
   }
#endif
}

void Mesh::Make3D(int nx, int ny, int nz, Element::Type type,
                  double sx, double sy, double sz, bool sfc_ordering)
{
   int x, y, z;

   int NVert, NElem, NBdrElem;

   NVert = (nx+1) * (ny+1) * (nz+1);
   NElem = nx * ny * nz;
   NBdrElem = 2*(nx*ny+nx*nz+ny*nz);
   if (type == Element::TETRAHEDRON)
   {
      NElem *= 6;
      NBdrElem *= 2;
   }
   else if (type == Element::WEDGE)
   {
      NElem *= 2;
      NBdrElem += 2*nx*ny;
   }

   InitMesh(3, 3, NVert, NElem, NBdrElem);

   double coord[3];
   int ind[8];

   // Sets vertices and the corresponding coordinates
   for (z = 0; z <= nz; z++)
   {
      coord[2] = ((double) z / nz) * sz;
      for (y = 0; y <= ny; y++)
      {
         coord[1] = ((double) y / ny) * sy;
         for (x = 0; x <= nx; x++)
         {
            coord[0] = ((double) x / nx) * sx;
            AddVertex(coord);
         }
      }
   }

#define VTX(XC, YC, ZC) ((XC)+((YC)+(ZC)*(ny+1))*(nx+1))

   // Sets elements and the corresponding indices of vertices
   if (sfc_ordering && type == Element::HEXAHEDRON)
   {
      Array<int> sfc;
      NCMesh::GridSfcOrdering3D(nx, ny, nz, sfc);
      MFEM_VERIFY(sfc.Size() == 3*nx*ny*nz, "");

      for (int k = 0; k < nx*ny*nz; k++)
      {
         x = sfc[3*k + 0];
         y = sfc[3*k + 1];
         z = sfc[3*k + 2];

         ind[0] = VTX(x  , y  , z  );
         ind[1] = VTX(x+1, y  , z  );
         ind[2] = VTX(x+1, y+1, z  );
         ind[3] = VTX(x  , y+1, z  );
         ind[4] = VTX(x  , y  , z+1);
         ind[5] = VTX(x+1, y  , z+1);
         ind[6] = VTX(x+1, y+1, z+1);
         ind[7] = VTX(x  , y+1, z+1);

         AddHex(ind, 1);
      }
   }
   else
   {
      for (z = 0; z < nz; z++)
      {
         for (y = 0; y < ny; y++)
         {
            for (x = 0; x < nx; x++)
            {
               ind[0] = VTX(x  , y  , z  );
               ind[1] = VTX(x+1, y  , z  );
               ind[2] = VTX(x+1, y+1, z  );
               ind[3] = VTX(x  , y+1, z  );
               ind[4] = VTX(x  , y  , z+1);
               ind[5] = VTX(x+1, y  , z+1);
               ind[6] = VTX(x+1, y+1, z+1);
               ind[7] = VTX(  x, y+1, z+1);
               if (type == Element::TETRAHEDRON)
               {
                  AddHexAsTets(ind, 1);
               }
               else if (type == Element::WEDGE)
               {
                  AddHexAsWedges(ind, 1);
               }
               else
               {
                  AddHex(ind, 1);
               }
            }
         }
      }
   }

   // Sets boundary elements and the corresponding indices of vertices
   // bottom, bdr. attribute 1
   for (y = 0; y < ny; y++)
   {
      for (x = 0; x < nx; x++)
      {
         ind[0] = VTX(x  , y  , 0);
         ind[1] = VTX(x  , y+1, 0);
         ind[2] = VTX(x+1, y+1, 0);
         ind[3] = VTX(x+1, y  , 0);
         if (type == Element::TETRAHEDRON)
         {
            AddBdrQuadAsTriangles(ind, 1);
         }
         else if (type == Element::WEDGE)
         {
            AddBdrQuadAsTriangles(ind, 1);
         }
         else
         {
            AddBdrQuad(ind, 1);
         }
      }
   }
   // top, bdr. attribute 6
   for (y = 0; y < ny; y++)
   {
      for (x = 0; x < nx; x++)
      {
         ind[0] = VTX(x  , y  , nz);
         ind[1] = VTX(x+1, y  , nz);
         ind[2] = VTX(x+1, y+1, nz);
         ind[3] = VTX(x  , y+1, nz);
         if (type == Element::TETRAHEDRON)
         {
            AddBdrQuadAsTriangles(ind, 6);
         }
         else if (type == Element::WEDGE)
         {
            AddBdrQuadAsTriangles(ind, 1);
         }
         else
         {
            AddBdrQuad(ind, 6);
         }
      }
   }
   // left, bdr. attribute 5
   for (z = 0; z < nz; z++)
   {
      for (y = 0; y < ny; y++)
      {
         ind[0] = VTX(0  , y  , z  );
         ind[1] = VTX(0  , y  , z+1);
         ind[2] = VTX(0  , y+1, z+1);
         ind[3] = VTX(0  , y+1, z  );
         if (type == Element::TETRAHEDRON)
         {
            AddBdrQuadAsTriangles(ind, 5);
         }
         else
         {
            AddBdrQuad(ind, 5);
         }
      }
   }
   // right, bdr. attribute 3
   for (z = 0; z < nz; z++)
   {
      for (y = 0; y < ny; y++)
      {
         ind[0] = VTX(nx, y  , z  );
         ind[1] = VTX(nx, y+1, z  );
         ind[2] = VTX(nx, y+1, z+1);
         ind[3] = VTX(nx, y  , z+1);
         if (type == Element::TETRAHEDRON)
         {
            AddBdrQuadAsTriangles(ind, 3);
         }
         else
         {
            AddBdrQuad(ind, 3);
         }
      }
   }
   // front, bdr. attribute 2
   for (x = 0; x < nx; x++)
   {
      for (z = 0; z < nz; z++)
      {
         ind[0] = VTX(x  , 0, z  );
         ind[1] = VTX(x+1, 0, z  );
         ind[2] = VTX(x+1, 0, z+1);
         ind[3] = VTX(x  , 0, z+1);
         if (type == Element::TETRAHEDRON)
         {
            AddBdrQuadAsTriangles(ind, 2);
         }
         else
         {
            AddBdrQuad(ind, 2);
         }
      }
   }
   // back, bdr. attribute 4
   for (x = 0; x < nx; x++)
   {
      for (z = 0; z < nz; z++)
      {
         ind[0] = VTX(x  , ny, z  );
         ind[1] = VTX(x  , ny, z+1);
         ind[2] = VTX(x+1, ny, z+1);
         ind[3] = VTX(x+1, ny, z  );
         if (type == Element::TETRAHEDRON)
         {
            AddBdrQuadAsTriangles(ind, 4);
         }
         else
         {
            AddBdrQuad(ind, 4);
         }
      }
   }

#undef VTX

#if 0
   ofstream test_stream("debug.mesh");
   Print(test_stream);
   test_stream.close();
#endif

   FinalizeTopology();

   // Finalize(...) can be called after this method, if needed
}

void Mesh::Make2D(int nx, int ny, Element::Type type,
                  double sx, double sy,
                  bool generate_edges, bool sfc_ordering)
{
   int i, j, k;

   SetEmpty();

   Dim = spaceDim = 2;

   // Creates quadrilateral mesh
   if (type == Element::QUADRILATERAL)
   {
      NumOfVertices = (nx+1) * (ny+1);
      NumOfElements = nx * ny;
      NumOfBdrElements = 2 * nx + 2 * ny;

      vertices.SetSize(NumOfVertices);
      elements.SetSize(NumOfElements);
      boundary.SetSize(NumOfBdrElements);

      double cx, cy;
      int ind[4];

      // Sets vertices and the corresponding coordinates
      k = 0;
      for (j = 0; j < ny+1; j++)
      {
         cy = ((double) j / ny) * sy;
         for (i = 0; i < nx+1; i++)
         {
            cx = ((double) i / nx) * sx;
            vertices[k](0) = cx;
            vertices[k](1) = cy;
            k++;
         }
      }

      // Sets elements and the corresponding indices of vertices
      if (sfc_ordering)
      {
         Array<int> sfc;
         NCMesh::GridSfcOrdering2D(nx, ny, sfc);
         MFEM_VERIFY(sfc.Size() == 2*nx*ny, "");

         for (k = 0; k < nx*ny; k++)
         {
            i = sfc[2*k + 0];
            j = sfc[2*k + 1];
            ind[0] = i + j*(nx+1);
            ind[1] = i + 1 +j*(nx+1);
            ind[2] = i + 1 + (j+1)*(nx+1);
            ind[3] = i + (j+1)*(nx+1);
            elements[k] = new Quadrilateral(ind);
         }
      }
      else
      {
         k = 0;
         for (j = 0; j < ny; j++)
         {
            for (i = 0; i < nx; i++)
            {
               ind[0] = i + j*(nx+1);
               ind[1] = i + 1 +j*(nx+1);
               ind[2] = i + 1 + (j+1)*(nx+1);
               ind[3] = i + (j+1)*(nx+1);
               elements[k] = new Quadrilateral(ind);
               k++;
            }
         }
      }

      // Sets boundary elements and the corresponding indices of vertices
      int m = (nx+1)*ny;
      for (i = 0; i < nx; i++)
      {
         boundary[i] = new Segment(i, i+1, 1);
         boundary[nx+i] = new Segment(m+i+1, m+i, 3);
      }
      m = nx+1;
      for (j = 0; j < ny; j++)
      {
         boundary[2*nx+j] = new Segment((j+1)*m, j*m, 4);
         boundary[2*nx+ny+j] = new Segment(j*m+nx, (j+1)*m+nx, 2);
      }
   }
   // Creates triangular mesh
   else if (type == Element::TRIANGLE)
   {
      NumOfVertices = (nx+1) * (ny+1);
      NumOfElements = 2 * nx * ny;
      NumOfBdrElements = 2 * nx + 2 * ny;

      vertices.SetSize(NumOfVertices);
      elements.SetSize(NumOfElements);
      boundary.SetSize(NumOfBdrElements);

      double cx, cy;
      int ind[3];

      // Sets vertices and the corresponding coordinates
      k = 0;
      for (j = 0; j < ny+1; j++)
      {
         cy = ((double) j / ny) * sy;
         for (i = 0; i < nx+1; i++)
         {
            cx = ((double) i / nx) * sx;
            vertices[k](0) = cx;
            vertices[k](1) = cy;
            k++;
         }
      }

      // Sets the elements and the corresponding indices of vertices
      k = 0;
      for (j = 0; j < ny; j++)
      {
         for (i = 0; i < nx; i++)
         {
            ind[0] = i + j*(nx+1);
            ind[1] = i + 1 + (j+1)*(nx+1);
            ind[2] = i + (j+1)*(nx+1);
            elements[k] = new Triangle(ind);
            k++;
            ind[1] = i + 1 + j*(nx+1);
            ind[2] = i + 1 + (j+1)*(nx+1);
            elements[k] = new Triangle(ind);
            k++;
         }
      }

      // Sets boundary elements and the corresponding indices of vertices
      int m = (nx+1)*ny;
      for (i = 0; i < nx; i++)
      {
         boundary[i] = new Segment(i, i+1, 1);
         boundary[nx+i] = new Segment(m+i+1, m+i, 3);
      }
      m = nx+1;
      for (j = 0; j < ny; j++)
      {
         boundary[2*nx+j] = new Segment((j+1)*m, j*m, 4);
         boundary[2*nx+ny+j] = new Segment(j*m+nx, (j+1)*m+nx, 2);
      }

      // MarkTriMeshForRefinement(); // done in Finalize(...)
   }
   else
   {
      MFEM_ABORT("Unsupported element type.");
   }

   SetMeshGen();
   CheckElementOrientation();

   if (generate_edges == 1)
   {
      el_to_edge = new Table;
      NumOfEdges = GetElementToEdgeTable(*el_to_edge, be_to_edge);
      GenerateFaces();
      CheckBdrElementOrientation();
   }
   else
   {
      NumOfEdges = 0;
   }

   NumOfFaces = 0;

   attributes.Append(1);
   bdr_attributes.Append(1); bdr_attributes.Append(2);
   bdr_attributes.Append(3); bdr_attributes.Append(4);

   // Finalize(...) can be called after this method, if needed
}

void Mesh::Make1D(int n, double sx)
{
   int j, ind[1];

   SetEmpty();

   Dim = 1;
   spaceDim = 1;

   NumOfVertices = n + 1;
   NumOfElements = n;
   NumOfBdrElements = 2;
   vertices.SetSize(NumOfVertices);
   elements.SetSize(NumOfElements);
   boundary.SetSize(NumOfBdrElements);

   // Sets vertices and the corresponding coordinates
   for (j = 0; j < n+1; j++)
   {
      vertices[j](0) = ((double) j / n) * sx;
   }

   // Sets elements and the corresponding indices of vertices
   for (j = 0; j < n; j++)
   {
      elements[j] = new Segment(j, j+1, 1);
   }

   // Sets the boundary elements
   ind[0] = 0;
   boundary[0] = new Point(ind, 1);
   ind[0] = n;
   boundary[1] = new Point(ind, 2);

   NumOfEdges = 0;
   NumOfFaces = 0;

   SetMeshGen();
   GenerateFaces();

   attributes.Append(1);
   bdr_attributes.Append(1); bdr_attributes.Append(2);
}

Mesh::Mesh(const Mesh &mesh, bool copy_nodes)
{
   Dim = mesh.Dim;
   spaceDim = mesh.spaceDim;

   NumOfVertices = mesh.NumOfVertices;
   NumOfElements = mesh.NumOfElements;
   NumOfBdrElements = mesh.NumOfBdrElements;
   NumOfEdges = mesh.NumOfEdges;
   NumOfFaces = mesh.NumOfFaces;
   nbInteriorFaces = mesh.nbInteriorFaces;
   nbBoundaryFaces = mesh.nbBoundaryFaces;

   meshgen = mesh.meshgen;
   mesh_geoms = mesh.mesh_geoms;

   // Create the new Mesh instance without a record of its refinement history
   sequence = 0;
   last_operation = Mesh::NONE;

   // Duplicate the elements
   elements.SetSize(NumOfElements);
   for (int i = 0; i < NumOfElements; i++)
   {
      elements[i] = mesh.elements[i]->Duplicate(this);
   }

   // Copy the vertices
   mesh.vertices.Copy(vertices);

   // Duplicate the boundary
   boundary.SetSize(NumOfBdrElements);
   for (int i = 0; i < NumOfBdrElements; i++)
   {
      boundary[i] = mesh.boundary[i]->Duplicate(this);
   }

   // Copy the element-to-face Table, el_to_face
   el_to_face = (mesh.el_to_face) ? new Table(*mesh.el_to_face) : NULL;

   // Copy the boundary-to-face Array, be_to_face.
   mesh.be_to_face.Copy(be_to_face);

   // Copy the element-to-edge Table, el_to_edge
   el_to_edge = (mesh.el_to_edge) ? new Table(*mesh.el_to_edge) : NULL;

   // Copy the boundary-to-edge Table, bel_to_edge (3D)
   bel_to_edge = (mesh.bel_to_edge) ? new Table(*mesh.bel_to_edge) : NULL;

   // Copy the boundary-to-edge Array, be_to_edge (2D)
   mesh.be_to_edge.Copy(be_to_edge);

   // Duplicate the faces and faces_info.
   faces.SetSize(mesh.faces.Size());
   for (int i = 0; i < faces.Size(); i++)
   {
      Element *face = mesh.faces[i]; // in 1D the faces are NULL
      faces[i] = (face) ? face->Duplicate(this) : NULL;
   }
   mesh.faces_info.Copy(faces_info);
   mesh.nc_faces_info.Copy(nc_faces_info);

   // Do NOT copy the element-to-element Table, el_to_el
   el_to_el = NULL;

   // Do NOT copy the face-to-edge Table, face_edge
   face_edge = NULL;

   // Copy the edge-to-vertex Table, edge_vertex
   edge_vertex = (mesh.edge_vertex) ? new Table(*mesh.edge_vertex) : NULL;

   // Copy the attributes and bdr_attributes
   mesh.attributes.Copy(attributes);
   mesh.bdr_attributes.Copy(bdr_attributes);

   // Deep copy the NURBSExtension.
#ifdef MFEM_USE_MPI
   ParNURBSExtension *pNURBSext =
      dynamic_cast<ParNURBSExtension *>(mesh.NURBSext);
   if (pNURBSext)
   {
      NURBSext = new ParNURBSExtension(*pNURBSext);
   }
   else
#endif
   {
      NURBSext = mesh.NURBSext ? new NURBSExtension(*mesh.NURBSext) : NULL;
   }

   // Deep copy the NCMesh.
#ifdef MFEM_USE_MPI
   if (dynamic_cast<const ParMesh*>(&mesh))
   {
      ncmesh = NULL; // skip; will be done in ParMesh copy ctor
   }
   else
#endif
   {
      ncmesh = mesh.ncmesh ? new NCMesh(*mesh.ncmesh) : NULL;
   }

   // Duplicate the Nodes, including the FiniteElementCollection and the
   // FiniteElementSpace
   if (mesh.Nodes && copy_nodes)
   {
      FiniteElementSpace *fes = mesh.Nodes->FESpace();
      const FiniteElementCollection *fec = fes->FEColl();
      FiniteElementCollection *fec_copy =
         FiniteElementCollection::New(fec->Name());
      FiniteElementSpace *fes_copy =
         new FiniteElementSpace(*fes, this, fec_copy);
      Nodes = new GridFunction(fes_copy);
      Nodes->MakeOwner(fec_copy);
      *Nodes = *mesh.Nodes;
      own_nodes = 1;
   }
   else
   {
      Nodes = mesh.Nodes;
      own_nodes = 0;
   }
}

Mesh::Mesh(Mesh &&mesh) : Mesh()
{
   Swap(mesh, true);
}

Mesh& Mesh::operator=(Mesh &&mesh)
{
   Swap(mesh, true);
   return *this;
}

Mesh Mesh::LoadFromFile(const char *filename, int generate_edges, int refine,
                        bool fix_orientation)
{
   Mesh mesh;
   named_ifgzstream imesh(filename);
   if (!imesh) { MFEM_ABORT("Mesh file not found: " << filename << '\n'); }
   else { mesh.Load(imesh, generate_edges, refine, fix_orientation); }
   return mesh;
}

Mesh Mesh::MakeCartesian1D(int n, double sx)
{
   Mesh mesh;
   mesh.Make1D(n, sx);
   // mesh.Finalize(); not needed in this case
   return mesh;
}

Mesh Mesh::MakeCartesian2D(
   int nx, int ny, Element::Type type, bool generate_edges,
   double sx, double sy, bool sfc_ordering)
{
   Mesh mesh;
   mesh.Make2D(nx, ny, type, sx, sy, generate_edges, sfc_ordering);
   mesh.Finalize(true); // refine = true
   return mesh;
}

Mesh Mesh::MakeCartesian3D(
   int nx, int ny, int nz, Element::Type type,
   double sx, double sy, double sz, bool sfc_ordering)
{
   Mesh mesh;
   mesh.Make3D(nx, ny, nz, type, sx, sy, sz, sfc_ordering);
   mesh.Finalize(true); // refine = true
   return mesh;
}

Mesh Mesh::MakeRefined(Mesh &orig_mesh, int ref_factor, int ref_type)
{
   Mesh mesh;
   Array<int> ref_factors(orig_mesh.GetNE());
   ref_factors = ref_factor;
   mesh.MakeRefined_(orig_mesh, ref_factors, ref_type);
   return mesh;
}

Mesh Mesh::MakeRefined(Mesh &orig_mesh, const Array<int> &ref_factors,
                       int ref_type)
{
   Mesh mesh;
   mesh.MakeRefined_(orig_mesh, ref_factors, ref_type);
   return mesh;
}

Mesh::Mesh(const char *filename, int generate_edges, int refine,
           bool fix_orientation)
{
   // Initialization as in the default constructor
   SetEmpty();

   named_ifgzstream imesh(filename);
   if (!imesh)
   {
      // Abort with an error message.
      MFEM_ABORT("Mesh file not found: " << filename << '\n');
   }
   else
   {
      Load(imesh, generate_edges, refine, fix_orientation);
   }
}

Mesh::Mesh(std::istream &input, int generate_edges, int refine,
           bool fix_orientation)
{
   SetEmpty();
   Load(input, generate_edges, refine, fix_orientation);
}

void Mesh::ChangeVertexDataOwnership(double *vertex_data, int len_vertex_data,
                                     bool zerocopy)
{
   // A dimension of 3 is now required since we use mfem::Vertex objects as PODs
   // and these object have a hardcoded double[3] entry
   MFEM_VERIFY(len_vertex_data >= NumOfVertices * 3,
               "Not enough vertices in external array : "
               "len_vertex_data = "<< len_vertex_data << ", "
               "NumOfVertices * 3 = " << NumOfVertices * 3);
   // Allow multiple calls to this method with the same vertex_data
   if (vertex_data == (double *)(vertices.GetData()))
   {
      MFEM_ASSERT(!vertices.OwnsData(), "invalid ownership");
      return;
   }
   if (!zerocopy)
   {
      memcpy(vertex_data, vertices.GetData(),
             NumOfVertices * 3 * sizeof(double));
   }
   // Vertex is POD double[3]
   vertices.MakeRef(reinterpret_cast<Vertex*>(vertex_data), NumOfVertices);
}

Mesh::Mesh(double *vertices_, int num_vertices,
           int *element_indices, Geometry::Type element_type,
           int *element_attributes, int num_elements,
           int *boundary_indices, Geometry::Type boundary_type,
           int *boundary_attributes, int num_boundary_elements,
           int dimension, int space_dimension)
{
   if (space_dimension == -1)
   {
      space_dimension = dimension;
   }

   InitMesh(dimension, space_dimension, /*num_vertices*/ 0, num_elements,
            num_boundary_elements);

   int element_index_stride = Geometry::NumVerts[element_type];
   int boundary_index_stride = num_boundary_elements > 0 ?
                               Geometry::NumVerts[boundary_type] : 0;

   // assuming Vertex is POD
   vertices.MakeRef(reinterpret_cast<Vertex*>(vertices_), num_vertices);
   NumOfVertices = num_vertices;

   for (int i = 0; i < num_elements; i++)
   {
      elements[i] = NewElement(element_type);
      elements[i]->SetVertices(element_indices + i * element_index_stride);
      elements[i]->SetAttribute(element_attributes[i]);
   }
   NumOfElements = num_elements;

   for (int i = 0; i < num_boundary_elements; i++)
   {
      boundary[i] = NewElement(boundary_type);
      boundary[i]->SetVertices(boundary_indices + i * boundary_index_stride);
      boundary[i]->SetAttribute(boundary_attributes[i]);
   }
   NumOfBdrElements = num_boundary_elements;

   FinalizeTopology();
}

Element *Mesh::NewElement(int geom)
{
   switch (geom)
   {
      case Geometry::POINT:     return (new Point);
      case Geometry::SEGMENT:   return (new Segment);
      case Geometry::TRIANGLE:  return (new Triangle);
      case Geometry::SQUARE:    return (new Quadrilateral);
      case Geometry::TETRAHEDRON:
#ifdef MFEM_USE_MEMALLOC
         return TetMemory.Alloc();
#else
         return (new Tetrahedron);
#endif
      case Geometry::CUBE:      return (new Hexahedron);
      case Geometry::PRISM:     return (new Wedge);
      default:
         MFEM_ABORT("invalid Geometry::Type, geom = " << geom);
   }

   return NULL;
}

Element *Mesh::ReadElementWithoutAttr(std::istream &input)
{
   int geom, nv, *v;
   Element *el;

   input >> geom;
   el = NewElement(geom);
   MFEM_VERIFY(el, "Unsupported element type: " << geom);
   nv = el->GetNVertices();
   v  = el->GetVertices();
   for (int i = 0; i < nv; i++)
   {
      input >> v[i];
   }

   return el;
}

void Mesh::PrintElementWithoutAttr(const Element *el, std::ostream &out)
{
   out << el->GetGeometryType();
   const int nv = el->GetNVertices();
   const int *v = el->GetVertices();
   for (int j = 0; j < nv; j++)
   {
      out << ' ' << v[j];
   }
   out << '\n';
}

Element *Mesh::ReadElement(std::istream &input)
{
   int attr;
   Element *el;

   input >> attr;
   el = ReadElementWithoutAttr(input);
   el->SetAttribute(attr);

   return el;
}

void Mesh::PrintElement(const Element *el, std::ostream &out)
{
   out << el->GetAttribute() << ' ';
   PrintElementWithoutAttr(el, out);
}

void Mesh::SetMeshGen()
{
   meshgen = mesh_geoms = 0;
   for (int i = 0; i < NumOfElements; i++)
   {
      const Element::Type type = GetElement(i)->GetType();
      switch (type)
      {
         case Element::TETRAHEDRON:
            mesh_geoms |= (1 << Geometry::TETRAHEDRON);
         case Element::TRIANGLE:
            mesh_geoms |= (1 << Geometry::TRIANGLE);
         case Element::SEGMENT:
            mesh_geoms |= (1 << Geometry::SEGMENT);
         case Element::POINT:
            mesh_geoms |= (1 << Geometry::POINT);
            meshgen |= 1;
            break;

         case Element::HEXAHEDRON:
            mesh_geoms |= (1 << Geometry::CUBE);
         case Element::QUADRILATERAL:
            mesh_geoms |= (1 << Geometry::SQUARE);
            mesh_geoms |= (1 << Geometry::SEGMENT);
            mesh_geoms |= (1 << Geometry::POINT);
            meshgen |= 2;
            break;

         case Element::WEDGE:
            mesh_geoms |= (1 << Geometry::PRISM);
            mesh_geoms |= (1 << Geometry::SQUARE);
            mesh_geoms |= (1 << Geometry::TRIANGLE);
            mesh_geoms |= (1 << Geometry::SEGMENT);
            mesh_geoms |= (1 << Geometry::POINT);
            meshgen |= 4;
            break;

         default:
            MFEM_ABORT("invalid element type: " << type);
            break;
      }
   }
}

void Mesh::Loader(std::istream &input, int generate_edges,
                  std::string parse_tag)
{
   int curved = 0, read_gf = 1;
   bool finalize_topo = true;

   if (!input)
   {
      MFEM_ABORT("Input stream is not open");
   }

   Clear();

   string mesh_type;
   input >> ws;
   getline(input, mesh_type);
   filter_dos(mesh_type);

   // MFEM's conforming mesh formats
   int mfem_version = 0;
   if (mesh_type == "MFEM mesh v1.0") { mfem_version = 10; } // serial
   else if (mesh_type == "MFEM mesh v1.2") { mfem_version = 12; } // parallel

   // MFEM nonconforming mesh format
   // (NOTE: previous v1.1 is now under this branch for backward compatibility)
   int mfem_nc_version = 0;
   if (mesh_type == "MFEM NC mesh v1.0") { mfem_nc_version = 10; }
   else if (mesh_type == "MFEM mesh v1.1") { mfem_nc_version = 1 /*legacy*/; }

   if (mfem_version)
   {
      // Formats mfem_v12 and newer have a tag indicating the end of the mesh
      // section in the stream. A user provided parse tag can also be provided
      // via the arguments. For example, if this is called from parallel mesh
      // object, it can indicate to read until parallel mesh section begins.
      if (mfem_version == 12 && parse_tag.empty())
      {
         parse_tag = "mfem_mesh_end";
      }
      ReadMFEMMesh(input, mfem_version, curved);
   }
   else if (mfem_nc_version)
   {
      MFEM_ASSERT(ncmesh == NULL, "internal error");
      int is_nc = 1;

#ifdef MFEM_USE_MPI
      ParMesh *pmesh = dynamic_cast<ParMesh*>(this);
      if (pmesh)
      {
         MFEM_VERIFY(mfem_nc_version >= 10,
                     "Legacy nonconforming format (MFEM mesh v1.1) cannot be "
                     "used to load a parallel nonconforming mesh, sorry.");

         ncmesh = new ParNCMesh(pmesh->GetComm(),
                                input, mfem_nc_version, curved, is_nc);
      }
      else
#endif
      {
         ncmesh = new NCMesh(input, mfem_nc_version, curved, is_nc);
      }
      InitFromNCMesh(*ncmesh);

      if (!is_nc)
      {
         // special case for backward compatibility with MFEM <=4.2:
         // if the "vertex_parents" section is missing in the v1.1 format,
         // the mesh is treated as conforming
         delete ncmesh;
         ncmesh = NULL;
      }
   }
   else if (mesh_type == "linemesh") // 1D mesh
   {
      ReadLineMesh(input);
   }
   else if (mesh_type == "areamesh2" || mesh_type == "curved_areamesh2")
   {
      if (mesh_type == "curved_areamesh2")
      {
         curved = 1;
      }
      ReadNetgen2DMesh(input, curved);
   }
   else if (mesh_type == "NETGEN" || mesh_type == "NETGEN_Neutral_Format")
   {
      ReadNetgen3DMesh(input);
   }
   else if (mesh_type == "TrueGrid")
   {
      ReadTrueGridMesh(input);
   }
   else if (mesh_type.rfind("# vtk DataFile Version") == 0)
   {
      int major_vtk_version = mesh_type[mesh_type.length()-3] - '0';
      // int minor_vtk_version = mesh_type[mesh_type.length()-1] - '0';
      MFEM_VERIFY(major_vtk_version >= 2 && major_vtk_version <= 4,
                  "Unsupported VTK format");
      ReadVTKMesh(input, curved, read_gf, finalize_topo);
   }
   else if (mesh_type.rfind("<VTKFile ") == 0 || mesh_type.rfind("<?xml") == 0)
   {
      ReadXML_VTKMesh(input, curved, read_gf, finalize_topo, mesh_type);
   }
   else if (mesh_type == "MFEM NURBS mesh v1.0")
   {
      ReadNURBSMesh(input, curved, read_gf);
   }
   else if (mesh_type == "MFEM INLINE mesh v1.0")
   {
      ReadInlineMesh(input, generate_edges);
      return; // done with inline mesh construction
   }
   else if (mesh_type == "$MeshFormat") // Gmsh
   {
      ReadGmshMesh(input, curved, read_gf);
   }
   else if
   ((mesh_type.size() > 2 &&
     mesh_type[0] == 'C' && mesh_type[1] == 'D' && mesh_type[2] == 'F') ||
    (mesh_type.size() > 3 &&
     mesh_type[1] == 'H' && mesh_type[2] == 'D' && mesh_type[3] == 'F'))
   {
      named_ifgzstream *mesh_input = dynamic_cast<named_ifgzstream *>(&input);
      if (mesh_input)
      {
#ifdef MFEM_USE_NETCDF
         ReadCubit(mesh_input->filename.c_str(), curved, read_gf);
#else
         MFEM_ABORT("NetCDF support requires configuration with"
                    " MFEM_USE_NETCDF=YES");
         return;
#endif
      }
      else
      {
         MFEM_ABORT("Can not determine Cubit mesh filename!"
                    " Use mfem::named_ifgzstream for input.");
         return;
      }
   }
   else
   {
      MFEM_ABORT("Unknown input mesh format: " << mesh_type);
      return;
   }

   // at this point the following should be defined:
   //  1) Dim
   //  2) NumOfElements, elements
   //  3) NumOfBdrElements, boundary
   //  4) NumOfVertices, with allocated space in vertices
   //  5) curved
   //  5a) if curved == 0, vertices must be defined
   //  5b) if curved != 0 and read_gf != 0,
   //         'input' must point to a GridFunction
   //  5c) if curved != 0 and read_gf == 0,
   //         vertices and Nodes must be defined
   // optional:
   //  1) el_to_edge may be allocated (as in the case of P2 VTK meshes)
   //  2) ncmesh may be allocated

   // FinalizeTopology() will:
   // - assume that generate_edges is true
   // - assume that refine is false
   // - does not check the orientation of regular and boundary elements
   if (finalize_topo)
   {
      // don't generate any boundary elements, especially in parallel
      bool generate_bdr = false;

      FinalizeTopology(generate_bdr);
   }

   if (curved && read_gf)
   {
      Nodes = new GridFunction(this, input);

      own_nodes = 1;
      spaceDim = Nodes->VectorDim();
      if (ncmesh) { ncmesh->spaceDim = spaceDim; }

      // Set vertex coordinates from the 'Nodes'
      SetVerticesFromNodes(Nodes);
   }

   // If a parse tag was supplied, keep reading the stream until the tag is
   // encountered.
   if (mfem_version == 12)
   {
      string line;
      do
      {
         skip_comment_lines(input, '#');
         MFEM_VERIFY(input.good(), "Required mesh-end tag not found");
         getline(input, line);
         filter_dos(line);
         // mfem v1.2 may not have parse_tag in it, e.g. if trying to read a
         // serial mfem v1.2 mesh as parallel with "mfem_serial_mesh_end" as
         // parse_tag. That's why, regardless of parse_tag, we stop reading if
         // we find "mfem_mesh_end" which is required by mfem v1.2 format.
         if (line == "mfem_mesh_end") { break; }
      }
      while (line != parse_tag);
   }
   else if (mfem_nc_version >= 10)
   {
      string ident;
      skip_comment_lines(input, '#');
      input >> ident;
      MFEM_VERIFY(ident == "mfem_mesh_end",
                  "invalid mesh: end of file tag not found");
   }

   // Finalize(...) should be called after this, if needed.
}

Mesh::Mesh(Mesh *mesh_array[], int num_pieces)
{
   int      i, j, ie, ib, iv, *v, nv;
   Element *el;
   Mesh    *m;

   SetEmpty();

   Dim = mesh_array[0]->Dimension();
   spaceDim = mesh_array[0]->SpaceDimension();

   if (mesh_array[0]->NURBSext)
   {
      // assuming the pieces form a partition of a NURBS mesh
      NURBSext = new NURBSExtension(mesh_array, num_pieces);

      NumOfVertices = NURBSext->GetNV();
      NumOfElements = NURBSext->GetNE();

      NURBSext->GetElementTopo(elements);

      // NumOfBdrElements = NURBSext->GetNBE();
      // NURBSext->GetBdrElementTopo(boundary);

      Array<int> lvert_vert, lelem_elem;

      // Here, for visualization purposes, we copy the boundary elements from
      // the individual pieces which include the interior boundaries.  This
      // creates 'boundary' array that is different from the one generated by
      // the NURBSExtension which, in particular, makes the boundary-dof table
      // invalid. This, in turn, causes GetBdrElementTransformation to not
      // function properly.
      NumOfBdrElements = 0;
      for (i = 0; i < num_pieces; i++)
      {
         NumOfBdrElements += mesh_array[i]->GetNBE();
      }
      boundary.SetSize(NumOfBdrElements);
      vertices.SetSize(NumOfVertices);
      ib = 0;
      for (i = 0; i < num_pieces; i++)
      {
         m = mesh_array[i];
         m->NURBSext->GetVertexLocalToGlobal(lvert_vert);
         m->NURBSext->GetElementLocalToGlobal(lelem_elem);
         // copy the element attributes
         for (j = 0; j < m->GetNE(); j++)
         {
            elements[lelem_elem[j]]->SetAttribute(m->GetAttribute(j));
         }
         // copy the boundary
         for (j = 0; j < m->GetNBE(); j++)
         {
            el = m->GetBdrElement(j)->Duplicate(this);
            v  = el->GetVertices();
            nv = el->GetNVertices();
            for (int k = 0; k < nv; k++)
            {
               v[k] = lvert_vert[v[k]];
            }
            boundary[ib++] = el;
         }
         // copy the vertices
         for (j = 0; j < m->GetNV(); j++)
         {
            vertices[lvert_vert[j]].SetCoords(m->SpaceDimension(),
                                              m->GetVertex(j));
         }
      }
   }
   else // not a NURBS mesh
   {
      NumOfElements    = 0;
      NumOfBdrElements = 0;
      NumOfVertices    = 0;
      for (i = 0; i < num_pieces; i++)
      {
         m = mesh_array[i];
         NumOfElements    += m->GetNE();
         NumOfBdrElements += m->GetNBE();
         NumOfVertices    += m->GetNV();
      }
      elements.SetSize(NumOfElements);
      boundary.SetSize(NumOfBdrElements);
      vertices.SetSize(NumOfVertices);
      ie = ib = iv = 0;
      for (i = 0; i < num_pieces; i++)
      {
         m = mesh_array[i];
         // copy the elements
         for (j = 0; j < m->GetNE(); j++)
         {
            el = m->GetElement(j)->Duplicate(this);
            v  = el->GetVertices();
            nv = el->GetNVertices();
            for (int k = 0; k < nv; k++)
            {
               v[k] += iv;
            }
            elements[ie++] = el;
         }
         // copy the boundary elements
         for (j = 0; j < m->GetNBE(); j++)
         {
            el = m->GetBdrElement(j)->Duplicate(this);
            v  = el->GetVertices();
            nv = el->GetNVertices();
            for (int k = 0; k < nv; k++)
            {
               v[k] += iv;
            }
            boundary[ib++] = el;
         }
         // copy the vertices
         for (j = 0; j < m->GetNV(); j++)
         {
            vertices[iv++].SetCoords(m->SpaceDimension(), m->GetVertex(j));
         }
      }
   }

   FinalizeTopology();

   // copy the nodes (curvilinear meshes)
   GridFunction *g = mesh_array[0]->GetNodes();
   if (g)
   {
      Array<GridFunction *> gf_array(num_pieces);
      for (i = 0; i < num_pieces; i++)
      {
         gf_array[i] = mesh_array[i]->GetNodes();
      }
      Nodes = new GridFunction(this, gf_array, num_pieces);
      own_nodes = 1;
   }

#ifdef MFEM_DEBUG
   CheckElementOrientation(false);
   CheckBdrElementOrientation(false);
#endif
}

Mesh::Mesh(Mesh *orig_mesh, int ref_factor, int ref_type)
{
   Array<int> ref_factors(orig_mesh->GetNE());
   ref_factors = ref_factor;
   MakeRefined_(*orig_mesh, ref_factors, ref_type);
}

void Mesh::MakeRefined_(Mesh &orig_mesh, const Array<int> ref_factors,
                        int ref_type)
{
   SetEmpty();
   Dim = orig_mesh.Dimension();
   spaceDim = orig_mesh.SpaceDimension();

   int orig_ne = orig_mesh.GetNE();
   MFEM_VERIFY(ref_factors.Size() == orig_ne && orig_ne > 0,
               "Number of refinement factors must equal number of elements")
   MFEM_VERIFY(ref_factors.Min() >= 1, "Refinement factor must be >= 1");
   const int q_type = BasisType::GetQuadrature1D(ref_type);
   MFEM_VERIFY(Quadrature1D::CheckClosed(q_type) != Quadrature1D::Invalid,
               "Invalid refinement type. Must use closed basis type.");

   int min_ref = ref_factors.Min();
   int max_ref = ref_factors.Max();

   bool var_order = (min_ref != max_ref);

   // variable order space can only be constructed over an NC mesh
   if (var_order) { orig_mesh.EnsureNCMesh(true); }

   // Construct a scalar H1 FE space of order ref_factor and use its dofs as
   // the indices of the new, refined vertices.
   H1_FECollection rfec(min_ref, Dim, ref_type);
   FiniteElementSpace rfes(&orig_mesh, &rfec);

   if (var_order)
   {
      rfes.SetRelaxedHpConformity(false);
      for (int i = 0; i < orig_ne; i++)
      {
         rfes.SetElementOrder(i, ref_factors[i]);
      }
      rfes.Update(false);
   }

   // Set the number of vertices, set the actual coordinates later
   NumOfVertices = rfes.GetNDofs();
   vertices.SetSize(NumOfVertices);

   Array<int> rdofs;
   DenseMatrix phys_pts;

   GeometryRefiner refiner;
   refiner.SetType(q_type);

   // Add refined elements and set vertex coordinates
   for (int el = 0; el < orig_ne; el++)
   {
      Geometry::Type geom = orig_mesh.GetElementGeometry(el);
      int attrib = orig_mesh.GetAttribute(el);
      int nvert = Geometry::NumVerts[geom];
      RefinedGeometry &RG = *refiner.Refine(geom, ref_factors[el]);

      rfes.GetElementDofs(el, rdofs);
      MFEM_ASSERT(rdofs.Size() == RG.RefPts.Size(), "");
      const FiniteElement *rfe = rfes.GetFE(el);
      orig_mesh.GetElementTransformation(el)->Transform(rfe->GetNodes(),
                                                        phys_pts);
      const int *c2h_map = rfec.GetDofMap(geom, ref_factors[el]);
      for (int i = 0; i < phys_pts.Width(); i++)
      {
         vertices[rdofs[i]].SetCoords(spaceDim, phys_pts.GetColumn(i));
      }
      for (int j = 0; j < RG.RefGeoms.Size()/nvert; j++)
      {
         Element *elem = NewElement(geom);
         elem->SetAttribute(attrib);
         int *v = elem->GetVertices();
         for (int k = 0; k < nvert; k++)
         {
            int cid = RG.RefGeoms[k+nvert*j]; // local Cartesian index
            v[k] = rdofs[c2h_map[cid]];
         }
         AddElement(elem);
      }
   }

   // Add refined boundary elements
   for (int el = 0; el < orig_mesh.GetNBE(); el++)
   {
      int i, info;
      orig_mesh.GetBdrElementAdjacentElement(el, i, info);
      Geometry::Type geom = orig_mesh.GetBdrElementBaseGeometry(el);
      int attrib = orig_mesh.GetBdrAttribute(el);
      int nvert = Geometry::NumVerts[geom];
      RefinedGeometry &RG = *refiner.Refine(geom, ref_factors[i]);

      rfes.GetBdrElementDofs(el, rdofs);
      MFEM_ASSERT(rdofs.Size() == RG.RefPts.Size(), "");
      const int *c2h_map = rfec.GetDofMap(geom, ref_factors[i]);
      for (int j = 0; j < RG.RefGeoms.Size()/nvert; j++)
      {
         Element *elem = NewElement(geom);
         elem->SetAttribute(attrib);
         int *v = elem->GetVertices();
         for (int k = 0; k < nvert; k++)
         {
            int cid = RG.RefGeoms[k+nvert*j]; // local Cartesian index
            v[k] = rdofs[c2h_map[cid]];
         }
         AddBdrElement(elem);
      }
   }
   FinalizeTopology(false);
   sequence = orig_mesh.GetSequence() + 1;
   last_operation = Mesh::REFINE;

   // Set up the nodes of the new mesh (if the original mesh has nodes). The new
   // mesh is always straight-sided (i.e. degree 1 finite element space), but
   // the nodes are required for e.g. periodic meshes.
   if (orig_mesh.GetNodes())
   {
      bool discont = orig_mesh.GetNodalFESpace()->IsDGSpace();
      Ordering::Type dof_ordering = orig_mesh.GetNodalFESpace()->GetOrdering();
      Mesh::SetCurvature(1, discont, spaceDim, dof_ordering);
      FiniteElementSpace *nodal_fes = Nodes->FESpace();
      const FiniteElementCollection *nodal_fec = nodal_fes->FEColl();
      H1_FECollection vertex_fec(1, Dim);
      Array<int> dofs;
      int el_counter = 0;
      for (int iel = 0; iel < orig_ne; iel++)
      {
         Geometry::Type geom = orig_mesh.GetElementBaseGeometry(iel);
         int nvert = Geometry::NumVerts[geom];
         RefinedGeometry &RG = *refiner.Refine(geom, ref_factors[iel]);
         rfes.GetElementDofs(iel, rdofs);
         const FiniteElement *rfe = rfes.GetFE(iel);
         orig_mesh.GetElementTransformation(iel)->Transform(rfe->GetNodes(),
                                                            phys_pts);
         const int *node_map = NULL;
         const H1_FECollection *h1_fec =
            dynamic_cast<const H1_FECollection *>(nodal_fec);
         if (h1_fec != NULL) { node_map = h1_fec->GetDofMap(geom); }
         const int *vertex_map = vertex_fec.GetDofMap(geom);
         const int *c2h_map = rfec.GetDofMap(geom, ref_factors[iel]);
         for (int jel = 0; jel < RG.RefGeoms.Size()/nvert; jel++)
         {
            nodal_fes->GetElementVDofs(el_counter++, dofs);
            for (int iv_lex=0; iv_lex<nvert; ++iv_lex)
            {
               // convert from lexicographic to vertex index
               int iv = vertex_map[iv_lex];
               // index of vertex of current element in phys_pts matrix
               int pt_idx = c2h_map[RG.RefGeoms[iv+nvert*jel]];
               // index of current vertex into DOF array
               int node_idx = node_map ? node_map[iv_lex] : iv_lex;
               for (int d=0; d<spaceDim; ++d)
               {
                  (*Nodes)[dofs[node_idx + d*nvert]] = phys_pts(d,pt_idx);
               }
            }
         }
      }
   }

   // Setup the data for the coarse-fine refinement transformations
   CoarseFineTr.embeddings.SetSize(GetNE());
   // First, compute total number of point matrices that we need per geometry
   // and the offsets into that array
   using GeomRef = std::pair<Geometry::Type, int>;
   std::map<GeomRef, int> point_matrices_offsets;
   int n_point_matrices[Geometry::NumGeom] = {}; // initialize to zero
   for (int el_coarse = 0; el_coarse < orig_ne; ++el_coarse)
   {
      Geometry::Type geom = orig_mesh.GetElementBaseGeometry(el_coarse);
      // Have we seen this pair of (goemetry, refinement level) before?
      GeomRef id(geom, ref_factors[el_coarse]);
      if (point_matrices_offsets.find(id) == point_matrices_offsets.end())
      {
         RefinedGeometry &RG = *refiner.Refine(geom, ref_factors[el_coarse]);
         int nvert = Geometry::NumVerts[geom];
         int nref_el = RG.RefGeoms.Size()/nvert;
         // If not, then store the offset and add to the size required
         point_matrices_offsets[id] = n_point_matrices[geom];
         n_point_matrices[geom] += nref_el;
      }
   }

   // Set up the sizes
   for (int geom = 0; geom < Geometry::NumGeom; ++geom)
   {
      int nmatrices = n_point_matrices[geom];
      int nvert = Geometry::NumVerts[geom];
      CoarseFineTr.point_matrices[geom].SetSize(Dim, nvert, nmatrices);
   }

   // Compute the point matrices and embeddings
   int el_fine = 0;
   for (int el_coarse = 0; el_coarse < orig_ne; ++el_coarse)
   {
      Geometry::Type geom = orig_mesh.GetElementBaseGeometry(el_coarse);
      int ref = ref_factors[el_coarse];
      int offset = point_matrices_offsets[GeomRef(geom, ref)];
      int nvert = Geometry::NumVerts[geom];
      RefinedGeometry &RG = *refiner.Refine(geom, ref);
      for (int j = 0; j < RG.RefGeoms.Size()/nvert; j++)
      {
         DenseMatrix &Pj = CoarseFineTr.point_matrices[geom](offset + j);
         for (int k = 0; k < nvert; k++)
         {
            int cid = RG.RefGeoms[k+nvert*j]; // local Cartesian index
            const IntegrationPoint &ip = RG.RefPts[cid];
            ip.Get(Pj.GetColumn(k), Dim);
         }

         Embedding &emb = CoarseFineTr.embeddings[el_fine];
         emb.parent = el_coarse;
         emb.matrix = offset + j;
         ++el_fine;
      }
   }

   MFEM_ASSERT(CheckElementOrientation(false) == 0, "");

   // The check below is disabled because is fails for parallel meshes with
   // interior "boundary" element that, when such "boundary" element is between
   // two elements on different processors.
   // MFEM_ASSERT(CheckBdrElementOrientation(false) == 0, "");
}

Mesh Mesh::MakeSimplicial(const Mesh &orig_mesh)
{
   Mesh mesh;
   mesh.MakeSimplicial_(orig_mesh, NULL);
   return mesh;
}

void Mesh::MakeSimplicial_(const Mesh &orig_mesh, int *vglobal)
{
   MFEM_VERIFY(const_cast<Mesh&>(orig_mesh).CheckElementOrientation(false) == 0,
               "Mesh::MakeSimplicial requires a properly oriented input mesh");
   MFEM_VERIFY(orig_mesh.Conforming(),
               "Mesh::MakeSimplicial does not support non-conforming meshes.")

   int dim = orig_mesh.Dimension();
   int sdim = orig_mesh.SpaceDimension();

   if (dim == 1)
   {
      Mesh copy(orig_mesh);
      Swap(copy, true);
      return;
   }

   int nv = orig_mesh.GetNV();
   int ne = orig_mesh.GetNE();
   int nbe = orig_mesh.GetNBE();

   static int num_subdivisions[Geometry::NUM_GEOMETRIES];
   num_subdivisions[Geometry::POINT] = 1;
   num_subdivisions[Geometry::SEGMENT] = 1;
   num_subdivisions[Geometry::TRIANGLE] = 1;
   num_subdivisions[Geometry::TETRAHEDRON] = 1;
   num_subdivisions[Geometry::SQUARE] = 2;
   num_subdivisions[Geometry::PRISM] = 3;
   num_subdivisions[Geometry::CUBE] = 6;
   // NOTE: some hexes may be subdivided into only 5 tets, so this is an
   // estimate only. The actual number of created tets may be less, so the
   // elements array will need to be shrunk after mesh creation.
   int new_ne = 0, new_nbe = 0;
   for (int i=0; i<ne; ++i)
   {
      new_ne += num_subdivisions[orig_mesh.GetElementBaseGeometry(i)];
   }
   for (int i=0; i<nbe; ++i)
   {
      new_nbe += num_subdivisions[orig_mesh.GetBdrElementBaseGeometry(i)];
   }

   InitMesh(dim, sdim, nv, new_ne, new_nbe);

   // Vertices of the new mesh are same as the original mesh
   NumOfVertices = nv;
   for (int i=0; i<nv; ++i)
   {
      vertices[i].SetCoords(dim, orig_mesh.vertices[i]());
   }

   // We need a global vertex numbering to identify which diagonals to split
   // (quad faces are split using the diagonal originating from the smallest
   // global vertex number). Use the supplied global numbering, if it is
   // non-NULL, otherwise use the local numbering.
   Array<int> vglobal_id;
   if (vglobal == NULL)
   {
      vglobal_id.SetSize(nv);
      for (int i=0; i<nv; ++i) { vglobal_id[i] = i; }
      vglobal = vglobal_id.GetData();
   }

   constexpr int nv_tri = 3, nv_quad = 4, nv_tet = 4, nv_prism = 6, nv_hex = 8;
   constexpr int quad_ntris = 2, prism_ntets = 3;
   static const int quad_trimap[2][nv_tri*quad_ntris] =
   {
      {
         0, 0,
         1, 2,
         2, 3
      },{
         0, 1,
         1, 2,
         3, 3
      }
   };
   static const int prism_rot[nv_prism*nv_prism] =
   {
      0, 1, 2, 3, 4, 5,
      1, 2, 0, 4, 5, 3,
      2, 0, 1, 5, 3, 4,
      3, 5, 4, 0, 2, 1,
      4, 3, 5, 1, 0, 2,
      5, 4, 3, 2, 1, 0
   };
   static const int prism_f[nv_quad] = {1, 2, 5, 4};
   static const int prism_tetmaps[2][nv_prism*prism_ntets] =
   {
      {
         0, 0, 0,
         1, 1, 4,
         2, 5, 5,
         5, 4, 3
      },{
         0, 0, 0,
         1, 4, 4,
         2, 2, 5,
         4, 5, 3
      }
   };
   static const int hex_rot[nv_hex*nv_hex] =
   {
      0, 1, 2, 3, 4, 5, 6, 7,
      1, 0, 4, 5, 2, 3, 7, 6,
      2, 1, 5, 6, 3, 0, 4, 7,
      3, 0, 1, 2, 7, 4, 5, 6,
      4, 0, 3, 7, 5, 1, 2, 6,
      5, 1, 0, 4, 6, 2, 3, 7,
      6, 2, 1, 5, 7, 3, 0, 4,
      7, 3, 2, 6, 4, 0, 1, 5
   };
   static const int hex_f0[nv_quad] = {1, 2, 6, 5};
   static const int hex_f1[nv_quad] = {2, 3, 7, 6};
   static const int hex_f2[nv_quad] = {4, 5, 6, 7};
   static const int num_rot[8] = {0, 1, 2, 0, 0, 2, 1, 0};
   static const int hex_tetmap0[nv_tet*5] =
   {
      0, 0, 0, 0, 2,
      1, 2, 2, 5, 7,
      2, 7, 3, 7, 5,
      5, 5, 7, 4, 6
   };
   static const int hex_tetmap1[nv_tet*6] =
   {
      0, 0, 1, 0, 0, 1,
      5, 1, 6, 7, 7, 7,
      7, 7, 7, 2, 1, 6,
      4, 5, 5, 3, 2, 2
   };
   static const int hex_tetmap2[nv_tet*6] =
   {
      0, 0, 0, 0, 0, 0,
      4, 3, 7, 1, 3, 6,
      5, 7, 4, 2, 6, 5,
      6, 6, 6, 5, 2, 2
   };
   static const int hex_tetmap3[nv_tet*6] =
   {
      0, 0, 0, 0, 1, 1,
      2, 3, 7, 5, 5, 6,
      3, 7, 4, 6, 6, 2,
      6, 6, 6, 4, 0, 0
   };
   static const int *hex_tetmaps[4] =
   {
      hex_tetmap0, hex_tetmap1, hex_tetmap2, hex_tetmap3
   };

   auto find_min = [](const int*a, int n) { return std::min_element(a,a+n)-a; };

   for (int i=0; i<ne; ++i)
   {
      const int *v = orig_mesh.elements[i]->GetVertices();
      const int attrib = orig_mesh.GetAttribute(i);
      const Geometry::Type orig_geom = orig_mesh.GetElementBaseGeometry(i);

      if (num_subdivisions[orig_geom] == 1)
      {
         // (num_subdivisions[orig_geom] == 1) implies that the element does
         // not need to be further split (it is either a segment, triangle,
         // or tetrahedron), and so it is left unchanged.
         Element *e = NewElement(orig_geom);
         e->SetAttribute(attrib);
         e->SetVertices(v);
         AddElement(e);
      }
      else if (orig_geom == Geometry::SQUARE)
      {
         for (int itri=0; itri<quad_ntris; ++itri)
         {
            Element *e = NewElement(Geometry::TRIANGLE);
            e->SetAttribute(attrib);
            int *v2 = e->GetVertices();
            for (int iv=0; iv<nv_tri; ++iv)
            {
               v2[iv] = v[quad_trimap[0][itri + iv*quad_ntris]];
            }
            AddElement(e);
         }
      }
      else if (orig_geom == Geometry::PRISM)
      {
         int vg[nv_prism];
         for (int iv=0; iv<nv_prism; ++iv) { vg[iv] = vglobal[v[iv]]; }
         // Rotate the vertices of the prism so that the smallest vertex index
         // is in the first place
         int irot = find_min(vg, nv_prism);
         for (int iv=0; iv<nv_prism; ++iv)
         {
            int jv = prism_rot[iv + irot*nv_prism];
            vg[iv] = v[jv];
         }
         // Two cases according to which diagonal splits third quad face
         int q[nv_quad];
         for (int iv=0; iv<nv_quad; ++iv) { q[iv] = vglobal[vg[prism_f[iv]]]; }
         int j = find_min(q, nv_quad);
         const int *tetmap = (j == 0 || j == 2) ? prism_tetmaps[0] : prism_tetmaps[1];
         for (int itet=0; itet<prism_ntets; ++itet)
         {
            Element *e = NewElement(Geometry::TETRAHEDRON);
            e->SetAttribute(attrib);
            int *v2 = e->GetVertices();
            for (int iv=0; iv<nv_tet; ++iv)
            {
               v2[iv] = vg[tetmap[itet + iv*prism_ntets]];
            }
            AddElement(e);
         }
      }
      else if (orig_geom == Geometry::CUBE)
      {
         int vg[nv_hex];
         for (int iv=0; iv<nv_hex; ++iv) { vg[iv] = vglobal[v[iv]]; }

         // Rotate the vertices of the hex so that the smallest vertex index is
         // in the first place
         int irot = find_min(vg, nv_hex);
         for (int iv=0; iv<nv_hex; ++iv)
         {
            int jv = hex_rot[iv + irot*nv_hex];
            vg[iv] = v[jv];
         }

         int q[nv_quad];
         // Bitmask is three binary digits, each digit is 1 if the diagonal of
         // the corresponding face goes through the 7th vertex, and 0 if not.
         int bitmask = 0;
         int j;
         // First quad face
         for (int iv=0; iv<nv_quad; ++iv) { q[iv] = vglobal[vg[hex_f0[iv]]]; }
         j = find_min(q, nv_quad);
         if (j == 0 || j == 2) { bitmask += 4; }
         // Second quad face
         for (int iv=0; iv<nv_quad; ++iv) { q[iv] = vglobal[vg[hex_f1[iv]]]; }
         j = find_min(q, nv_quad);
         if (j == 1 || j == 3) { bitmask += 2; }
         // Third quad face
         for (int iv=0; iv<nv_quad; ++iv) { q[iv] = vglobal[vg[hex_f2[iv]]]; }
         j = find_min(q, nv_quad);
         if (j == 0 || j == 2) { bitmask += 1; }

         // Apply rotations
         int nrot = num_rot[bitmask];
         for (int irot=0; irot<nrot; ++irot)
         {
            int vtemp;
            vtemp = vg[1];
            vg[1] = vg[4];
            vg[4] = vg[3];
            vg[3] = vtemp;
            vtemp = vg[5];
            vg[5] = vg[7];
            vg[7] = vg[2];
            vg[2] = vtemp;
         }

         // Sum up nonzero bits in bitmask
         int ndiags = ((bitmask&4) >> 2) + ((bitmask&2) >> 1) + (bitmask&1);
         int ntets = (ndiags == 0) ? 5 : 6;
         const int *tetmap = hex_tetmaps[ndiags];
         for (int itet=0; itet<ntets; ++itet)
         {
            Element *e = NewElement(Geometry::TETRAHEDRON);
            e->SetAttribute(attrib);
            int *v2 = e->GetVertices();
            for (int iv=0; iv<nv_tet; ++iv)
            {
               v2[iv] = vg[tetmap[itet + iv*ntets]];
            }
            AddElement(e);
         }
      }
   }
   // In 3D, shrink the element array because some hexes have only 5 tets
   if (dim == 3) { elements.SetSize(NumOfElements); }

   for (int i=0; i<nbe; ++i)
   {
      const int *v = orig_mesh.boundary[i]->GetVertices();
      const int attrib = orig_mesh.GetBdrAttribute(i);
      const Geometry::Type orig_geom = orig_mesh.GetBdrElementBaseGeometry(i);
      if (num_subdivisions[orig_geom] == 1)
      {
         Element *be = NewElement(orig_geom);
         be->SetAttribute(attrib);
         be->SetVertices(v);
         AddBdrElement(be);
      }
      else if (orig_geom == Geometry::SQUARE)
      {
         int vg[nv_quad];
         for (int iv=0; iv<nv_quad; ++iv) { vg[iv] = vglobal[v[iv]]; }
         // Split quad according the smallest (global) vertex
         int iv_min = find_min(vg, nv_quad);
         int isplit = (iv_min == 0 || iv_min == 2) ? 0 : 1;
         for (int itri=0; itri<quad_ntris; ++itri)
         {
            Element *be = NewElement(Geometry::TRIANGLE);
            be->SetAttribute(attrib);
            int *v2 = be->GetVertices();
            for (int iv=0; iv<nv_tri; ++iv)
            {
               v2[iv] = v[quad_trimap[isplit][itri + iv*quad_ntris]];
            }
            AddBdrElement(be);
         }
      }
      else
      {
         MFEM_ABORT("Unreachable");
      }
   }

   FinalizeTopology(false);
   sequence = orig_mesh.GetSequence();
   last_operation = orig_mesh.last_operation;

   MFEM_ASSERT(CheckElementOrientation(false) == 0, "");
   MFEM_ASSERT(CheckBdrElementOrientation(false) == 0, "");
}

Mesh Mesh::MakePeriodic(const Mesh &orig_mesh, const std::vector<int> &v2v)
{
   Mesh periodic_mesh(orig_mesh, true); // Make a copy of the original mesh
   const FiniteElementSpace *nodal_fes = orig_mesh.GetNodalFESpace();
   int nodal_order = nodal_fes ? nodal_fes->GetMaxElementOrder() : 1;
   periodic_mesh.SetCurvature(nodal_order, true);

   // renumber element vertices
   for (int i = 0; i < periodic_mesh.GetNE(); i++)
   {
      Element *el = periodic_mesh.GetElement(i);
      int *v = el->GetVertices();
      int nv = el->GetNVertices();
      for (int j = 0; j < nv; j++)
      {
         v[j] = v2v[v[j]];
      }
   }
   // renumber boundary element vertices
   for (int i = 0; i < periodic_mesh.GetNBE(); i++)
   {
      Element *el = periodic_mesh.GetBdrElement(i);
      int *v = el->GetVertices();
      int nv = el->GetNVertices();
      for (int j = 0; j < nv; j++)
      {
         v[j] = v2v[v[j]];
      }
   }

   periodic_mesh.RemoveUnusedVertices();
   return periodic_mesh;
}

std::vector<int> Mesh::CreatePeriodicVertexMapping(
   const std::vector<Vector> &translations, double tol) const
{
   int sdim = SpaceDimension();

   Vector coord(sdim), at(sdim), dx(sdim);
   Vector xMax(sdim), xMin(sdim), xDiff(sdim);
   xMax = xMin = xDiff = 0.0;

   // Get a list of all vertices on the boundary
   set<int> bdr_v;
   for (int be = 0; be < GetNBE(); be++)
   {
      Array<int> dofs;
      GetBdrElementVertices(be,dofs);

      for (int i = 0; i < dofs.Size(); i++)
      {
         bdr_v.insert(dofs[i]);

         coord = GetVertex(dofs[i]);
         for (int j = 0; j < sdim; j++)
         {
            xMax[j] = max(xMax[j], coord[j]);
            xMin[j] = min(xMin[j], coord[j]);
         }
      }
   }
   add(xMax, -1.0, xMin, xDiff);
   double dia = xDiff.Norml2(); // compute mesh diameter

   // We now identify coincident vertices. Several originally distinct vertices
   // may become coincident under the periodic mapping. One of these vertices
   // will be identified as the "primary" vertex, and all other coincident
   // vertices will be considered as "replicas".

   // replica2primary[v] is the index of the primary vertex of replica `v`
   map<int, int> replica2primary;
   // primary2replicas[v] is a set of indices of replicas of primary vertex `v`
   map<int, set<int>> primary2replicas;

   // We begin with the assumption that all vertices are primary, and that there
   // are no replicas.
   for (int v : bdr_v) { primary2replicas[v]; }

   // Make `r` and all of `r`'s replicas be replicas of `p`. Delete `r` from the
   // list of primary vertices.
   auto make_replica = [&replica2primary, &primary2replicas](int r, int p)
   {
      if (r == p) { return; }
      primary2replicas[p].insert(r);
      replica2primary[r] = p;
      for (int s : primary2replicas[r])
      {
         primary2replicas[p].insert(s);
         replica2primary[s] = p;
      }
      primary2replicas.erase(r);
   };

   for (unsigned int i = 0; i < translations.size(); i++)
   {
      for (int vi : bdr_v)
      {
         coord = GetVertex(vi);
         add(coord, translations[i], at);

         for (int vj : bdr_v)
         {
            coord = GetVertex(vj);
            add(at, -1.0, coord, dx);
            if (dx.Norml2() > dia*tol) { continue; }

            // The two vertices vi and vj are coincident.

            // Are vertices `vi` and `vj` already primary?
            bool pi = primary2replicas.find(vi) != primary2replicas.end();
            bool pj = primary2replicas.find(vj) != primary2replicas.end();

            if (pi && pj)
            {
               // Both vertices are currently primary
               // Demote `vj` to be a replica of `vi`
               make_replica(vj, vi);
            }
            else if (pi && !pj)
            {
               // `vi` is primary and `vj` is a replica
               int owner_of_vj = replica2primary[vj];
               // Make `vi` and its replicas be replicas of `vj`'s owner
               make_replica(vi, owner_of_vj);
            }
            else if (!pi && pj)
            {
               // `vi` is currently a replica and `vj` is currently primary
               // Make `vj` and its replicas be replicas of `vi`'s owner
               int owner_of_vi = replica2primary[vi];
               make_replica(vj, owner_of_vi);
            }
            else
            {
               // Both vertices are currently replicas
               // Make `vj`'s owner and all of its owner's replicas be replicas
               // of `vi`'s owner
               int owner_of_vi = replica2primary[vi];
               int owner_of_vj = replica2primary[vj];
               make_replica(owner_of_vj, owner_of_vi);
            }
            break;
         }
      }
   }

   std::vector<int> v2v(GetNV());
   for (size_t i = 0; i < v2v.size(); i++)
   {
      v2v[i] = i;
   }
   for (auto &&r2p : replica2primary)
   {
      v2v[r2p.first] = r2p.second;
   }
   return v2v;
}

void Mesh::KnotInsert(Array<KnotVector *> &kv)
{
   if (NURBSext == NULL)
   {
      mfem_error("Mesh::KnotInsert : Not a NURBS mesh!");
   }

   if (kv.Size() != NURBSext->GetNKV())
   {
      mfem_error("Mesh::KnotInsert : KnotVector array size mismatch!");
   }

   NURBSext->ConvertToPatches(*Nodes);

   NURBSext->KnotInsert(kv);

   last_operation = Mesh::NONE; // FiniteElementSpace::Update is not supported
   sequence++;

   UpdateNURBS();
}

void Mesh::KnotInsert(Array<Vector *> &kv)
{
   if (NURBSext == NULL)
   {
      mfem_error("Mesh::KnotInsert : Not a NURBS mesh!");
   }

   if (kv.Size() != NURBSext->GetNKV())
   {
      mfem_error("Mesh::KnotInsert : KnotVector array size mismatch!");
   }

   NURBSext->ConvertToPatches(*Nodes);

   NURBSext->KnotInsert(kv);

   last_operation = Mesh::NONE; // FiniteElementSpace::Update is not supported
   sequence++;

   UpdateNURBS();
}

void Mesh::NURBSUniformRefinement()
{
   // do not check for NURBSext since this method is protected
   NURBSext->ConvertToPatches(*Nodes);

   NURBSext->UniformRefinement();

   last_operation = Mesh::NONE; // FiniteElementSpace::Update is not supported
   sequence++;

   UpdateNURBS();
}

void Mesh::DegreeElevate(int rel_degree, int degree)
{
   if (NURBSext == NULL)
   {
      mfem_error("Mesh::DegreeElevate : Not a NURBS mesh!");
   }

   NURBSext->ConvertToPatches(*Nodes);

   NURBSext->DegreeElevate(rel_degree, degree);

   last_operation = Mesh::NONE; // FiniteElementSpace::Update is not supported
   sequence++;

   UpdateNURBS();
}

void Mesh::UpdateNURBS()
{
   ResetLazyData();

   NURBSext->SetKnotsFromPatches();

   Dim = NURBSext->Dimension();
   spaceDim = Dim;

   if (NumOfElements != NURBSext->GetNE())
   {
      for (int i = 0; i < elements.Size(); i++)
      {
         FreeElement(elements[i]);
      }
      NumOfElements = NURBSext->GetNE();
      NURBSext->GetElementTopo(elements);
   }

   if (NumOfBdrElements != NURBSext->GetNBE())
   {
      for (int i = 0; i < boundary.Size(); i++)
      {
         FreeElement(boundary[i]);
      }
      NumOfBdrElements = NURBSext->GetNBE();
      NURBSext->GetBdrElementTopo(boundary);
   }

   Nodes->FESpace()->Update();
   Nodes->Update();
   NURBSext->SetCoordsFromPatches(*Nodes);

   if (NumOfVertices != NURBSext->GetNV())
   {
      NumOfVertices = NURBSext->GetNV();
      vertices.SetSize(NumOfVertices);
      int vd = Nodes->VectorDim();
      for (int i = 0; i < vd; i++)
      {
         Vector vert_val;
         Nodes->GetNodalValues(vert_val, i+1);
         for (int j = 0; j < NumOfVertices; j++)
         {
            vertices[j](i) = vert_val(j);
         }
      }
   }

   if (el_to_edge)
   {
      NumOfEdges = GetElementToEdgeTable(*el_to_edge, be_to_edge);
      if (Dim == 2)
      {
         GenerateFaces();
      }
   }

   if (el_to_face)
   {
      GetElementToFaceTable();
      GenerateFaces();
   }
}

void Mesh::LoadPatchTopo(std::istream &input, Array<int> &edge_to_knot)
{
   SetEmpty();

   // Read MFEM NURBS mesh v1.0 format
   string ident;

   skip_comment_lines(input, '#');

   input >> ident; // 'dimension'
   input >> Dim;
   spaceDim = Dim;

   skip_comment_lines(input, '#');

   input >> ident; // 'elements'
   input >> NumOfElements;
   elements.SetSize(NumOfElements);
   for (int j = 0; j < NumOfElements; j++)
   {
      elements[j] = ReadElement(input);
   }

   skip_comment_lines(input, '#');

   input >> ident; // 'boundary'
   input >> NumOfBdrElements;
   boundary.SetSize(NumOfBdrElements);
   for (int j = 0; j < NumOfBdrElements; j++)
   {
      boundary[j] = ReadElement(input);
   }

   skip_comment_lines(input, '#');

   input >> ident; // 'edges'
   input >> NumOfEdges;
   edge_vertex = new Table(NumOfEdges, 2);
   edge_to_knot.SetSize(NumOfEdges);
   for (int j = 0; j < NumOfEdges; j++)
   {
      int *v = edge_vertex->GetRow(j);
      input >> edge_to_knot[j] >> v[0] >> v[1];
      if (v[0] > v[1])
      {
         edge_to_knot[j] = -1 - edge_to_knot[j];
      }
   }

   skip_comment_lines(input, '#');

   input >> ident; // 'vertices'
   input >> NumOfVertices;
   vertices.SetSize(0);

   FinalizeTopology();
   CheckBdrElementOrientation(); // check and fix boundary element orientation
}

void XYZ_VectorFunction(const Vector &p, Vector &v)
{
   if (p.Size() >= v.Size())
   {
      for (int d = 0; d < v.Size(); d++)
      {
         v(d) = p(d);
      }
   }
   else
   {
      int d;
      for (d = 0; d < p.Size(); d++)
      {
         v(d) = p(d);
      }
      for ( ; d < v.Size(); d++)
      {
         v(d) = 0.0;
      }
   }
}

void Mesh::GetNodes(GridFunction &nodes) const
{
   if (Nodes == NULL || Nodes->FESpace() != nodes.FESpace())
   {
      const int newSpaceDim = nodes.FESpace()->GetVDim();
      VectorFunctionCoefficient xyz(newSpaceDim, XYZ_VectorFunction);
      nodes.ProjectCoefficient(xyz);
   }
   else
   {
      nodes = *Nodes;
   }
}

void Mesh::SetNodalFESpace(FiniteElementSpace *nfes)
{
   GridFunction *nodes = new GridFunction(nfes);
   SetNodalGridFunction(nodes, true);
}

void Mesh::EnsureNodes()
{
   if (Nodes)
   {
      const FiniteElementCollection *fec = GetNodalFESpace()->FEColl();
      if (dynamic_cast<const H1_FECollection*>(fec)
          || dynamic_cast<const L2_FECollection*>(fec))
      {
         return;
      }
      else // Mesh using a legacy FE_Collection
      {
         const int order = GetNodalFESpace()->GetElementOrder(0);
         SetCurvature(order, false, -1, Ordering::byVDIM);
      }
   }
   else // First order H1 mesh
   {
      SetCurvature(1, false, -1, Ordering::byVDIM);
   }
}

void Mesh::SetNodalGridFunction(GridFunction *nodes, bool make_owner)
{
   GetNodes(*nodes);
   NewNodes(*nodes, make_owner);
}

const FiniteElementSpace *Mesh::GetNodalFESpace() const
{
   return ((Nodes) ? Nodes->FESpace() : NULL);
}

void Mesh::SetCurvature(int order, bool discont, int space_dim, int ordering)
{
   space_dim = (space_dim == -1) ? spaceDim : space_dim;
   FiniteElementCollection* nfec;
   if (discont)
   {
      const int type = 1; // Gauss-Lobatto points
      nfec = new L2_FECollection(order, Dim, type);
   }
   else
   {
      nfec = new H1_FECollection(order, Dim);
   }
   FiniteElementSpace* nfes = new FiniteElementSpace(this, nfec, space_dim,
                                                     ordering);
   SetNodalFESpace(nfes);
   Nodes->MakeOwner(nfec);
}

void Mesh::SetVerticesFromNodes(const GridFunction *nodes)
{
   MFEM_ASSERT(nodes != NULL, "");
   for (int i = 0; i < spaceDim; i++)
   {
      Vector vert_val;
      nodes->GetNodalValues(vert_val, i+1);
      for (int j = 0; j < NumOfVertices; j++)
      {
         vertices[j](i) = vert_val(j);
      }
   }
}

int Mesh::GetNumFaces() const
{
   switch (Dim)
   {
      case 1: return GetNV();
      case 2: return GetNEdges();
      case 3: return GetNFaces();
   }
   return 0;
}

static int CountFacesByType(const Mesh &mesh, const FaceType type)
{
   int e1, e2;
   int inf1, inf2;
   int nf = 0;
   for (int f = 0; f < mesh.GetNumFaces(); ++f)
   {
      mesh.GetFaceElements(f, &e1, &e2);
      mesh.GetFaceInfos(f, &inf1, &inf2);
      if ((type==FaceType::Interior && (e2>=0 || (e2<0 && inf2>=0))) ||
          (type==FaceType::Boundary && e2<0 && inf2<0) ) { nf++; }
   }
   return nf;
}

int Mesh::GetNFbyType(FaceType type) const
{
   const bool isInt = type==FaceType::Interior;
   int &nf = isInt ? nbInteriorFaces : nbBoundaryFaces;
   if (nf<0) { nf = CountFacesByType(*this, type); }
   return nf;
}

#if (!defined(MFEM_USE_MPI) || defined(MFEM_DEBUG))
static const char *fixed_or_not[] = { "fixed", "NOT FIXED" };
#endif

int Mesh::CheckElementOrientation(bool fix_it)
{
   int i, j, k, wo = 0, fo = 0;
   double *v[4];

   if (Dim == 2 && spaceDim == 2)
   {
      DenseMatrix J(2, 2);

      for (i = 0; i < NumOfElements; i++)
      {
         int *vi = elements[i]->GetVertices();
         if (Nodes == NULL)
         {
            for (j = 0; j < 3; j++)
            {
               v[j] = vertices[vi[j]]();
            }
            for (j = 0; j < 2; j++)
               for (k = 0; k < 2; k++)
               {
                  J(j, k) = v[j+1][k] - v[0][k];
               }
         }
         else
         {
            // only check the Jacobian at the center of the element
            GetElementJacobian(i, J);
         }
         if (J.Det() < 0.0)
         {
            if (fix_it)
            {
               switch (GetElementType(i))
               {
                  case Element::TRIANGLE:
                     mfem::Swap(vi[0], vi[1]);
                     break;
                  case Element::QUADRILATERAL:
                     mfem::Swap(vi[1], vi[3]);
                     break;
                  default:
                     MFEM_ABORT("Invalid 2D element type \""
                                << GetElementType(i) << "\"");
                     break;
               }
               fo++;
            }
            wo++;
         }
      }
   }

   if (Dim == 3)
   {
      DenseMatrix J(3, 3);

      for (i = 0; i < NumOfElements; i++)
      {
         int *vi = elements[i]->GetVertices();
         switch (GetElementType(i))
         {
            case Element::TETRAHEDRON:
               if (Nodes == NULL)
               {
                  for (j = 0; j < 4; j++)
                  {
                     v[j] = vertices[vi[j]]();
                  }
                  for (j = 0; j < 3; j++)
                     for (k = 0; k < 3; k++)
                     {
                        J(j, k) = v[j+1][k] - v[0][k];
                     }
               }
               else
               {
                  // only check the Jacobian at the center of the element
                  GetElementJacobian(i, J);
               }
               if (J.Det() < 0.0)
               {
                  wo++;
                  if (fix_it)
                  {
                     mfem::Swap(vi[0], vi[1]);
                     fo++;
                  }
               }
               break;

            case Element::WEDGE:
               // only check the Jacobian at the center of the element
               GetElementJacobian(i, J);
               if (J.Det() < 0.0)
               {
                  wo++;
                  if (fix_it)
                  {
                     // how?
                  }
               }
               break;

            case Element::HEXAHEDRON:
               // only check the Jacobian at the center of the element
               GetElementJacobian(i, J);
               if (J.Det() < 0.0)
               {
                  wo++;
                  if (fix_it)
                  {
                     // how?
                  }
               }
               break;

            default:
               MFEM_ABORT("Invalid 3D element type \""
                          << GetElementType(i) << "\"");
               break;
         }
      }
   }
#if (!defined(MFEM_USE_MPI) || defined(MFEM_DEBUG))
   if (wo > 0)
   {
      mfem::out << "Elements with wrong orientation: " << wo << " / "
                << NumOfElements << " (" << fixed_or_not[(wo == fo) ? 0 : 1]
                << ")" << endl;
   }
#endif
   return wo;
}

int Mesh::GetTriOrientation(const int *base, const int *test)
{
   // Static method.
   // This function computes the index 'j' of the permutation that transforms
   // test into base: test[tri_orientation[j][i]]=base[i].
   // tri_orientation = Geometry::Constants<Geometry::TRIANGLE>::Orient
   int orient;

   if (test[0] == base[0])
      if (test[1] == base[1])
      {
         orient = 0;   //  (0, 1, 2)
      }
      else
      {
         orient = 5;   //  (0, 2, 1)
      }
   else if (test[0] == base[1])
      if (test[1] == base[0])
      {
         orient = 1;   //  (1, 0, 2)
      }
      else
      {
         orient = 2;   //  (1, 2, 0)
      }
   else // test[0] == base[2]
      if (test[1] == base[0])
      {
         orient = 4;   //  (2, 0, 1)
      }
      else
      {
         orient = 3;   //  (2, 1, 0)
      }

#ifdef MFEM_DEBUG
   const int *aor = tri_t::Orient[orient];
   for (int j = 0; j < 3; j++)
      if (test[aor[j]] != base[j])
      {
         mfem_error("Mesh::GetTriOrientation(...)");
      }
#endif

   return orient;
}

int Mesh::GetQuadOrientation(const int *base, const int *test)
{
   int i;

   for (i = 0; i < 4; i++)
      if (test[i] == base[0])
      {
         break;
      }

#ifdef MFEM_DEBUG
   int orient;
   if (test[(i+1)%4] == base[1])
   {
      orient = 2*i;
   }
   else
   {
      orient = 2*i+1;
   }
   const int *aor = quad_t::Orient[orient];
   for (int j = 0; j < 4; j++)
      if (test[aor[j]] != base[j])
      {
         mfem::err << "Mesh::GetQuadOrientation(...)" << endl;
         mfem::err << " base = [";
         for (int k = 0; k < 4; k++)
         {
            mfem::err << " " << base[k];
         }
         mfem::err << " ]\n test = [";
         for (int k = 0; k < 4; k++)
         {
            mfem::err << " " << test[k];
         }
         mfem::err << " ]" << endl;
         mfem_error();
      }
#endif

   if (test[(i+1)%4] == base[1])
   {
      return 2*i;
   }

   return 2*i+1;
}

int Mesh::GetTetOrientation(const int *base, const int *test)
{
   // Static method.
   // This function computes the index 'j' of the permutation that transforms
   // test into base: test[tet_orientation[j][i]]=base[i].
   // tet_orientation = Geometry::Constants<Geometry::TETRAHEDRON>::Orient
   int orient;

   if (test[0] == base[0])
      if (test[1] == base[1])
         if (test[2] == base[2])
         {
            orient = 0;   //  (0, 1, 2, 3)
         }
         else
         {
            orient = 1;   //  (0, 1, 3, 2)
         }
      else if (test[2] == base[1])
         if (test[3] == base[2])
         {
            orient = 2;   //  (0, 2, 3, 1)
         }
         else
         {
            orient = 3;   //  (0, 2, 1, 3)
         }
      else // test[3] == base[1]
         if (test[1] == base[2])
         {
            orient = 4;   //  (0, 3, 1, 2)
         }
         else
         {
            orient = 5;   //  (0, 3, 2, 1)
         }
   else if (test[1] == base[0])
      if (test[2] == base[1])
         if (test[0] == base[2])
         {
            orient = 6;   //  (1, 2, 0, 3)
         }
         else
         {
            orient = 7;   //  (1, 2, 3, 0)
         }
      else if (test[3] == base[1])
         if (test[2] == base[2])
         {
            orient = 8;   //  (1, 3, 2, 0)
         }
         else
         {
            orient = 9;   //  (1, 3, 0, 2)
         }
      else // test[0] == base[1]
         if (test[3] == base[2])
         {
            orient = 10;   //  (1, 0, 3, 2)
         }
         else
         {
            orient = 11;   //  (1, 0, 2, 3)
         }
   else if (test[2] == base[0])
      if (test[3] == base[1])
         if (test[0] == base[2])
         {
            orient = 12;   //  (2, 3, 0, 1)
         }
         else
         {
            orient = 13;   //  (2, 3, 1, 0)
         }
      else if (test[0] == base[1])
         if (test[1] == base[2])
         {
            orient = 14;   //  (2, 0, 1, 3)
         }
         else
         {
            orient = 15;   //  (2, 0, 3, 1)
         }
      else // test[1] == base[1]
         if (test[3] == base[2])
         {
            orient = 16;   //  (2, 1, 3, 0)
         }
         else
         {
            orient = 17;   //  (2, 1, 0, 3)
         }
   else // (test[3] == base[0])
      if (test[0] == base[1])
         if (test[2] == base[2])
         {
            orient = 18;   //  (3, 0, 2, 1)
         }
         else
         {
            orient = 19;   //  (3, 0, 1, 2)
         }
      else if (test[1] == base[1])
         if (test[0] == base[2])
         {
            orient = 20;   //  (3, 1, 0, 2)
         }
         else
         {
            orient = 21;   //  (3, 1, 2, 0)
         }
      else // test[2] == base[1]
         if (test[1] == base[2])
         {
            orient = 22;   //  (3, 2, 1, 0)
         }
         else
         {
            orient = 23;   //  (3, 2, 0, 1)
         }

#ifdef MFEM_DEBUG
   const int *aor = tet_t::Orient[orient];
   for (int j = 0; j < 4; j++)
      if (test[aor[j]] != base[j])
      {
         mfem_error("Mesh::GetTetOrientation(...)");
      }
#endif

   return orient;
}

int Mesh::CheckBdrElementOrientation(bool fix_it)
{
   int wo = 0; // count wrong orientations

   if (Dim == 2)
   {
      if (el_to_edge == NULL) // edges were not generated
      {
         el_to_edge = new Table;
         NumOfEdges = GetElementToEdgeTable(*el_to_edge, be_to_edge);
         GenerateFaces(); // 'Faces' in 2D refers to the edges
      }
      for (int i = 0; i < NumOfBdrElements; i++)
      {
         if (faces_info[be_to_edge[i]].Elem2No < 0) // boundary face
         {
            int *bv = boundary[i]->GetVertices();
            int *fv = faces[be_to_edge[i]]->GetVertices();
            if (bv[0] != fv[0])
            {
               if (fix_it)
               {
                  mfem::Swap<int>(bv[0], bv[1]);
               }
               wo++;
            }
         }
      }
   }

   if (Dim == 3)
   {
      for (int i = 0; i < NumOfBdrElements; i++)
      {
         const int fi = be_to_face[i];

         if (faces_info[fi].Elem2No >= 0) { continue; }

         // boundary face
         int *bv = boundary[i]->GetVertices();
         // Make sure the 'faces' are generated:
         MFEM_ASSERT(fi < faces.Size(), "internal error");
         const int *fv = faces[fi]->GetVertices();
         int orientation; // orientation of the bdr. elem. w.r.t. the
         // corresponding face element (that's the base)
         const Element::Type bdr_type = GetBdrElementType(i);
         switch (bdr_type)
         {
            case Element::TRIANGLE:
            {
               orientation = GetTriOrientation(fv, bv);
               break;
            }
            case Element::QUADRILATERAL:
            {
               orientation = GetQuadOrientation(fv, bv);
               break;
            }
            default:
               MFEM_ABORT("Invalid 2D boundary element type \""
                          << bdr_type << "\"");
               orientation = 0; // suppress a warning
               break;
         }

         if (orientation % 2 == 0) { continue; }
         wo++;
         if (!fix_it) { continue; }

         switch (bdr_type)
         {
            case Element::TRIANGLE:
            {
               // swap vertices 0 and 1 so that we don't change the marked edge:
               // (0,1,2) -> (1,0,2)
               mfem::Swap<int>(bv[0], bv[1]);
               if (bel_to_edge)
               {
                  int *be = bel_to_edge->GetRow(i);
                  mfem::Swap<int>(be[1], be[2]);
               }
               break;
            }
            case Element::QUADRILATERAL:
            {
               mfem::Swap<int>(bv[0], bv[2]);
               if (bel_to_edge)
               {
                  int *be = bel_to_edge->GetRow(i);
                  mfem::Swap<int>(be[0], be[1]);
                  mfem::Swap<int>(be[2], be[3]);
               }
               break;
            }
            default: // unreachable
               break;
         }
      }
   }
   // #if (!defined(MFEM_USE_MPI) || defined(MFEM_DEBUG))
#ifdef MFEM_DEBUG
   if (wo > 0)
   {
      mfem::out << "Boundary elements with wrong orientation: " << wo << " / "
                << NumOfBdrElements << " (" << fixed_or_not[fix_it ? 0 : 1]
                << ")" << endl;
   }
#endif
   return wo;
}

int Mesh::GetNumGeometries(int dim) const
{
   MFEM_ASSERT(0 <= dim && dim <= Dim, "invalid dim: " << dim);
   int num_geoms = 0;
   for (int g = Geometry::DimStart[dim]; g < Geometry::DimStart[dim+1]; g++)
   {
      if (HasGeometry(Geometry::Type(g))) { num_geoms++; }
   }
   return num_geoms;
}

void Mesh::GetGeometries(int dim, Array<Geometry::Type> &el_geoms) const
{
   MFEM_ASSERT(0 <= dim && dim <= Dim, "invalid dim: " << dim);
   el_geoms.SetSize(0);
   for (int g = Geometry::DimStart[dim]; g < Geometry::DimStart[dim+1]; g++)
   {
      if (HasGeometry(Geometry::Type(g)))
      {
         el_geoms.Append(Geometry::Type(g));
      }
   }
}

void Mesh::GetElementEdges(int i, Array<int> &edges, Array<int> &cor) const
{
   if (el_to_edge)
   {
      el_to_edge->GetRow(i, edges);
   }
   else
   {
      mfem_error("Mesh::GetElementEdges(...) element to edge table "
                 "is not generated.");
   }

   const int *v = elements[i]->GetVertices();
   const int ne = elements[i]->GetNEdges();
   cor.SetSize(ne);
   for (int j = 0; j < ne; j++)
   {
      const int *e = elements[i]->GetEdgeVertices(j);
      cor[j] = (v[e[0]] < v[e[1]]) ? (1) : (-1);
   }
}

void Mesh::GetBdrElementEdges(int i, Array<int> &edges, Array<int> &cor) const
{
   if (Dim == 2)
   {
      edges.SetSize(1);
      cor.SetSize(1);
      edges[0] = be_to_edge[i];
      const int *v = boundary[i]->GetVertices();
      cor[0] = (v[0] < v[1]) ? (1) : (-1);
   }
   else if (Dim == 3)
   {
      if (bel_to_edge)
      {
         bel_to_edge->GetRow(i, edges);
      }
      else
      {
         mfem_error("Mesh::GetBdrElementEdges(...)");
      }

      const int *v = boundary[i]->GetVertices();
      const int ne = boundary[i]->GetNEdges();
      cor.SetSize(ne);
      for (int j = 0; j < ne; j++)
      {
         const int *e = boundary[i]->GetEdgeVertices(j);
         cor[j] = (v[e[0]] < v[e[1]]) ? (1) : (-1);
      }
   }
}

void Mesh::GetFaceEdges(int i, Array<int> &edges, Array<int> &o) const
{
   if (Dim == 2)
   {
      edges.SetSize(1);
      edges[0] = i;
      o.SetSize(1);
      const int *v = faces[i]->GetVertices();
      o[0] = (v[0] < v[1]) ? (1) : (-1);
   }

   if (Dim != 3)
   {
      return;
   }

   GetFaceEdgeTable(); // generate face_edge Table (if not generated)

   face_edge->GetRow(i, edges);

   const int *v = faces[i]->GetVertices();
   const int ne = faces[i]->GetNEdges();
   o.SetSize(ne);
   for (int j = 0; j < ne; j++)
   {
      const int *e = faces[i]->GetEdgeVertices(j);
      o[j] = (v[e[0]] < v[e[1]]) ? (1) : (-1);
   }
}

void Mesh::GetEdgeVertices(int i, Array<int> &vert) const
{
   // the two vertices are sorted: vert[0] < vert[1]
   // this is consistent with the global edge orientation
   // generate edge_vertex Table (if not generated)
   if (!edge_vertex) { GetEdgeVertexTable(); }
   edge_vertex->GetRow(i, vert);
}

Table *Mesh::GetFaceEdgeTable() const
{
   if (face_edge)
   {
      return face_edge;
   }

   if (Dim != 3)
   {
      return NULL;
   }

#ifdef MFEM_DEBUG
   if (faces.Size() != NumOfFaces)
   {
      mfem_error("Mesh::GetFaceEdgeTable : faces were not generated!");
   }
#endif

   DSTable v_to_v(NumOfVertices);
   GetVertexToVertexTable(v_to_v);

   face_edge = new Table;
   GetElementArrayEdgeTable(faces, v_to_v, *face_edge);

   return (face_edge);
}

Table *Mesh::GetEdgeVertexTable() const
{
   if (edge_vertex)
   {
      return edge_vertex;
   }

   DSTable v_to_v(NumOfVertices);
   GetVertexToVertexTable(v_to_v);

   int nedges = v_to_v.NumberOfEntries();
   edge_vertex = new Table(nedges, 2);
   for (int i = 0; i < NumOfVertices; i++)
   {
      for (DSTable::RowIterator it(v_to_v, i); !it; ++it)
      {
         int j = it.Index();
         edge_vertex->Push(j, i);
         edge_vertex->Push(j, it.Column());
      }
   }
   edge_vertex->Finalize();

   return edge_vertex;
}

Table *Mesh::GetVertexToElementTable()
{
   int i, j, nv, *v;

   Table *vert_elem = new Table;

   vert_elem->MakeI(NumOfVertices);

   for (i = 0; i < NumOfElements; i++)
   {
      nv = elements[i]->GetNVertices();
      v  = elements[i]->GetVertices();
      for (j = 0; j < nv; j++)
      {
         vert_elem->AddAColumnInRow(v[j]);
      }
   }

   vert_elem->MakeJ();

   for (i = 0; i < NumOfElements; i++)
   {
      nv = elements[i]->GetNVertices();
      v  = elements[i]->GetVertices();
      for (j = 0; j < nv; j++)
      {
         vert_elem->AddConnection(v[j], i);
      }
   }

   vert_elem->ShiftUpI();

   return vert_elem;
}

Table *Mesh::GetFaceToElementTable() const
{
   Table *face_elem = new Table;

   face_elem->MakeI(faces_info.Size());

   for (int i = 0; i < faces_info.Size(); i++)
   {
      if (faces_info[i].Elem2No >= 0)
      {
         face_elem->AddColumnsInRow(i, 2);
      }
      else
      {
         face_elem->AddAColumnInRow(i);
      }
   }

   face_elem->MakeJ();

   for (int i = 0; i < faces_info.Size(); i++)
   {
      face_elem->AddConnection(i, faces_info[i].Elem1No);
      if (faces_info[i].Elem2No >= 0)
      {
         face_elem->AddConnection(i, faces_info[i].Elem2No);
      }
   }

   face_elem->ShiftUpI();

   return face_elem;
}

void Mesh::GetElementFaces(int i, Array<int> &faces, Array<int> &ori) const
{
   MFEM_VERIFY(el_to_face != NULL, "el_to_face not generated");

   el_to_face->GetRow(i, faces);

   int n = faces.Size();
   ori.SetSize(n);

   for (int j = 0; j < n; j++)
   {
      if (faces_info[faces[j]].Elem1No == i)
      {
         ori[j] = faces_info[faces[j]].Elem1Inf % 64;
      }
      else
      {
         MFEM_ASSERT(faces_info[faces[j]].Elem2No == i, "internal error");
         ori[j] = faces_info[faces[j]].Elem2Inf % 64;
      }
   }
}

void Mesh::GetBdrElementFace(int i, int *f, int *o) const
{
   const int *bv, *fv;

   *f = be_to_face[i];
   bv = boundary[i]->GetVertices();
   fv = faces[be_to_face[i]]->GetVertices();

   // find the orientation of the bdr. elem. w.r.t.
   // the corresponding face element (that's the base)
   switch (GetBdrElementType(i))
   {
      case Element::TRIANGLE:
         *o = GetTriOrientation(fv, bv);
         break;
      case Element::QUADRILATERAL:
         *o = GetQuadOrientation(fv, bv);
         break;
      default:
         MFEM_ABORT("invalid geometry");
   }
}

int Mesh::GetBdrElementEdgeIndex(int i) const
{
   switch (Dim)
   {
      case 1: return boundary[i]->GetVertices()[0];
      case 2: return be_to_edge[i];
      case 3: return be_to_face[i];
      default: MFEM_ABORT("invalid dimension!");
   }
   return -1;
}

void Mesh::GetBdrElementAdjacentElement(int bdr_el, int &el, int &info) const
{
   int fid = GetBdrElementEdgeIndex(bdr_el);

   const FaceInfo &fi = faces_info[fid];
   MFEM_ASSERT(fi.Elem1Inf % 64 == 0, "internal error"); // orientation == 0

   const int *fv = (Dim > 1) ? faces[fid]->GetVertices() : NULL;
   const int *bv = boundary[bdr_el]->GetVertices();
   int ori;
   switch (GetBdrElementGeometry(bdr_el))
   {
      case Geometry::POINT:    ori = 0; break;
      case Geometry::SEGMENT:  ori = (fv[0] == bv[0]) ? 0 : 1; break;
      case Geometry::TRIANGLE: ori = GetTriOrientation(fv, bv); break;
      case Geometry::SQUARE:   ori = GetQuadOrientation(fv, bv); break;
      default: MFEM_ABORT("boundary element type not implemented"); ori = 0;
   }
   el   = fi.Elem1No;
   info = fi.Elem1Inf + ori;
}

Element::Type Mesh::GetElementType(int i) const
{
   return elements[i]->GetType();
}

Element::Type Mesh::GetBdrElementType(int i) const
{
   return boundary[i]->GetType();
}

void Mesh::GetPointMatrix(int i, DenseMatrix &pointmat) const
{
   int k, j, nv;
   const int *v;

   v  = elements[i]->GetVertices();
   nv = elements[i]->GetNVertices();

   pointmat.SetSize(spaceDim, nv);
   for (k = 0; k < spaceDim; k++)
   {
      for (j = 0; j < nv; j++)
      {
         pointmat(k, j) = vertices[v[j]](k);
      }
   }
}

void Mesh::GetBdrPointMatrix(int i,DenseMatrix &pointmat) const
{
   int k, j, nv;
   const int *v;

   v  = boundary[i]->GetVertices();
   nv = boundary[i]->GetNVertices();

   pointmat.SetSize(spaceDim, nv);
   for (k = 0; k < spaceDim; k++)
      for (j = 0; j < nv; j++)
      {
         pointmat(k, j) = vertices[v[j]](k);
      }
}

double Mesh::GetLength(int i, int j) const
{
   const double *vi = vertices[i]();
   const double *vj = vertices[j]();
   double length = 0.;

   for (int k = 0; k < spaceDim; k++)
   {
      length += (vi[k]-vj[k])*(vi[k]-vj[k]);
   }

   return sqrt(length);
}

// static method
void Mesh::GetElementArrayEdgeTable(const Array<Element*> &elem_array,
                                    const DSTable &v_to_v, Table &el_to_edge)
{
   el_to_edge.MakeI(elem_array.Size());
   for (int i = 0; i < elem_array.Size(); i++)
   {
      el_to_edge.AddColumnsInRow(i, elem_array[i]->GetNEdges());
   }
   el_to_edge.MakeJ();
   for (int i = 0; i < elem_array.Size(); i++)
   {
      const int *v = elem_array[i]->GetVertices();
      const int ne = elem_array[i]->GetNEdges();
      for (int j = 0; j < ne; j++)
      {
         const int *e = elem_array[i]->GetEdgeVertices(j);
         el_to_edge.AddConnection(i, v_to_v(v[e[0]], v[e[1]]));
      }
   }
   el_to_edge.ShiftUpI();
}

void Mesh::GetVertexToVertexTable(DSTable &v_to_v) const
{
   if (edge_vertex)
   {
      for (int i = 0; i < edge_vertex->Size(); i++)
      {
         const int *v = edge_vertex->GetRow(i);
         v_to_v.Push(v[0], v[1]);
      }
   }
   else
   {
      for (int i = 0; i < NumOfElements; i++)
      {
         const int *v = elements[i]->GetVertices();
         const int ne = elements[i]->GetNEdges();
         for (int j = 0; j < ne; j++)
         {
            const int *e = elements[i]->GetEdgeVertices(j);
            v_to_v.Push(v[e[0]], v[e[1]]);
         }
      }
   }
}

int Mesh::GetElementToEdgeTable(Table & e_to_f, Array<int> &be_to_f)
{
   int i, NumberOfEdges;

   DSTable v_to_v(NumOfVertices);
   GetVertexToVertexTable(v_to_v);

   NumberOfEdges = v_to_v.NumberOfEntries();

   // Fill the element to edge table
   GetElementArrayEdgeTable(elements, v_to_v, e_to_f);

   if (Dim == 2)
   {
      // Initialize the indices for the boundary elements.
      be_to_f.SetSize(NumOfBdrElements);
      for (i = 0; i < NumOfBdrElements; i++)
      {
         const int *v = boundary[i]->GetVertices();
         be_to_f[i] = v_to_v(v[0], v[1]);
      }
   }
   else if (Dim == 3)
   {
      if (bel_to_edge == NULL)
      {
         bel_to_edge = new Table;
      }
      GetElementArrayEdgeTable(boundary, v_to_v, *bel_to_edge);
   }
   else
   {
      mfem_error("1D GetElementToEdgeTable is not yet implemented.");
   }

   // Return the number of edges
   return NumberOfEdges;
}

const Table & Mesh::ElementToElementTable()
{
   if (el_to_el)
   {
      return *el_to_el;
   }

   // Note that, for ParNCMeshes, faces_info will contain also the ghost faces
   MFEM_ASSERT(faces_info.Size() >= GetNumFaces(), "faces were not generated!");

   Array<Connection> conn;
   conn.Reserve(2*faces_info.Size());

   for (int i = 0; i < faces_info.Size(); i++)
   {
      const FaceInfo &fi = faces_info[i];
      if (fi.Elem2No >= 0)
      {
         conn.Append(Connection(fi.Elem1No, fi.Elem2No));
         conn.Append(Connection(fi.Elem2No, fi.Elem1No));
      }
      else if (fi.Elem2Inf >= 0)
      {
         int nbr_elem_idx = NumOfElements - 1 - fi.Elem2No;
         conn.Append(Connection(fi.Elem1No, nbr_elem_idx));
         conn.Append(Connection(nbr_elem_idx, fi.Elem1No));
      }
   }

   conn.Sort();
   conn.Unique();
   el_to_el = new Table(NumOfElements, conn);

   return *el_to_el;
}

const Table & Mesh::ElementToFaceTable() const
{
   if (el_to_face == NULL)
   {
      mfem_error("Mesh::ElementToFaceTable()");
   }
   return *el_to_face;
}

const Table & Mesh::ElementToEdgeTable() const
{
   if (el_to_edge == NULL)
   {
      mfem_error("Mesh::ElementToEdgeTable()");
   }
   return *el_to_edge;
}

void Mesh::AddPointFaceElement(int lf, int gf, int el)
{
   if (faces_info[gf].Elem1No == -1)  // this will be elem1
   {
      // faces[gf] = new Point(&gf);
      faces_info[gf].Elem1No  = el;
      faces_info[gf].Elem1Inf = 64 * lf; // face lf with orientation 0
      faces_info[gf].Elem2No  = -1; // in case there's no other side
      faces_info[gf].Elem2Inf = -1; // face is not shared
   }
   else  //  this will be elem2
   {
      /* WARNING: Without the following check the mesh faces_info data structure
         may contain unreliable data. Normally, the order in which elements are
         processed could swap which elements appear as Elem1No and Elem2No. In
         branched meshes, where more than two elements can meet at a given node,
         the indices stored in Elem1No and Elem2No will be the first and last,
         respectively, elements found which touch a given node. This can lead to
         inconsistencies in any algorithms which rely on this data structure. To
         properly support branched meshes this data structure should be extended
         to support multiple elements per face. */
      /*
      MFEM_VERIFY(faces_info[gf].Elem2No < 0, "Invalid mesh topology. "
                  "Interior point found connecting 1D elements "
                  << faces_info[gf].Elem1No << ", " << faces_info[gf].Elem2No
                  << " and " << el << ".");
      */
      faces_info[gf].Elem2No  = el;
      faces_info[gf].Elem2Inf = 64 * lf + 1;
   }
}

void Mesh::AddSegmentFaceElement(int lf, int gf, int el, int v0, int v1)
{
   if (faces[gf] == NULL)  // this will be elem1
   {
      faces[gf] = new Segment(v0, v1);
      faces_info[gf].Elem1No  = el;
      faces_info[gf].Elem1Inf = 64 * lf; // face lf with orientation 0
      faces_info[gf].Elem2No  = -1; // in case there's no other side
      faces_info[gf].Elem2Inf = -1; // face is not shared
   }
   else  //  this will be elem2
   {
      MFEM_VERIFY(faces_info[gf].Elem2No < 0, "Invalid mesh topology.  "
                  "Interior edge found between 2D elements "
                  << faces_info[gf].Elem1No << ", " << faces_info[gf].Elem2No
                  << " and " << el << ".");
      int *v = faces[gf]->GetVertices();
      faces_info[gf].Elem2No  = el;
      if ( v[1] == v0 && v[0] == v1 )
      {
         faces_info[gf].Elem2Inf = 64 * lf + 1;
      }
      else if ( v[0] == v0 && v[1] == v1 )
      {
         // Temporarily allow even edge orientations: see the remark in
         // AddTriangleFaceElement().
         // Also, in a non-orientable surface mesh, the orientation will be even
         // for edges that connect elements with opposite orientations.
         faces_info[gf].Elem2Inf = 64 * lf;
      }
      else
      {
         MFEM_ABORT("internal error");
      }
   }
}

void Mesh::AddTriangleFaceElement(int lf, int gf, int el,
                                  int v0, int v1, int v2)
{
   if (faces[gf] == NULL)  // this will be elem1
   {
      faces[gf] = new Triangle(v0, v1, v2);
      faces_info[gf].Elem1No  = el;
      faces_info[gf].Elem1Inf = 64 * lf; // face lf with orientation 0
      faces_info[gf].Elem2No  = -1; // in case there's no other side
      faces_info[gf].Elem2Inf = -1; // face is not shared
   }
   else  //  this will be elem2
   {
      MFEM_VERIFY(faces_info[gf].Elem2No < 0, "Invalid mesh topology.  "
                  "Interior triangular face found connecting elements "
                  << faces_info[gf].Elem1No << ", " << faces_info[gf].Elem2No
                  << " and " << el << ".");
      int orientation, vv[3] = { v0, v1, v2 };
      orientation = GetTriOrientation(faces[gf]->GetVertices(), vv);
      // In a valid mesh, we should have (orientation % 2 != 0), however, if
      // one of the adjacent elements has wrong orientation, both face
      // orientations can be even, until the element orientations are fixed.
      // MFEM_ASSERT(orientation % 2 != 0, "");
      faces_info[gf].Elem2No  = el;
      faces_info[gf].Elem2Inf = 64 * lf + orientation;
   }
}

void Mesh::AddQuadFaceElement(int lf, int gf, int el,
                              int v0, int v1, int v2, int v3)
{
   if (faces_info[gf].Elem1No < 0)  // this will be elem1
   {
      faces[gf] = new Quadrilateral(v0, v1, v2, v3);
      faces_info[gf].Elem1No  = el;
      faces_info[gf].Elem1Inf = 64 * lf; // face lf with orientation 0
      faces_info[gf].Elem2No  = -1; // in case there's no other side
      faces_info[gf].Elem2Inf = -1; // face is not shared
   }
   else  //  this will be elem2
   {
      MFEM_VERIFY(faces_info[gf].Elem2No < 0, "Invalid mesh topology.  "
                  "Interior quadrilateral face found connecting elements "
                  << faces_info[gf].Elem1No << ", " << faces_info[gf].Elem2No
                  << " and " << el << ".");
      int vv[4] = { v0, v1, v2, v3 };
      int oo = GetQuadOrientation(faces[gf]->GetVertices(), vv);
      // Temporarily allow even face orientations: see the remark in
      // AddTriangleFaceElement().
      // MFEM_ASSERT(oo % 2 != 0, "");
      faces_info[gf].Elem2No  = el;
      faces_info[gf].Elem2Inf = 64 * lf + oo;
   }
}

void Mesh::GenerateFaces()
{
   int i, nfaces = GetNumFaces();

   for (i = 0; i < faces.Size(); i++)
   {
      FreeElement(faces[i]);
   }

   // (re)generate the interior faces and the info for them
   faces.SetSize(nfaces);
   faces_info.SetSize(nfaces);
   for (i = 0; i < nfaces; i++)
   {
      faces[i] = NULL;
      faces_info[i].Elem1No = -1;
      faces_info[i].NCFace = -1;
   }
   for (i = 0; i < NumOfElements; i++)
   {
      const int *v = elements[i]->GetVertices();
      const int *ef;
      if (Dim == 1)
      {
         AddPointFaceElement(0, v[0], i);
         AddPointFaceElement(1, v[1], i);
      }
      else if (Dim == 2)
      {
         ef = el_to_edge->GetRow(i);
         const int ne = elements[i]->GetNEdges();
         for (int j = 0; j < ne; j++)
         {
            const int *e = elements[i]->GetEdgeVertices(j);
            AddSegmentFaceElement(j, ef[j], i, v[e[0]], v[e[1]]);
         }
      }
      else
      {
         ef = el_to_face->GetRow(i);
         switch (GetElementType(i))
         {
            case Element::TETRAHEDRON:
            {
               for (int j = 0; j < 4; j++)
               {
                  const int *fv = tet_t::FaceVert[j];
                  AddTriangleFaceElement(j, ef[j], i,
                                         v[fv[0]], v[fv[1]], v[fv[2]]);
               }
               break;
            }
            case Element::WEDGE:
            {
               for (int j = 0; j < 2; j++)
               {
                  const int *fv = pri_t::FaceVert[j];
                  AddTriangleFaceElement(j, ef[j], i,
                                         v[fv[0]], v[fv[1]], v[fv[2]]);
               }
               for (int j = 2; j < 5; j++)
               {
                  const int *fv = pri_t::FaceVert[j];
                  AddQuadFaceElement(j, ef[j], i,
                                     v[fv[0]], v[fv[1]], v[fv[2]], v[fv[3]]);
               }
               break;
            }
            case Element::HEXAHEDRON:
            {
               for (int j = 0; j < 6; j++)
               {
                  const int *fv = hex_t::FaceVert[j];
                  AddQuadFaceElement(j, ef[j], i,
                                     v[fv[0]], v[fv[1]], v[fv[2]], v[fv[3]]);
               }
               break;
            }
            default:
               MFEM_ABORT("Unexpected type of Element.");
         }
      }
   }
}

void Mesh::GenerateNCFaceInfo()
{
   MFEM_VERIFY(ncmesh, "missing NCMesh.");

   for (int i = 0; i < faces_info.Size(); i++)
   {
      faces_info[i].NCFace = -1;
   }

   const NCMesh::NCList &list =
      (Dim == 2) ? ncmesh->GetEdgeList() : ncmesh->GetFaceList();

   nc_faces_info.SetSize(0);
   nc_faces_info.Reserve(list.masters.Size() + list.slaves.Size());

   int nfaces = GetNumFaces();

   // add records for master faces
   for (int i = 0; i < list.masters.Size(); i++)
   {
      const NCMesh::Master &master = list.masters[i];
      if (master.index >= nfaces) { continue; }

      faces_info[master.index].NCFace = nc_faces_info.Size();
      nc_faces_info.Append(NCFaceInfo(false, master.local, NULL));
      // NOTE: one of the unused members stores local face no. to be used below
   }

   // add records for slave faces
   for (int i = 0; i < list.slaves.Size(); i++)
   {
      const NCMesh::Slave &slave = list.slaves[i];

      if (slave.index < 0 || // degenerate slave face
          slave.index >= nfaces || // ghost slave
          slave.master >= nfaces) // has ghost master
      {
         continue;
      }

      FaceInfo &slave_fi = faces_info[slave.index];
      FaceInfo &master_fi = faces_info[slave.master];
      NCFaceInfo &master_nc = nc_faces_info[master_fi.NCFace];

      slave_fi.NCFace = nc_faces_info.Size();
      slave_fi.Elem2No = master_fi.Elem1No;
      slave_fi.Elem2Inf = 64 * master_nc.MasterFace; // get lf no. stored above
      // NOTE: In 3D, the orientation part of Elem2Inf is encoded in the point
      //       matrix. In 2D, the point matrix has the orientation of the parent
      //       edge, so its columns need to be flipped when applying it, see
      //       ApplyLocalSlaveTransformation.

      nc_faces_info.Append(
         NCFaceInfo(true, slave.master,
                    list.point_matrices[slave.geom][slave.matrix]));
   }
}

STable3D *Mesh::GetFacesTable()
{
   STable3D *faces_tbl = new STable3D(NumOfVertices);
   for (int i = 0; i < NumOfElements; i++)
   {
      const int *v = elements[i]->GetVertices();
      switch (GetElementType(i))
      {
         case Element::TETRAHEDRON:
         {
            for (int j = 0; j < 4; j++)
            {
               const int *fv = tet_t::FaceVert[j];
               faces_tbl->Push(v[fv[0]], v[fv[1]], v[fv[2]]);
            }
            break;
         }
         case Element::WEDGE:
         {
            for (int j = 0; j < 2; j++)
            {
               const int *fv = pri_t::FaceVert[j];
               faces_tbl->Push(v[fv[0]], v[fv[1]], v[fv[2]]);
            }
            for (int j = 2; j < 5; j++)
            {
               const int *fv = pri_t::FaceVert[j];
               faces_tbl->Push4(v[fv[0]], v[fv[1]], v[fv[2]], v[fv[3]]);
            }
            break;
         }
         case Element::HEXAHEDRON:
         {
            // find the face by the vertices with the smallest 3 numbers
            // z = 0, y = 0, x = 1, y = 1, x = 0, z = 1
            for (int j = 0; j < 6; j++)
            {
               const int *fv = hex_t::FaceVert[j];
               faces_tbl->Push4(v[fv[0]], v[fv[1]], v[fv[2]], v[fv[3]]);
            }
            break;
         }
         default:
            MFEM_ABORT("Unexpected type of Element.");
      }
   }
   return faces_tbl;
}

STable3D *Mesh::GetElementToFaceTable(int ret_ftbl)
{
   int i, *v;
   STable3D *faces_tbl;

   if (el_to_face != NULL)
   {
      delete el_to_face;
   }
   el_to_face = new Table(NumOfElements, 6);  // must be 6 for hexahedra
   faces_tbl = new STable3D(NumOfVertices);
   for (i = 0; i < NumOfElements; i++)
   {
      v = elements[i]->GetVertices();
      switch (GetElementType(i))
      {
         case Element::TETRAHEDRON:
         {
            for (int j = 0; j < 4; j++)
            {
               const int *fv = tet_t::FaceVert[j];
               el_to_face->Push(
                  i, faces_tbl->Push(v[fv[0]], v[fv[1]], v[fv[2]]));
            }
            break;
         }
         case Element::WEDGE:
         {
            for (int j = 0; j < 2; j++)
            {
               const int *fv = pri_t::FaceVert[j];
               el_to_face->Push(
                  i, faces_tbl->Push(v[fv[0]], v[fv[1]], v[fv[2]]));
            }
            for (int j = 2; j < 5; j++)
            {
               const int *fv = pri_t::FaceVert[j];
               el_to_face->Push(
                  i, faces_tbl->Push4(v[fv[0]], v[fv[1]], v[fv[2]], v[fv[3]]));
            }
            break;
         }
         case Element::HEXAHEDRON:
         {
            // find the face by the vertices with the smallest 3 numbers
            // z = 0, y = 0, x = 1, y = 1, x = 0, z = 1
            for (int j = 0; j < 6; j++)
            {
               const int *fv = hex_t::FaceVert[j];
               el_to_face->Push(
                  i, faces_tbl->Push4(v[fv[0]], v[fv[1]], v[fv[2]], v[fv[3]]));
            }
            break;
         }
         default:
            MFEM_ABORT("Unexpected type of Element.");
      }
   }
   el_to_face->Finalize();
   NumOfFaces = faces_tbl->NumberOfElements();
   be_to_face.SetSize(NumOfBdrElements);
   for (i = 0; i < NumOfBdrElements; i++)
   {
      v = boundary[i]->GetVertices();
      switch (GetBdrElementType(i))
      {
         case Element::TRIANGLE:
         {
            be_to_face[i] = (*faces_tbl)(v[0], v[1], v[2]);
            break;
         }
         case Element::QUADRILATERAL:
         {
            be_to_face[i] = (*faces_tbl)(v[0], v[1], v[2], v[3]);
            break;
         }
         default:
            MFEM_ABORT("Unexpected type of boundary Element.");
      }
   }

   if (ret_ftbl)
   {
      return faces_tbl;
   }
   delete faces_tbl;
   return NULL;
}

// shift cyclically 3 integers so that the smallest is first
static inline
void Rotate3(int &a, int &b, int &c)
{
   if (a < b)
   {
      if (a > c)
      {
         ShiftRight(a, b, c);
      }
   }
   else
   {
      if (b < c)
      {
         ShiftRight(c, b, a);
      }
      else
      {
         ShiftRight(a, b, c);
      }
   }
}

void Mesh::ReorientTetMesh()
{
   if (Dim != 3 || !(meshgen & 1))
   {
      return;
   }

   ResetLazyData();

   DSTable *old_v_to_v = NULL;
   Table *old_elem_vert = NULL;

   if (Nodes)
   {
      PrepareNodeReorder(&old_v_to_v, &old_elem_vert);
   }

   for (int i = 0; i < NumOfElements; i++)
   {
      if (GetElementType(i) == Element::TETRAHEDRON)
      {
         int *v = elements[i]->GetVertices();

         Rotate3(v[0], v[1], v[2]);
         if (v[0] < v[3])
         {
            Rotate3(v[1], v[2], v[3]);
         }
         else
         {
            ShiftRight(v[0], v[1], v[3]);
         }
      }
   }

   for (int i = 0; i < NumOfBdrElements; i++)
   {
      if (GetBdrElementType(i) == Element::TRIANGLE)
      {
         int *v = boundary[i]->GetVertices();

         Rotate3(v[0], v[1], v[2]);
      }
   }

   if (!Nodes)
   {
      GetElementToFaceTable();
      GenerateFaces();
      if (el_to_edge)
      {
         NumOfEdges = GetElementToEdgeTable(*el_to_edge, be_to_edge);
      }
   }
   else
   {
      DoNodeReorder(old_v_to_v, old_elem_vert);
      delete old_elem_vert;
      delete old_v_to_v;
   }
}

int *Mesh::CartesianPartitioning(int nxyz[])
{
   int *partitioning;
   double pmin[3] = { infinity(), infinity(), infinity() };
   double pmax[3] = { -infinity(), -infinity(), -infinity() };
   // find a bounding box using the vertices
   for (int vi = 0; vi < NumOfVertices; vi++)
   {
      const double *p = vertices[vi]();
      for (int i = 0; i < spaceDim; i++)
      {
         if (p[i] < pmin[i]) { pmin[i] = p[i]; }
         if (p[i] > pmax[i]) { pmax[i] = p[i]; }
      }
   }

   partitioning = new int[NumOfElements];

   // determine the partitioning using the centers of the elements
   double ppt[3];
   Vector pt(ppt, spaceDim);
   for (int el = 0; el < NumOfElements; el++)
   {
      GetElementTransformation(el)->Transform(
         Geometries.GetCenter(GetElementBaseGeometry(el)), pt);
      int part = 0;
      for (int i = spaceDim-1; i >= 0; i--)
      {
         int idx = (int)floor(nxyz[i]*((pt(i) - pmin[i])/(pmax[i] - pmin[i])));
         if (idx < 0) { idx = 0; }
         if (idx >= nxyz[i]) { idx = nxyz[i]-1; }
         part = part * nxyz[i] + idx;
      }
      partitioning[el] = part;
   }

   return partitioning;
}

int *Mesh::GeneratePartitioning(int nparts, int part_method)
{
#ifdef MFEM_USE_METIS

   int print_messages = 1;
   // If running in parallel, print messages only from rank 0.
#ifdef MFEM_USE_MPI
   int init_flag, fin_flag;
   MPI_Initialized(&init_flag);
   MPI_Finalized(&fin_flag);
   if (init_flag && !fin_flag)
   {
      int rank;
      MPI_Comm_rank(GetGlobalMPI_Comm(), &rank);
      if (rank != 0) { print_messages = 0; }
   }
#endif

   int i, *partitioning;

   ElementToElementTable();

   partitioning = new int[NumOfElements];

   if (nparts == 1)
   {
      for (i = 0; i < NumOfElements; i++)
      {
         partitioning[i] = 0;
      }
   }
   else if (NumOfElements <= nparts)
   {
      for (i = 0; i < NumOfElements; i++)
      {
         partitioning[i] = i;
      }
   }
   else
   {
      idx_t *I, *J, n;
#ifndef MFEM_USE_METIS_5
      idx_t wgtflag = 0;
      idx_t numflag = 0;
      idx_t options[5];
#else
      idx_t ncon = 1;
      idx_t err;
      idx_t options[40];
#endif
      idx_t edgecut;

      // In case METIS have been compiled with 64bit indices
      bool freedata = false;
      idx_t mparts = (idx_t) nparts;
      idx_t *mpartitioning;

      n = NumOfElements;
      if (sizeof(idx_t) == sizeof(int))
      {
         I = (idx_t*) el_to_el->GetI();
         J = (idx_t*) el_to_el->GetJ();
         mpartitioning = (idx_t*) partitioning;
      }
      else
      {
         int *iI = el_to_el->GetI();
         int *iJ = el_to_el->GetJ();
         int m = iI[n];
         I = new idx_t[n+1];
         J = new idx_t[m];
         for (int k = 0; k < n+1; k++) { I[k] = iI[k]; }
         for (int k = 0; k < m; k++) { J[k] = iJ[k]; }
         mpartitioning = new idx_t[n];
         freedata = true;
      }
#ifndef MFEM_USE_METIS_5
      options[0] = 0;
#else
      METIS_SetDefaultOptions(options);
      options[METIS_OPTION_CONTIG] = 1; // set METIS_OPTION_CONTIG
#endif

      // Sort the neighbor lists
      if (part_method >= 0 && part_method <= 2)
      {
         for (i = 0; i < n; i++)
         {
            // Sort in increasing order.
            // std::sort(J+I[i], J+I[i+1]);

            // Sort in decreasing order, as in previous versions of MFEM.
            std::sort(J+I[i], J+I[i+1], std::greater<idx_t>());
         }
      }

      // This function should be used to partition a graph into a small
      // number of partitions (less than 8).
      if (part_method == 0 || part_method == 3)
      {
#ifndef MFEM_USE_METIS_5
         METIS_PartGraphRecursive(&n,
                                  I,
                                  J,
                                  NULL,
                                  NULL,
                                  &wgtflag,
                                  &numflag,
                                  &mparts,
                                  options,
                                  &edgecut,
                                  mpartitioning);
#else
         err = METIS_PartGraphRecursive(&n,
                                        &ncon,
                                        I,
                                        J,
                                        NULL,
                                        NULL,
                                        NULL,
                                        &mparts,
                                        NULL,
                                        NULL,
                                        options,
                                        &edgecut,
                                        mpartitioning);
         if (err != 1)
         {
            mfem_error("Mesh::GeneratePartitioning: "
                       " error in METIS_PartGraphRecursive!");
         }
#endif
      }

      // This function should be used to partition a graph into a large
      // number of partitions (greater than 8).
      if (part_method == 1 || part_method == 4)
      {
#ifndef MFEM_USE_METIS_5
         METIS_PartGraphKway(&n,
                             I,
                             J,
                             NULL,
                             NULL,
                             &wgtflag,
                             &numflag,
                             &mparts,
                             options,
                             &edgecut,
                             mpartitioning);
#else
         err = METIS_PartGraphKway(&n,
                                   &ncon,
                                   I,
                                   J,
                                   NULL,
                                   NULL,
                                   NULL,
                                   &mparts,
                                   NULL,
                                   NULL,
                                   options,
                                   &edgecut,
                                   mpartitioning);
         if (err != 1)
         {
            mfem_error("Mesh::GeneratePartitioning: "
                       " error in METIS_PartGraphKway!");
         }
#endif
      }

      // The objective of this partitioning is to minimize the total
      // communication volume
      if (part_method == 2 || part_method == 5)
      {
#ifndef MFEM_USE_METIS_5
         METIS_PartGraphVKway(&n,
                              I,
                              J,
                              NULL,
                              NULL,
                              &wgtflag,
                              &numflag,
                              &mparts,
                              options,
                              &edgecut,
                              mpartitioning);
#else
         options[METIS_OPTION_OBJTYPE] = METIS_OBJTYPE_VOL;
         err = METIS_PartGraphKway(&n,
                                   &ncon,
                                   I,
                                   J,
                                   NULL,
                                   NULL,
                                   NULL,
                                   &mparts,
                                   NULL,
                                   NULL,
                                   options,
                                   &edgecut,
                                   mpartitioning);
         if (err != 1)
         {
            mfem_error("Mesh::GeneratePartitioning: "
                       " error in METIS_PartGraphKway!");
         }
#endif
      }

#ifdef MFEM_DEBUG
      if (print_messages)
      {
         mfem::out << "Mesh::GeneratePartitioning(...): edgecut = "
                   << edgecut << endl;
      }
#endif
      nparts = (int) mparts;
      if (mpartitioning != (idx_t*)partitioning)
      {
         for (int k = 0; k<NumOfElements; k++)
         {
            partitioning[k] = mpartitioning[k];
         }
      }
      if (freedata)
      {
         delete[] I;
         delete[] J;
         delete[] mpartitioning;
      }
   }

   delete el_to_el;
   el_to_el = NULL;

   // Check for empty partitionings (a "feature" in METIS)
   if (nparts > 1 && NumOfElements > nparts)
   {
      Array< Pair<int,int> > psize(nparts);
      int empty_parts;

      // Count how many elements are in each partition, and store the result in
      // psize, where psize[i].one is the number of elements, and psize[i].two
      // is partition index. Keep track of the number of empty parts.
      auto count_partition_elements = [&]()
      {
         for (i = 0; i < nparts; i++)
         {
            psize[i].one = 0;
            psize[i].two = i;
         }

         for (i = 0; i < NumOfElements; i++)
         {
            psize[partitioning[i]].one++;
         }

         empty_parts = 0;
         for (i = 0; i < nparts; i++)
         {
            if (psize[i].one == 0) { empty_parts++; }
         }
      };

      count_partition_elements();

      // This code just split the largest partitionings in two.
      // Do we need to replace it with something better?
      while (empty_parts)
      {
         if (print_messages)
         {
            mfem::err << "Mesh::GeneratePartitioning(...): METIS returned "
                      << empty_parts << " empty parts!"
                      << " Applying a simple fix ..." << endl;
         }

         SortPairs<int,int>(psize, nparts);

         for (i = nparts-1; i > nparts-1-empty_parts; i--)
         {
            psize[i].one /= 2;
         }

         for (int j = 0; j < NumOfElements; j++)
         {
            for (i = nparts-1; i > nparts-1-empty_parts; i--)
            {
               if (psize[i].one == 0 || partitioning[j] != psize[i].two)
               {
                  continue;
               }
               else
               {
                  partitioning[j] = psize[nparts-1-i].two;
                  psize[i].one--;
               }
            }
         }

         // Check for empty partitionings again
         count_partition_elements();
      }
   }

   return partitioning;

#else

   mfem_error("Mesh::GeneratePartitioning(...): "
              "MFEM was compiled without Metis.");

   return NULL;

#endif
}

/* required: 0 <= partitioning[i] < num_part */
void FindPartitioningComponents(Table &elem_elem,
                                const Array<int> &partitioning,
                                Array<int> &component,
                                Array<int> &num_comp)
{
   int i, j, k;
   int num_elem, *i_elem_elem, *j_elem_elem;

   num_elem    = elem_elem.Size();
   i_elem_elem = elem_elem.GetI();
   j_elem_elem = elem_elem.GetJ();

   component.SetSize(num_elem);

   Array<int> elem_stack(num_elem);
   int stack_p, stack_top_p, elem;
   int num_part;

   num_part = -1;
   for (i = 0; i < num_elem; i++)
   {
      if (partitioning[i] > num_part)
      {
         num_part = partitioning[i];
      }
      component[i] = -1;
   }
   num_part++;

   num_comp.SetSize(num_part);
   for (i = 0; i < num_part; i++)
   {
      num_comp[i] = 0;
   }

   stack_p = 0;
   stack_top_p = 0;  // points to the first unused element in the stack
   for (elem = 0; elem < num_elem; elem++)
   {
      if (component[elem] >= 0)
      {
         continue;
      }

      component[elem] = num_comp[partitioning[elem]]++;

      elem_stack[stack_top_p++] = elem;

      for ( ; stack_p < stack_top_p; stack_p++)
      {
         i = elem_stack[stack_p];
         for (j = i_elem_elem[i]; j < i_elem_elem[i+1]; j++)
         {
            k = j_elem_elem[j];
            if (partitioning[k] == partitioning[i])
            {
               if (component[k] < 0)
               {
                  component[k] = component[i];
                  elem_stack[stack_top_p++] = k;
               }
               else if (component[k] != component[i])
               {
                  mfem_error("FindPartitioningComponents");
               }
            }
         }
      }
   }
}

void Mesh::CheckPartitioning(int *partitioning_)
{
   int i, n_empty, n_mcomp;
   Array<int> component, num_comp;
   const Array<int> partitioning(partitioning_, GetNE());

   ElementToElementTable();

   FindPartitioningComponents(*el_to_el, partitioning, component, num_comp);

   n_empty = n_mcomp = 0;
   for (i = 0; i < num_comp.Size(); i++)
      if (num_comp[i] == 0)
      {
         n_empty++;
      }
      else if (num_comp[i] > 1)
      {
         n_mcomp++;
      }

   if (n_empty > 0)
   {
      mfem::out << "Mesh::CheckPartitioning(...) :\n"
                << "The following subdomains are empty :\n";
      for (i = 0; i < num_comp.Size(); i++)
         if (num_comp[i] == 0)
         {
            mfem::out << ' ' << i;
         }
      mfem::out << endl;
   }
   if (n_mcomp > 0)
   {
      mfem::out << "Mesh::CheckPartitioning(...) :\n"
                << "The following subdomains are NOT connected :\n";
      for (i = 0; i < num_comp.Size(); i++)
         if (num_comp[i] > 1)
         {
            mfem::out << ' ' << i;
         }
      mfem::out << endl;
   }
   if (n_empty == 0 && n_mcomp == 0)
      mfem::out << "Mesh::CheckPartitioning(...) : "
                "All subdomains are connected." << endl;

   if (el_to_el)
   {
      delete el_to_el;
   }
   el_to_el = NULL;
}

// compute the coefficients of the polynomial in t:
//   c(0)+c(1)*t+...+c(d)*t^d = det(A+t*B)
// where A, B are (d x d), d=2,3
void DetOfLinComb(const DenseMatrix &A, const DenseMatrix &B, Vector &c)
{
   const double *a = A.Data();
   const double *b = B.Data();

   c.SetSize(A.Width()+1);
   switch (A.Width())
   {
      case 2:
      {
         // det(A+t*B) = |a0 a2|   / |a0 b2| + |b0 a2| \       |b0 b2|
         //              |a1 a3| + \ |a1 b3|   |b1 a3| / * t + |b1 b3| * t^2
         c(0) = a[0]*a[3]-a[1]*a[2];
         c(1) = a[0]*b[3]-a[1]*b[2]+b[0]*a[3]-b[1]*a[2];
         c(2) = b[0]*b[3]-b[1]*b[2];
      }
      break;

      case 3:
      {
         /*              |a0 a3 a6|
          * det(A+t*B) = |a1 a4 a7| +
          *              |a2 a5 a8|

          *     /  |b0 a3 a6|   |a0 b3 a6|   |a0 a3 b6| \
          *   + |  |b1 a4 a7| + |a1 b4 a7| + |a1 a4 b7| | * t +
          *     \  |b2 a5 a8|   |a2 b5 a8|   |a2 a5 b8| /

          *     /  |a0 b3 b6|   |b0 a3 b6|   |b0 b3 a6| \
          *   + |  |a1 b4 b7| + |b1 a4 b7| + |b1 b4 a7| | * t^2 +
          *     \  |a2 b5 b8|   |b2 a5 b8|   |b2 b5 a8| /

          *     |b0 b3 b6|
          *   + |b1 b4 b7| * t^3
          *     |b2 b5 b8|       */
         c(0) = (a[0] * (a[4] * a[8] - a[5] * a[7]) +
                 a[1] * (a[5] * a[6] - a[3] * a[8]) +
                 a[2] * (a[3] * a[7] - a[4] * a[6]));

         c(1) = (b[0] * (a[4] * a[8] - a[5] * a[7]) +
                 b[1] * (a[5] * a[6] - a[3] * a[8]) +
                 b[2] * (a[3] * a[7] - a[4] * a[6]) +

                 a[0] * (b[4] * a[8] - b[5] * a[7]) +
                 a[1] * (b[5] * a[6] - b[3] * a[8]) +
                 a[2] * (b[3] * a[7] - b[4] * a[6]) +

                 a[0] * (a[4] * b[8] - a[5] * b[7]) +
                 a[1] * (a[5] * b[6] - a[3] * b[8]) +
                 a[2] * (a[3] * b[7] - a[4] * b[6]));

         c(2) = (a[0] * (b[4] * b[8] - b[5] * b[7]) +
                 a[1] * (b[5] * b[6] - b[3] * b[8]) +
                 a[2] * (b[3] * b[7] - b[4] * b[6]) +

                 b[0] * (a[4] * b[8] - a[5] * b[7]) +
                 b[1] * (a[5] * b[6] - a[3] * b[8]) +
                 b[2] * (a[3] * b[7] - a[4] * b[6]) +

                 b[0] * (b[4] * a[8] - b[5] * a[7]) +
                 b[1] * (b[5] * a[6] - b[3] * a[8]) +
                 b[2] * (b[3] * a[7] - b[4] * a[6]));

         c(3) = (b[0] * (b[4] * b[8] - b[5] * b[7]) +
                 b[1] * (b[5] * b[6] - b[3] * b[8]) +
                 b[2] * (b[3] * b[7] - b[4] * b[6]));
      }
      break;

      default:
         mfem_error("DetOfLinComb(...)");
   }
}

// compute the real roots of
//   z(0)+z(1)*x+...+z(d)*x^d = 0,  d=2,3;
// the roots are returned in x, sorted in increasing order;
// it is assumed that x is at least of size d;
// return the number of roots counting multiplicity;
// return -1 if all z(i) are 0.
int FindRoots(const Vector &z, Vector &x)
{
   int d = z.Size()-1;
   if (d > 3 || d < 0)
   {
      mfem_error("FindRoots(...)");
   }

   while (z(d) == 0.0)
   {
      if (d == 0)
      {
         return (-1);
      }
      d--;
   }
   switch (d)
   {
      case 0:
      {
         return 0;
      }

      case 1:
      {
         x(0) = -z(0)/z(1);
         return 1;
      }

      case 2:
      {
         double a = z(2), b = z(1), c = z(0);
         double D = b*b-4*a*c;
         if (D < 0.0)
         {
            return 0;
         }
         if (D == 0.0)
         {
            x(0) = x(1) = -0.5 * b / a;
            return 2; // root with multiplicity 2
         }
         if (b == 0.0)
         {
            x(0) = -(x(1) = fabs(0.5 * sqrt(D) / a));
            return 2;
         }
         else
         {
            double t;
            if (b > 0.0)
            {
               t = -0.5 * (b + sqrt(D));
            }
            else
            {
               t = -0.5 * (b - sqrt(D));
            }
            x(0) = t / a;
            x(1) = c / t;
            if (x(0) > x(1))
            {
               Swap<double>(x(0), x(1));
            }
            return 2;
         }
      }

      case 3:
      {
         double a = z(2)/z(3), b = z(1)/z(3), c = z(0)/z(3);

         // find the real roots of x^3 + a x^2 + b x + c = 0
         double Q = (a * a - 3 * b) / 9;
         double R = (2 * a * a * a - 9 * a * b + 27 * c) / 54;
         double Q3 = Q * Q * Q;
         double R2 = R * R;

         if (R2 == Q3)
         {
            if (Q == 0)
            {
               x(0) = x(1) = x(2) = - a / 3;
            }
            else
            {
               double sqrtQ = sqrt(Q);

               if (R > 0)
               {
                  x(0) = -2 * sqrtQ - a / 3;
                  x(1) = x(2) = sqrtQ - a / 3;
               }
               else
               {
                  x(0) = x(1) = - sqrtQ - a / 3;
                  x(2) = 2 * sqrtQ - a / 3;
               }
            }
            return 3;
         }
         else if (R2 < Q3)
         {
            double theta = acos(R / sqrt(Q3));
            double A = -2 * sqrt(Q);
            double x0, x1, x2;
            x0 = A * cos(theta / 3) - a / 3;
            x1 = A * cos((theta + 2.0 * M_PI) / 3) - a / 3;
            x2 = A * cos((theta - 2.0 * M_PI) / 3) - a / 3;

            /* Sort x0, x1, x2 */
            if (x0 > x1)
            {
               Swap<double>(x0, x1);
            }
            if (x1 > x2)
            {
               Swap<double>(x1, x2);
               if (x0 > x1)
               {
                  Swap<double>(x0, x1);
               }
            }
            x(0) = x0;
            x(1) = x1;
            x(2) = x2;
            return 3;
         }
         else
         {
            double A;
            if (R >= 0.0)
            {
               A = -pow(sqrt(R2 - Q3) + R, 1.0/3.0);
            }
            else
            {
               A =  pow(sqrt(R2 - Q3) - R, 1.0/3.0);
            }
            x(0) = A + Q / A - a / 3;
            return 1;
         }
      }
   }
   return 0;
}

void FindTMax(Vector &c, Vector &x, double &tmax,
              const double factor, const int Dim)
{
   const double c0 = c(0);
   c(0) = c0 * (1.0 - pow(factor, -Dim));
   int nr = FindRoots(c, x);
   for (int j = 0; j < nr; j++)
   {
      if (x(j) > tmax)
      {
         break;
      }
      if (x(j) >= 0.0)
      {
         tmax = x(j);
         break;
      }
   }
   c(0) = c0 * (1.0 - pow(factor, Dim));
   nr = FindRoots(c, x);
   for (int j = 0; j < nr; j++)
   {
      if (x(j) > tmax)
      {
         break;
      }
      if (x(j) >= 0.0)
      {
         tmax = x(j);
         break;
      }
   }
}

void Mesh::CheckDisplacements(const Vector &displacements, double &tmax)
{
   int nvs = vertices.Size();
   DenseMatrix P, V, DS, PDS(spaceDim), VDS(spaceDim);
   Vector c(spaceDim+1), x(spaceDim);
   const double factor = 2.0;

   // check for tangling assuming constant speed
   if (tmax < 1.0)
   {
      tmax = 1.0;
   }
   for (int i = 0; i < NumOfElements; i++)
   {
      Element *el = elements[i];
      int nv = el->GetNVertices();
      int *v = el->GetVertices();
      P.SetSize(spaceDim, nv);
      V.SetSize(spaceDim, nv);
      for (int j = 0; j < spaceDim; j++)
         for (int k = 0; k < nv; k++)
         {
            P(j, k) = vertices[v[k]](j);
            V(j, k) = displacements(v[k]+j*nvs);
         }
      DS.SetSize(nv, spaceDim);
      const FiniteElement *fe =
         GetTransformationFEforElementType(el->GetType());
      // check if  det(P.DShape+t*V.DShape) > 0 for all x and 0<=t<=1
      switch (el->GetType())
      {
         case Element::TRIANGLE:
         case Element::TETRAHEDRON:
         {
            // DS is constant
            fe->CalcDShape(Geometries.GetCenter(fe->GetGeomType()), DS);
            Mult(P, DS, PDS);
            Mult(V, DS, VDS);
            DetOfLinComb(PDS, VDS, c);
            if (c(0) <= 0.0)
            {
               tmax = 0.0;
            }
            else
            {
               FindTMax(c, x, tmax, factor, Dim);
            }
         }
         break;

         case Element::QUADRILATERAL:
         {
            const IntegrationRule &ir = fe->GetNodes();
            for (int j = 0; j < nv; j++)
            {
               fe->CalcDShape(ir.IntPoint(j), DS);
               Mult(P, DS, PDS);
               Mult(V, DS, VDS);
               DetOfLinComb(PDS, VDS, c);
               if (c(0) <= 0.0)
               {
                  tmax = 0.0;
               }
               else
               {
                  FindTMax(c, x, tmax, factor, Dim);
               }
            }
         }
         break;

         default:
            mfem_error("Mesh::CheckDisplacements(...)");
      }
   }
}

void Mesh::MoveVertices(const Vector &displacements)
{
   for (int i = 0, nv = vertices.Size(); i < nv; i++)
      for (int j = 0; j < spaceDim; j++)
      {
         vertices[i](j) += displacements(j*nv+i);
      }
}

void Mesh::GetVertices(Vector &vert_coord) const
{
   int nv = vertices.Size();
   vert_coord.SetSize(nv*spaceDim);
   for (int i = 0; i < nv; i++)
      for (int j = 0; j < spaceDim; j++)
      {
         vert_coord(j*nv+i) = vertices[i](j);
      }
}

void Mesh::SetVertices(const Vector &vert_coord)
{
   for (int i = 0, nv = vertices.Size(); i < nv; i++)
      for (int j = 0; j < spaceDim; j++)
      {
         vertices[i](j) = vert_coord(j*nv+i);
      }
}

void Mesh::GetNode(int i, double *coord) const
{
   if (Nodes)
   {
      FiniteElementSpace *fes = Nodes->FESpace();
      for (int j = 0; j < spaceDim; j++)
      {
         coord[j] = (*Nodes)(fes->DofToVDof(i, j));
      }
   }
   else
   {
      for (int j = 0; j < spaceDim; j++)
      {
         coord[j] = vertices[i](j);
      }
   }
}

void Mesh::SetNode(int i, const double *coord)
{
   if (Nodes)
   {
      FiniteElementSpace *fes = Nodes->FESpace();
      for (int j = 0; j < spaceDim; j++)
      {
         (*Nodes)(fes->DofToVDof(i, j)) = coord[j];
      }
   }
   else
   {
      for (int j = 0; j < spaceDim; j++)
      {
         vertices[i](j) = coord[j];
      }

   }
}

void Mesh::MoveNodes(const Vector &displacements)
{
   if (Nodes)
   {
      (*Nodes) += displacements;
   }
   else
   {
      MoveVertices(displacements);
   }
}

void Mesh::GetNodes(Vector &node_coord) const
{
   if (Nodes)
   {
      node_coord = (*Nodes);
   }
   else
   {
      GetVertices(node_coord);
   }
}

void Mesh::SetNodes(const Vector &node_coord)
{
   if (Nodes)
   {
      (*Nodes) = node_coord;
   }
   else
   {
      SetVertices(node_coord);
   }
}

void Mesh::NewNodes(GridFunction &nodes, bool make_owner)
{
   if (own_nodes) { delete Nodes; }
   Nodes = &nodes;
   spaceDim = Nodes->FESpace()->GetVDim();
   own_nodes = (int)make_owner;

   if (NURBSext != nodes.FESpace()->GetNURBSext())
   {
      delete NURBSext;
      NURBSext = nodes.FESpace()->StealNURBSext();
   }

   if (ncmesh)
   {
      ncmesh->MakeTopologyOnly();
   }
}

void Mesh::SwapNodes(GridFunction *&nodes, int &own_nodes_)
{
   mfem::Swap<GridFunction*>(Nodes, nodes);
   mfem::Swap<int>(own_nodes, own_nodes_);
   // TODO:
   // if (nodes)
   //    nodes->FESpace()->MakeNURBSextOwner();
   // NURBSext = (Nodes) ? Nodes->FESpace()->StealNURBSext() : NULL;
}

void Mesh::AverageVertices(const int *indexes, int n, int result)
{
   int j, k;

   for (k = 0; k < spaceDim; k++)
   {
      vertices[result](k) = vertices[indexes[0]](k);
   }

   for (j = 1; j < n; j++)
      for (k = 0; k < spaceDim; k++)
      {
         vertices[result](k) += vertices[indexes[j]](k);
      }

   for (k = 0; k < spaceDim; k++)
   {
      vertices[result](k) *= (1.0 / n);
   }
}

void Mesh::UpdateNodes()
{
   if (Nodes)
   {
      Nodes->FESpace()->Update();
      Nodes->Update();

      // update vertex coordinates for compatibility (e.g., GetVertex())
      SetVerticesFromNodes(Nodes);
   }
}

void Mesh::UniformRefinement2D_base(bool update_nodes)
{
   ResetLazyData();

   if (el_to_edge == NULL)
   {
      el_to_edge = new Table;
      NumOfEdges = GetElementToEdgeTable(*el_to_edge, be_to_edge);
   }

   int quad_counter = 0;
   for (int i = 0; i < NumOfElements; i++)
   {
      if (elements[i]->GetType() == Element::QUADRILATERAL)
      {
         quad_counter++;
      }
   }

   const int oedge = NumOfVertices;
   const int oelem = oedge + NumOfEdges;

   Array<Element*> new_elements;
   Array<Element*> new_boundary;

   vertices.SetSize(oelem + quad_counter);
   new_elements.SetSize(4 * NumOfElements);
   quad_counter = 0;

   for (int i = 0, j = 0; i < NumOfElements; i++)
   {
      const Element::Type el_type = elements[i]->GetType();
      const int attr = elements[i]->GetAttribute();
      int *v = elements[i]->GetVertices();
      const int *e = el_to_edge->GetRow(i);
      int vv[2];

      if (el_type == Element::TRIANGLE)
      {
         for (int ei = 0; ei < 3; ei++)
         {
            for (int k = 0; k < 2; k++)
            {
               vv[k] = v[tri_t::Edges[ei][k]];
            }
            AverageVertices(vv, 2, oedge+e[ei]);
         }

         new_elements[j++] =
            new Triangle(v[0], oedge+e[0], oedge+e[2], attr);
         new_elements[j++] =
            new Triangle(oedge+e[1], oedge+e[2], oedge+e[0], attr);
         new_elements[j++] =
            new Triangle(oedge+e[0], v[1], oedge+e[1], attr);
         new_elements[j++] =
            new Triangle(oedge+e[2], oedge+e[1], v[2], attr);
      }
      else if (el_type == Element::QUADRILATERAL)
      {
         const int qe = quad_counter;
         quad_counter++;
         AverageVertices(v, 4, oelem+qe);

         for (int ei = 0; ei < 4; ei++)
         {
            for (int k = 0; k < 2; k++)
            {
               vv[k] = v[quad_t::Edges[ei][k]];
            }
            AverageVertices(vv, 2, oedge+e[ei]);
         }

         new_elements[j++] =
            new Quadrilateral(v[0], oedge+e[0], oelem+qe, oedge+e[3], attr);
         new_elements[j++] =
            new Quadrilateral(oedge+e[0], v[1], oedge+e[1], oelem+qe, attr);
         new_elements[j++] =
            new Quadrilateral(oelem+qe, oedge+e[1], v[2], oedge+e[2], attr);
         new_elements[j++] =
            new Quadrilateral(oedge+e[3], oelem+qe, oedge+e[2], v[3], attr);
      }
      else
      {
         MFEM_ABORT("unknown element type: " << el_type);
      }
      FreeElement(elements[i]);
   }
   mfem::Swap(elements, new_elements);

   // refine boundary elements
   new_boundary.SetSize(2 * NumOfBdrElements);
   for (int i = 0, j = 0; i < NumOfBdrElements; i++)
   {
      const int attr = boundary[i]->GetAttribute();
      int *v = boundary[i]->GetVertices();

      new_boundary[j++] = new Segment(v[0], oedge+be_to_edge[i], attr);
      new_boundary[j++] = new Segment(oedge+be_to_edge[i], v[1], attr);

      FreeElement(boundary[i]);
   }
   mfem::Swap(boundary, new_boundary);

   static const double A = 0.0, B = 0.5, C = 1.0;
   static double tri_children[2*3*4] =
   {
      A,A, B,A, A,B,
      B,B, A,B, B,A,
      B,A, C,A, B,B,
      A,B, B,B, A,C
   };
   static double quad_children[2*4*4] =
   {
      A,A, B,A, B,B, A,B, // lower-left
      B,A, C,A, C,B, B,B, // lower-right
      B,B, C,B, C,C, B,C, // upper-right
      A,B, B,B, B,C, A,C  // upper-left
   };

   CoarseFineTr.point_matrices[Geometry::TRIANGLE]
   .UseExternalData(tri_children, 2, 3, 4);
   CoarseFineTr.point_matrices[Geometry::SQUARE]
   .UseExternalData(quad_children, 2, 4, 4);
   CoarseFineTr.embeddings.SetSize(elements.Size());

   for (int i = 0; i < elements.Size(); i++)
   {
      Embedding &emb = CoarseFineTr.embeddings[i];
      emb.parent = i / 4;
      emb.matrix = i % 4;
   }

   NumOfVertices    = vertices.Size();
   NumOfElements    = 4 * NumOfElements;
   NumOfBdrElements = 2 * NumOfBdrElements;
   NumOfFaces       = 0;

   NumOfEdges = GetElementToEdgeTable(*el_to_edge, be_to_edge);
   GenerateFaces();

   last_operation = Mesh::REFINE;
   sequence++;

   if (update_nodes) { UpdateNodes(); }

#ifdef MFEM_DEBUG
   if (!Nodes || update_nodes)
   {
      CheckElementOrientation(false);
   }
   CheckBdrElementOrientation(false);
#endif
}

static inline double sqr(const double &x)
{
   return x*x;
}

void Mesh::UniformRefinement3D_base(Array<int> *f2qf_ptr, DSTable *v_to_v_p,
                                    bool update_nodes)
{
   ResetLazyData();

   if (el_to_edge == NULL)
   {
      el_to_edge = new Table;
      NumOfEdges = GetElementToEdgeTable(*el_to_edge, be_to_edge);
   }

   if (el_to_face == NULL)
   {
      GetElementToFaceTable();
   }

   Array<int> f2qf_loc;
   Array<int> &f2qf = f2qf_ptr ? *f2qf_ptr : f2qf_loc;
   f2qf.SetSize(0);

   int NumOfQuadFaces = 0;
   if (HasGeometry(Geometry::SQUARE))
   {
      if (HasGeometry(Geometry::TRIANGLE))
      {
         f2qf.SetSize(faces.Size());
         for (int i = 0; i < faces.Size(); i++)
         {
            if (faces[i]->GetType() == Element::QUADRILATERAL)
            {
               f2qf[i] = NumOfQuadFaces;
               NumOfQuadFaces++;
            }
         }
      }
      else
      {
         NumOfQuadFaces = faces.Size();
      }
   }

   int hex_counter = 0;
   if (HasGeometry(Geometry::CUBE))
   {
      for (int i = 0; i < elements.Size(); i++)
      {
         if (elements[i]->GetType() == Element::HEXAHEDRON)
         {
            hex_counter++;
         }
      }
   }

   // Map from edge-index to vertex-index, needed for ReorientTetMesh() for
   // parallel meshes.
   Array<int> e2v;
   if (HasGeometry(Geometry::TETRAHEDRON))
   {
      e2v.SetSize(NumOfEdges);

      DSTable *v_to_v_ptr = v_to_v_p;
      if (!v_to_v_p)
      {
         v_to_v_ptr = new DSTable(NumOfVertices);
         GetVertexToVertexTable(*v_to_v_ptr);
      }

      Array<Pair<int,int> > J_v2v(NumOfEdges); // (second vertex id, edge id)
      J_v2v.SetSize(0);
      for (int i = 0; i < NumOfVertices; i++)
      {
         Pair<int,int> *row_start = J_v2v.end();
         for (DSTable::RowIterator it(*v_to_v_ptr, i); !it; ++it)
         {
            J_v2v.Append(Pair<int,int>(it.Column(), it.Index()));
         }
         std::sort(row_start, J_v2v.end());
      }

      for (int i = 0; i < J_v2v.Size(); i++)
      {
         e2v[J_v2v[i].two] = i;
      }

      if (!v_to_v_p)
      {
         delete v_to_v_ptr;
      }
      else
      {
         for (int i = 0; i < NumOfVertices; i++)
         {
            for (DSTable::RowIterator it(*v_to_v_ptr, i); !it; ++it)
            {
               it.SetIndex(e2v[it.Index()]);
            }
         }
      }
   }

   // Offsets for new vertices from edges, faces (quads only), and elements
   // (hexes only); each of these entities generates one new vertex.
   const int oedge = NumOfVertices;
   const int oface = oedge + NumOfEdges;
   const int oelem = oface + NumOfQuadFaces;

   Array<Element*> new_elements;
   Array<Element*> new_boundary;

   vertices.SetSize(oelem + hex_counter);
   new_elements.SetSize(8 * NumOfElements);
   CoarseFineTr.embeddings.SetSize(new_elements.Size());

   hex_counter = 0;
   for (int i = 0, j = 0; i < NumOfElements; i++)
   {
      const Element::Type el_type = elements[i]->GetType();
      const int attr = elements[i]->GetAttribute();
      int *v = elements[i]->GetVertices();
      const int *e = el_to_edge->GetRow(i);
      int vv[4], ev[12];

      if (e2v.Size())
      {
         const int ne = el_to_edge->RowSize(i);
         for (int k = 0; k < ne; k++) { ev[k] = e2v[e[k]]; }
         e = ev;
      }

      switch (el_type)
      {
         case Element::TETRAHEDRON:
         {
            for (int ei = 0; ei < 6; ei++)
            {
               for (int k = 0; k < 2; k++)
               {
                  vv[k] = v[tet_t::Edges[ei][k]];
               }
               AverageVertices(vv, 2, oedge+e[ei]);
            }

            // Algorithm for choosing refinement type:
            // 0: smallest octahedron diagonal
            // 1: best aspect ratio
            const int rt_algo = 1;
            // Refinement type:
            // 0: (v0,v1)-(v2,v3), 1: (v0,v2)-(v1,v3), 2: (v0,v3)-(v1,v2)
            // 0:      e0-e5,      1:      e1-e4,      2:      e2-e3
            int rt;
            ElementTransformation *T = GetElementTransformation(i);
            T->SetIntPoint(&Geometries.GetCenter(Geometry::TETRAHEDRON));
            const DenseMatrix &J = T->Jacobian();
            if (rt_algo == 0)
            {
               // smallest octahedron diagonal
               double len_sqr, min_len;

               min_len = sqr(J(0,0)-J(0,1)-J(0,2)) +
                         sqr(J(1,0)-J(1,1)-J(1,2)) +
                         sqr(J(2,0)-J(2,1)-J(2,2));
               rt = 0;

               len_sqr = sqr(J(0,1)-J(0,0)-J(0,2)) +
                         sqr(J(1,1)-J(1,0)-J(1,2)) +
                         sqr(J(2,1)-J(2,0)-J(2,2));
               if (len_sqr < min_len) { min_len = len_sqr; rt = 1; }

               len_sqr = sqr(J(0,2)-J(0,0)-J(0,1)) +
                         sqr(J(1,2)-J(1,0)-J(1,1)) +
                         sqr(J(2,2)-J(2,0)-J(2,1));
               if (len_sqr < min_len) { rt = 2; }
            }
            else
            {
               // best aspect ratio
               double Em_data[18], Js_data[9], Jp_data[9];
               DenseMatrix Em(Em_data, 3, 6);
               DenseMatrix Js(Js_data, 3, 3), Jp(Jp_data, 3, 3);
               double ar1, ar2, kappa, kappa_min;

               for (int s = 0; s < 3; s++)
               {
                  for (int t = 0; t < 3; t++)
                  {
                     Em(t,s) = 0.5*J(t,s);
                  }
               }
               for (int t = 0; t < 3; t++)
               {
                  Em(t,3) = 0.5*(J(t,0)+J(t,1));
                  Em(t,4) = 0.5*(J(t,0)+J(t,2));
                  Em(t,5) = 0.5*(J(t,1)+J(t,2));
               }

               // rt = 0; Em: {0,5,1,2}, {0,5,2,4}
               for (int t = 0; t < 3; t++)
               {
                  Js(t,0) = Em(t,5)-Em(t,0);
                  Js(t,1) = Em(t,1)-Em(t,0);
                  Js(t,2) = Em(t,2)-Em(t,0);
               }
               Geometries.JacToPerfJac(Geometry::TETRAHEDRON, Js, Jp);
               ar1 = Jp.CalcSingularvalue(0)/Jp.CalcSingularvalue(2);
               for (int t = 0; t < 3; t++)
               {
                  Js(t,0) = Em(t,5)-Em(t,0);
                  Js(t,1) = Em(t,2)-Em(t,0);
                  Js(t,2) = Em(t,4)-Em(t,0);
               }
               Geometries.JacToPerfJac(Geometry::TETRAHEDRON, Js, Jp);
               ar2 = Jp.CalcSingularvalue(0)/Jp.CalcSingularvalue(2);
               kappa_min = std::max(ar1, ar2);
               rt = 0;

               // rt = 1; Em: {1,0,4,2}, {1,2,4,5}
               for (int t = 0; t < 3; t++)
               {
                  Js(t,0) = Em(t,0)-Em(t,1);
                  Js(t,1) = Em(t,4)-Em(t,1);
                  Js(t,2) = Em(t,2)-Em(t,1);
               }
               Geometries.JacToPerfJac(Geometry::TETRAHEDRON, Js, Jp);
               ar1 = Jp.CalcSingularvalue(0)/Jp.CalcSingularvalue(2);
               for (int t = 0; t < 3; t++)
               {
                  Js(t,0) = Em(t,2)-Em(t,1);
                  Js(t,1) = Em(t,4)-Em(t,1);
                  Js(t,2) = Em(t,5)-Em(t,1);
               }
               Geometries.JacToPerfJac(Geometry::TETRAHEDRON, Js, Jp);
               ar2 = Jp.CalcSingularvalue(0)/Jp.CalcSingularvalue(2);
               kappa = std::max(ar1, ar2);
               if (kappa < kappa_min) { kappa_min = kappa; rt = 1; }

               // rt = 2; Em: {2,0,1,3}, {2,1,5,3}
               for (int t = 0; t < 3; t++)
               {
                  Js(t,0) = Em(t,0)-Em(t,2);
                  Js(t,1) = Em(t,1)-Em(t,2);
                  Js(t,2) = Em(t,3)-Em(t,2);
               }
               Geometries.JacToPerfJac(Geometry::TETRAHEDRON, Js, Jp);
               ar1 = Jp.CalcSingularvalue(0)/Jp.CalcSingularvalue(2);
               for (int t = 0; t < 3; t++)
               {
                  Js(t,0) = Em(t,1)-Em(t,2);
                  Js(t,1) = Em(t,5)-Em(t,2);
                  Js(t,2) = Em(t,3)-Em(t,2);
               }
               Geometries.JacToPerfJac(Geometry::TETRAHEDRON, Js, Jp);
               ar2 = Jp.CalcSingularvalue(0)/Jp.CalcSingularvalue(2);
               kappa = std::max(ar1, ar2);
               if (kappa < kappa_min) { rt = 2; }
            }

            static const int mv_all[3][4][4] =
            {
               { {0,5,1,2}, {0,5,2,4}, {0,5,4,3}, {0,5,3,1} }, // rt = 0
               { {1,0,4,2}, {1,2,4,5}, {1,5,4,3}, {1,3,4,0} }, // rt = 1
               { {2,0,1,3}, {2,1,5,3}, {2,5,4,3}, {2,4,0,3} }  // rt = 2
            };
            const int (&mv)[4][4] = mv_all[rt];

#ifndef MFEM_USE_MEMALLOC
            new_elements[j+0] =
               new Tetrahedron(v[0], oedge+e[0], oedge+e[1], oedge+e[2], attr);
            new_elements[j+1] =
               new Tetrahedron(oedge+e[0], v[1], oedge+e[3], oedge+e[4], attr);
            new_elements[j+2] =
               new Tetrahedron(oedge+e[1], oedge+e[3], v[2], oedge+e[5], attr);
            new_elements[j+3] =
               new Tetrahedron(oedge+e[2], oedge+e[4], oedge+e[5], v[3], attr);

            for (int k = 0; k < 4; k++)
            {
               new_elements[j+4+k] =
                  new Tetrahedron(oedge+e[mv[k][0]], oedge+e[mv[k][1]],
                                  oedge+e[mv[k][2]], oedge+e[mv[k][3]], attr);
            }
#else
            Tetrahedron *tet;
            new_elements[j+0] = tet = TetMemory.Alloc();
            tet->Init(v[0], oedge+e[0], oedge+e[1], oedge+e[2], attr);

            new_elements[j+1] = tet = TetMemory.Alloc();
            tet->Init(oedge+e[0], v[1], oedge+e[3], oedge+e[4], attr);

            new_elements[j+2] = tet = TetMemory.Alloc();
            tet->Init(oedge+e[1], oedge+e[3], v[2], oedge+e[5], attr);

            new_elements[j+3] = tet = TetMemory.Alloc();
            tet->Init(oedge+e[2], oedge+e[4], oedge+e[5], v[3], attr);

            for (int k = 0; k < 4; k++)
            {
               new_elements[j+4+k] = tet = TetMemory.Alloc();
               tet->Init(oedge+e[mv[k][0]], oedge+e[mv[k][1]],
                         oedge+e[mv[k][2]], oedge+e[mv[k][3]], attr);
            }
#endif
            for (int k = 0; k < 4; k++)
            {
               CoarseFineTr.embeddings[j+k].parent = i;
               CoarseFineTr.embeddings[j+k].matrix = k;
            }
            for (int k = 0; k < 4; k++)
            {
               CoarseFineTr.embeddings[j+4+k].parent = i;
               CoarseFineTr.embeddings[j+4+k].matrix = 4*(rt+1)+k;
            }

            j += 8;
         }
         break;

         case Element::WEDGE:
         {
            const int *f = el_to_face->GetRow(i);

            for (int fi = 2; fi < 5; fi++)
            {
               for (int k = 0; k < 4; k++)
               {
                  vv[k] = v[pri_t::FaceVert[fi][k]];
               }
               AverageVertices(vv, 4, oface + f2qf[f[fi]]);
            }

            for (int ei = 0; ei < 9; ei++)
            {
               for (int k = 0; k < 2; k++)
               {
                  vv[k] = v[pri_t::Edges[ei][k]];
               }
               AverageVertices(vv, 2, oedge+e[ei]);
            }

            const int qf2 = f2qf[f[2]];
            const int qf3 = f2qf[f[3]];
            const int qf4 = f2qf[f[4]];

            new_elements[j++] =
               new Wedge(v[0], oedge+e[0], oedge+e[2],
                         oedge+e[6], oface+qf2, oface+qf4, attr);

            new_elements[j++] =
               new Wedge(oedge+e[1], oedge+e[2], oedge+e[0],
                         oface+qf3, oface+qf4, oface+qf2, attr);

            new_elements[j++] =
               new Wedge(oedge+e[0], v[1], oedge+e[1],
                         oface+qf2, oedge+e[7], oface+qf3, attr);

            new_elements[j++] =
               new Wedge(oedge+e[2], oedge+e[1], v[2],
                         oface+qf4, oface+qf3, oedge+e[8], attr);

            new_elements[j++] =
               new Wedge(oedge+e[6], oface+qf2, oface+qf4,
                         v[3], oedge+e[3], oedge+e[5], attr);

            new_elements[j++] =
               new Wedge(oface+qf3, oface+qf4, oface+qf2,
                         oedge+e[4], oedge+e[5], oedge+e[3], attr);

            new_elements[j++] =
               new Wedge(oface+qf2, oedge+e[7], oface+qf3,
                         oedge+e[3], v[4], oedge+e[4], attr);

            new_elements[j++] =
               new Wedge(oface+qf4, oface+qf3, oedge+e[8],
                         oedge+e[5], oedge+e[4], v[5], attr);
         }
         break;

         case Element::HEXAHEDRON:
         {
            const int *f = el_to_face->GetRow(i);
            const int he = hex_counter;
            hex_counter++;

            const int *qf;
            int qf_data[6];
            if (f2qf.Size() == 0)
            {
               qf = f;
            }
            else
            {
               for (int k = 0; k < 6; k++) { qf_data[k] = f2qf[f[k]]; }
               qf = qf_data;
            }

            AverageVertices(v, 8, oelem+he);

            for (int fi = 0; fi < 6; fi++)
            {
               for (int k = 0; k < 4; k++)
               {
                  vv[k] = v[hex_t::FaceVert[fi][k]];
               }
               AverageVertices(vv, 4, oface + qf[fi]);
            }

            for (int ei = 0; ei < 12; ei++)
            {
               for (int k = 0; k < 2; k++)
               {
                  vv[k] = v[hex_t::Edges[ei][k]];
               }
               AverageVertices(vv, 2, oedge+e[ei]);
            }

            new_elements[j++] =
               new Hexahedron(v[0], oedge+e[0], oface+qf[0],
                              oedge+e[3], oedge+e[8], oface+qf[1],
                              oelem+he, oface+qf[4], attr);
            new_elements[j++] =
               new Hexahedron(oedge+e[0], v[1], oedge+e[1],
                              oface+qf[0], oface+qf[1], oedge+e[9],
                              oface+qf[2], oelem+he, attr);
            new_elements[j++] =
               new Hexahedron(oface+qf[0], oedge+e[1], v[2],
                              oedge+e[2], oelem+he, oface+qf[2],
                              oedge+e[10], oface+qf[3], attr);
            new_elements[j++] =
               new Hexahedron(oedge+e[3], oface+qf[0], oedge+e[2],
                              v[3], oface+qf[4], oelem+he,
                              oface+qf[3], oedge+e[11], attr);
            new_elements[j++] =
               new Hexahedron(oedge+e[8], oface+qf[1], oelem+he,
                              oface+qf[4], v[4], oedge+e[4],
                              oface+qf[5], oedge+e[7], attr);
            new_elements[j++] =
               new Hexahedron(oface+qf[1], oedge+e[9], oface+qf[2],
                              oelem+he, oedge+e[4], v[5],
                              oedge+e[5], oface+qf[5], attr);
            new_elements[j++] =
               new Hexahedron(oelem+he, oface+qf[2], oedge+e[10],
                              oface+qf[3], oface+qf[5], oedge+e[5],
                              v[6], oedge+e[6], attr);
            new_elements[j++] =
               new Hexahedron(oface+qf[4], oelem+he, oface+qf[3],
                              oedge+e[11], oedge+e[7], oface+qf[5],
                              oedge+e[6], v[7], attr);
         }
         break;

         default:
            MFEM_ABORT("Unknown 3D element type \"" << el_type << "\"");
            break;
      }
      FreeElement(elements[i]);
   }
   mfem::Swap(elements, new_elements);

   // refine boundary elements
   new_boundary.SetSize(4 * NumOfBdrElements);
   for (int i = 0, j = 0; i < NumOfBdrElements; i++)
   {
      const Element::Type bdr_el_type = boundary[i]->GetType();
      const int attr = boundary[i]->GetAttribute();
      int *v = boundary[i]->GetVertices();
      const int *e = bel_to_edge->GetRow(i);
      int ev[4];

      if (e2v.Size())
      {
         const int ne = bel_to_edge->RowSize(i);
         for (int k = 0; k < ne; k++) { ev[k] = e2v[e[k]]; }
         e = ev;
      }

      if (bdr_el_type == Element::TRIANGLE)
      {
         new_boundary[j++] =
            new Triangle(v[0], oedge+e[0], oedge+e[2], attr);
         new_boundary[j++] =
            new Triangle(oedge+e[1], oedge+e[2], oedge+e[0], attr);
         new_boundary[j++] =
            new Triangle(oedge+e[0], v[1], oedge+e[1], attr);
         new_boundary[j++] =
            new Triangle(oedge+e[2], oedge+e[1], v[2], attr);
      }
      else if (bdr_el_type == Element::QUADRILATERAL)
      {
         const int qf =
            (f2qf.Size() == 0) ? be_to_face[i] : f2qf[be_to_face[i]];

         new_boundary[j++] =
            new Quadrilateral(v[0], oedge+e[0], oface+qf, oedge+e[3], attr);
         new_boundary[j++] =
            new Quadrilateral(oedge+e[0], v[1], oedge+e[1], oface+qf, attr);
         new_boundary[j++] =
            new Quadrilateral(oface+qf, oedge+e[1], v[2], oedge+e[2], attr);
         new_boundary[j++] =
            new Quadrilateral(oedge+e[3], oface+qf, oedge+e[2], v[3], attr);
      }
      else
      {
         MFEM_ABORT("boundary Element is not a triangle or a quad!");
      }
      FreeElement(boundary[i]);
   }
   mfem::Swap(boundary, new_boundary);

   static const double A = 0.0, B = 0.5, C = 1.0;
   static double tet_children[3*4*16] =
   {
      A,A,A, B,A,A, A,B,A, A,A,B,
      B,A,A, C,A,A, B,B,A, B,A,B,
      A,B,A, B,B,A, A,C,A, A,B,B,
      A,A,B, B,A,B, A,B,B, A,A,C,
      // edge coordinates:
      //    0 -> B,A,A  1 -> A,B,A  2 -> A,A,B
      //    3 -> B,B,A  4 -> B,A,B  5 -> A,B,B
      // rt = 0: {0,5,1,2}, {0,5,2,4}, {0,5,4,3}, {0,5,3,1}
      B,A,A, A,B,B, A,B,A, A,A,B,
      B,A,A, A,B,B, A,A,B, B,A,B,
      B,A,A, A,B,B, B,A,B, B,B,A,
      B,A,A, A,B,B, B,B,A, A,B,A,
      // rt = 1: {1,0,4,2}, {1,2,4,5}, {1,5,4,3}, {1,3,4,0}
      A,B,A, B,A,A, B,A,B, A,A,B,
      A,B,A, A,A,B, B,A,B, A,B,B,
      A,B,A, A,B,B, B,A,B, B,B,A,
      A,B,A, B,B,A, B,A,B, B,A,A,
      // rt = 2: {2,0,1,3}, {2,1,5,3}, {2,5,4,3}, {2,4,0,3}
      A,A,B, B,A,A, A,B,A, B,B,A,
      A,A,B, A,B,A, A,B,B, B,B,A,
      A,A,B, A,B,B, B,A,B, B,B,A,
      A,A,B, B,A,B, B,A,A, B,B,A
   };
   static double pri_children[3*6*8] =
   {
      A,A,A, B,A,A, A,B,A, A,A,B, B,A,B, A,B,B,
      B,B,A, A,B,A, B,A,A, B,B,B, A,B,B, B,A,B,
      B,A,A, C,A,A, B,B,A, B,A,B, C,A,B, B,B,B,
      A,B,A, B,B,A, A,C,A, A,B,B, B,B,B, A,C,B,
      A,A,B, B,A,B, A,B,B, A,A,C, B,A,C, A,B,C,
      B,B,B, A,B,B, B,A,B, B,B,C, A,B,C, B,A,C,
      B,A,B, C,A,B, B,B,B, B,A,C, C,A,C, B,B,C,
      A,B,B, B,B,B, A,C,B, A,B,C, B,B,C, A,C,C
   };
   static double hex_children[3*8*8] =
   {
      A,A,A, B,A,A, B,B,A, A,B,A, A,A,B, B,A,B, B,B,B, A,B,B,
      B,A,A, C,A,A, C,B,A, B,B,A, B,A,B, C,A,B, C,B,B, B,B,B,
      B,B,A, C,B,A, C,C,A, B,C,A, B,B,B, C,B,B, C,C,B, B,C,B,
      A,B,A, B,B,A, B,C,A, A,C,A, A,B,B, B,B,B, B,C,B, A,C,B,
      A,A,B, B,A,B, B,B,B, A,B,B, A,A,C, B,A,C, B,B,C, A,B,C,
      B,A,B, C,A,B, C,B,B, B,B,B, B,A,C, C,A,C, C,B,C, B,B,C,
      B,B,B, C,B,B, C,C,B, B,C,B, B,B,C, C,B,C, C,C,C, B,C,C,
      A,B,B, B,B,B, B,C,B, A,C,B, A,B,C, B,B,C, B,C,C, A,C,C
   };

   CoarseFineTr.point_matrices[Geometry::TETRAHEDRON]
   .UseExternalData(tet_children, 3, 4, 16);
   CoarseFineTr.point_matrices[Geometry::PRISM]
   .UseExternalData(pri_children, 3, 6, 8);
   CoarseFineTr.point_matrices[Geometry::CUBE]
   .UseExternalData(hex_children, 3, 8, 8);

   for (int i = 0; i < elements.Size(); i++)
   {
      // tetrahedron elements are handled above:
      if (elements[i]->GetType() == Element::TETRAHEDRON) { continue; }

      Embedding &emb = CoarseFineTr.embeddings[i];
      emb.parent = i / 8;
      emb.matrix = i % 8;
   }

   NumOfVertices    = vertices.Size();
   NumOfElements    = 8 * NumOfElements;
   NumOfBdrElements = 4 * NumOfBdrElements;

   GetElementToFaceTable();
   GenerateFaces();

#ifdef MFEM_DEBUG
   CheckBdrElementOrientation(false);
#endif

   NumOfEdges = GetElementToEdgeTable(*el_to_edge, be_to_edge);

   last_operation = Mesh::REFINE;
   sequence++;

   if (update_nodes) { UpdateNodes(); }
}

void Mesh::LocalRefinement(const Array<int> &marked_el, int type)
{
   int i, j, ind, nedges;
   Array<int> v;

   ResetLazyData();

   if (ncmesh)
   {
      MFEM_ABORT("Local and nonconforming refinements cannot be mixed.");
   }

   InitRefinementTransforms();

   if (Dim == 1) // --------------------------------------------------------
   {
      int cne = NumOfElements, cnv = NumOfVertices;
      NumOfVertices += marked_el.Size();
      NumOfElements += marked_el.Size();
      vertices.SetSize(NumOfVertices);
      elements.SetSize(NumOfElements);
      CoarseFineTr.embeddings.SetSize(NumOfElements);

      for (j = 0; j < marked_el.Size(); j++)
      {
         i = marked_el[j];
         Segment *c_seg = (Segment *)elements[i];
         int *vert = c_seg->GetVertices(), attr = c_seg->GetAttribute();
         int new_v = cnv + j, new_e = cne + j;
         AverageVertices(vert, 2, new_v);
         elements[new_e] = new Segment(new_v, vert[1], attr);
         vert[1] = new_v;

         CoarseFineTr.embeddings[i] = Embedding(i, 1);
         CoarseFineTr.embeddings[new_e] = Embedding(i, 2);
      }

      static double seg_children[3*2] = { 0.0,1.0, 0.0,0.5, 0.5,1.0 };
      CoarseFineTr.point_matrices[Geometry::SEGMENT].
      UseExternalData(seg_children, 1, 2, 3);

      GenerateFaces();

   } // end of 'if (Dim == 1)'
   else if (Dim == 2) // ---------------------------------------------------
   {
      // 1. Get table of vertex to vertex connections.
      DSTable v_to_v(NumOfVertices);
      GetVertexToVertexTable(v_to_v);

      // 2. Get edge to element connections in arrays edge1 and edge2
      nedges = v_to_v.NumberOfEntries();
      int *edge1  = new int[nedges];
      int *edge2  = new int[nedges];
      int *middle = new int[nedges];

      for (i = 0; i < nedges; i++)
      {
         edge1[i] = edge2[i] = middle[i] = -1;
      }

      for (i = 0; i < NumOfElements; i++)
      {
         elements[i]->GetVertices(v);
         for (j = 1; j < v.Size(); j++)
         {
            ind = v_to_v(v[j-1], v[j]);
            (edge1[ind] == -1) ? (edge1[ind] = i) : (edge2[ind] = i);
         }
         ind = v_to_v(v[0], v[v.Size()-1]);
         (edge1[ind] == -1) ? (edge1[ind] = i) : (edge2[ind] = i);
      }

      // 3. Do the red refinement.
      for (i = 0; i < marked_el.Size(); i++)
      {
         RedRefinement(marked_el[i], v_to_v, edge1, edge2, middle);
      }

      // 4. Do the green refinement (to get conforming mesh).
      int need_refinement;
      do
      {
         need_refinement = 0;
         for (i = 0; i < nedges; i++)
         {
            if (middle[i] != -1 && edge1[i] != -1)
            {
               need_refinement = 1;
               GreenRefinement(edge1[i], v_to_v, edge1, edge2, middle);
            }
         }
      }
      while (need_refinement == 1);

      // 5. Update the boundary elements.
      int v1[2], v2[2], bisect, temp;
      temp = NumOfBdrElements;
      for (i = 0; i < temp; i++)
      {
         boundary[i]->GetVertices(v);
         bisect = v_to_v(v[0], v[1]);
         if (middle[bisect] != -1) // the element was refined (needs updating)
         {
            if (boundary[i]->GetType() == Element::SEGMENT)
            {
               v1[0] =           v[0]; v1[1] = middle[bisect];
               v2[0] = middle[bisect]; v2[1] =           v[1];

               boundary[i]->SetVertices(v1);
               boundary.Append(new Segment(v2, boundary[i]->GetAttribute()));
            }
            else
               mfem_error("Only bisection of segment is implemented"
                          " for bdr elem.");
         }
      }
      NumOfBdrElements = boundary.Size();

      // 6. Free the allocated memory.
      delete [] edge1;
      delete [] edge2;
      delete [] middle;

      if (el_to_edge != NULL)
      {
         NumOfEdges = GetElementToEdgeTable(*el_to_edge, be_to_edge);
         GenerateFaces();
      }

   }
   else if (Dim == 3) // ---------------------------------------------------
   {
      // 1. Hash table of vertex to vertex connections corresponding to refined
      //    edges.
      HashTable<Hashed2> v_to_v;

      MFEM_VERIFY(GetNE() == 0 ||
                  ((Tetrahedron*)elements[0])->GetRefinementFlag() != 0,
                  "tetrahedral mesh is not marked for refinement:"
                  " call Finalize(true)");

      // 2. Do the red refinement.
      int ii;
      switch (type)
      {
         case 1:
            for (i = 0; i < marked_el.Size(); i++)
            {
               Bisection(marked_el[i], v_to_v);
            }
            break;
         case 2:
            for (i = 0; i < marked_el.Size(); i++)
            {
               Bisection(marked_el[i], v_to_v);

               Bisection(NumOfElements - 1, v_to_v);
               Bisection(marked_el[i], v_to_v);
            }
            break;
         case 3:
            for (i = 0; i < marked_el.Size(); i++)
            {
               Bisection(marked_el[i], v_to_v);

               ii = NumOfElements - 1;
               Bisection(ii, v_to_v);
               Bisection(NumOfElements - 1, v_to_v);
               Bisection(ii, v_to_v);

               Bisection(marked_el[i], v_to_v);
               Bisection(NumOfElements-1, v_to_v);
               Bisection(marked_el[i], v_to_v);
            }
            break;
      }

      // 3. Do the green refinement (to get conforming mesh).
      int need_refinement;
      // int need_refinement, onoe, max_gen = 0;
      do
      {
         // int redges[2], type, flag;
         need_refinement = 0;
         // onoe = NumOfElements;
         // for (i = 0; i < onoe; i++)
         for (i = 0; i < NumOfElements; i++)
         {
            // ((Tetrahedron *)elements[i])->
            // ParseRefinementFlag(redges, type, flag);
            // if (flag > max_gen)  max_gen = flag;
            if (elements[i]->NeedRefinement(v_to_v))
            {
               need_refinement = 1;
               Bisection(i, v_to_v);
            }
         }
      }
      while (need_refinement == 1);

      // mfem::out << "Maximum generation: " << max_gen << endl;

      // 4. Update the boundary elements.
      do
      {
         need_refinement = 0;
         for (i = 0; i < NumOfBdrElements; i++)
            if (boundary[i]->NeedRefinement(v_to_v))
            {
               need_refinement = 1;
               BdrBisection(i, v_to_v);
            }
      }
      while (need_refinement == 1);

      NumOfVertices = vertices.Size();
      NumOfBdrElements = boundary.Size();

      // 5. Update element-to-edge and element-to-face relations.
      if (el_to_edge != NULL)
      {
         NumOfEdges = GetElementToEdgeTable(*el_to_edge, be_to_edge);
      }
      if (el_to_face != NULL)
      {
         GetElementToFaceTable();
         GenerateFaces();
      }

   } //  end 'if (Dim == 3)'

   last_operation = Mesh::REFINE;
   sequence++;

   UpdateNodes();

#ifdef MFEM_DEBUG
   CheckElementOrientation(false);
#endif
}

void Mesh::NonconformingRefinement(const Array<Refinement> &refinements,
                                   int nc_limit)
{
   MFEM_VERIFY(!NURBSext, "Nonconforming refinement of NURBS meshes is "
               "not supported. Project the NURBS to Nodes first.");

   ResetLazyData();

   if (!ncmesh)
   {
      // start tracking refinement hierarchy
      ncmesh = new NCMesh(this);
   }

   if (!refinements.Size())
   {
      last_operation = Mesh::NONE;
      return;
   }

   // do the refinements
   ncmesh->MarkCoarseLevel();
   ncmesh->Refine(refinements);

   if (nc_limit > 0)
   {
      ncmesh->LimitNCLevel(nc_limit);
   }

   // create a second mesh containing the finest elements from 'ncmesh'
   Mesh* mesh2 = new Mesh(*ncmesh);
   ncmesh->OnMeshUpdated(mesh2);

   // now swap the meshes, the second mesh will become the old coarse mesh
   // and this mesh will be the new fine mesh
   Swap(*mesh2, false);
   delete mesh2;

   GenerateNCFaceInfo();

   last_operation = Mesh::REFINE;
   sequence++;

   if (Nodes) // update/interpolate curved mesh
   {
      Nodes->FESpace()->Update();
      Nodes->Update();
   }
}

double Mesh::AggregateError(const Array<double> &elem_error,
                            const int *fine, int nfine, int op)
{
   double error = 0.0;
   for (int i = 0; i < nfine; i++)
   {
      MFEM_VERIFY(fine[i] < elem_error.Size(), "");

      double err_fine = elem_error[fine[i]];
      switch (op)
      {
         case 0: error = std::min(error, err_fine); break;
         case 1: error += err_fine; break;
         case 2: error = std::max(error, err_fine); break;
      }
   }
   return error;
}

bool Mesh::NonconformingDerefinement(Array<double> &elem_error,
                                     double threshold, int nc_limit, int op)
{
   MFEM_VERIFY(ncmesh, "Only supported for non-conforming meshes.");
   MFEM_VERIFY(!NURBSext, "Derefinement of NURBS meshes is not supported. "
               "Project the NURBS to Nodes first.");

   ResetLazyData();

   const Table &dt = ncmesh->GetDerefinementTable();

   Array<int> level_ok;
   if (nc_limit > 0)
   {
      ncmesh->CheckDerefinementNCLevel(dt, level_ok, nc_limit);
   }

   Array<int> derefs;
   for (int i = 0; i < dt.Size(); i++)
   {
      if (nc_limit > 0 && !level_ok[i]) { continue; }

      double error =
         AggregateError(elem_error, dt.GetRow(i), dt.RowSize(i), op);

      if (error < threshold) { derefs.Append(i); }
   }

   if (!derefs.Size()) { return false; }

   ncmesh->Derefine(derefs);

   Mesh* mesh2 = new Mesh(*ncmesh);
   ncmesh->OnMeshUpdated(mesh2);

   Swap(*mesh2, false);
   delete mesh2;

   GenerateNCFaceInfo();

   last_operation = Mesh::DEREFINE;
   sequence++;

   UpdateNodes();

   return true;
}

bool Mesh::DerefineByError(Array<double> &elem_error, double threshold,
                           int nc_limit, int op)
{
   // NOTE: the error array is not const because it will be expanded in parallel
   //       by ghost element errors
   if (Nonconforming())
   {
      return NonconformingDerefinement(elem_error, threshold, nc_limit, op);
   }
   else
   {
      MFEM_ABORT("Derefinement is currently supported for non-conforming "
                 "meshes only.");
      return false;
   }
}

bool Mesh::DerefineByError(const Vector &elem_error, double threshold,
                           int nc_limit, int op)
{
   Array<double> tmp(elem_error.Size());
   for (int i = 0; i < tmp.Size(); i++)
   {
      tmp[i] = elem_error(i);
   }
   return DerefineByError(tmp, threshold, nc_limit, op);
}


void Mesh::InitFromNCMesh(const NCMesh &ncmesh)
{
   Dim = ncmesh.Dimension();
   spaceDim = ncmesh.SpaceDimension();

   DeleteTables();

   ncmesh.GetMeshComponents(*this);

   NumOfVertices = vertices.Size();
   NumOfElements = elements.Size();
   NumOfBdrElements = boundary.Size();

   SetMeshGen(); // set the mesh type: 'meshgen', ...

   NumOfEdges = NumOfFaces = 0;
   nbInteriorFaces = nbBoundaryFaces = -1;

   if (Dim > 1)
   {
      el_to_edge = new Table;
      NumOfEdges = GetElementToEdgeTable(*el_to_edge, be_to_edge);
   }
   if (Dim > 2)
   {
      GetElementToFaceTable();
   }
   GenerateFaces();
#ifdef MFEM_DEBUG
   CheckBdrElementOrientation(false);
#endif

   // NOTE: ncmesh->OnMeshUpdated() and GenerateNCFaceInfo() should be called
   // outside after this method.
}

Mesh::Mesh(const NCMesh &ncmesh)
{
   Init();
   InitTables();
   InitFromNCMesh(ncmesh);
   SetAttributes();
}

void Mesh::Swap(Mesh& other, bool non_geometry)
{
   mfem::Swap(Dim, other.Dim);
   mfem::Swap(spaceDim, other.spaceDim);

   mfem::Swap(NumOfVertices, other.NumOfVertices);
   mfem::Swap(NumOfElements, other.NumOfElements);
   mfem::Swap(NumOfBdrElements, other.NumOfBdrElements);
   mfem::Swap(NumOfEdges, other.NumOfEdges);
   mfem::Swap(NumOfFaces, other.NumOfFaces);

   mfem::Swap(meshgen, other.meshgen);
   mfem::Swap(mesh_geoms, other.mesh_geoms);

   mfem::Swap(elements, other.elements);
   mfem::Swap(vertices, other.vertices);
   mfem::Swap(boundary, other.boundary);
   mfem::Swap(faces, other.faces);
   mfem::Swap(faces_info, other.faces_info);
   mfem::Swap(nc_faces_info, other.nc_faces_info);

   mfem::Swap(el_to_edge, other.el_to_edge);
   mfem::Swap(el_to_face, other.el_to_face);
   mfem::Swap(el_to_el, other.el_to_el);
   mfem::Swap(be_to_edge, other.be_to_edge);
   mfem::Swap(bel_to_edge, other.bel_to_edge);
   mfem::Swap(be_to_face, other.be_to_face);
   mfem::Swap(face_edge, other.face_edge);
   mfem::Swap(edge_vertex, other.edge_vertex);

   mfem::Swap(attributes, other.attributes);
   mfem::Swap(bdr_attributes, other.bdr_attributes);

   mfem::Swap(geom_factors, other.geom_factors);

#ifdef MFEM_USE_MEMALLOC
   TetMemory.Swap(other.TetMemory);
#endif

   if (non_geometry)
   {
      mfem::Swap(NURBSext, other.NURBSext);
      mfem::Swap(ncmesh, other.ncmesh);

      mfem::Swap(Nodes, other.Nodes);
      if (Nodes) { Nodes->FESpace()->UpdateMeshPointer(this); }
      if (other.Nodes) { other.Nodes->FESpace()->UpdateMeshPointer(&other); }
      mfem::Swap(own_nodes, other.own_nodes);

      mfem::Swap(CoarseFineTr, other.CoarseFineTr);

      mfem::Swap(sequence, other.sequence);
      mfem::Swap(last_operation, other.last_operation);
   }
}

void Mesh::GetElementData(const Array<Element*> &elem_array, int geom,
                          Array<int> &elem_vtx, Array<int> &attr) const
{
   // protected method
   const int nv = Geometry::NumVerts[geom];
   int num_elems = 0;
   for (int i = 0; i < elem_array.Size(); i++)
   {
      if (elem_array[i]->GetGeometryType() == geom)
      {
         num_elems++;
      }
   }
   elem_vtx.SetSize(nv*num_elems);
   attr.SetSize(num_elems);
   elem_vtx.SetSize(0);
   attr.SetSize(0);
   for (int i = 0; i < elem_array.Size(); i++)
   {
      Element *el = elem_array[i];
      if (el->GetGeometryType() != geom) { continue; }

      Array<int> loc_vtx(el->GetVertices(), nv);
      elem_vtx.Append(loc_vtx);
      attr.Append(el->GetAttribute());
   }
}

static Array<int>& AllElements(Array<int> &list, int nelem)
{
   list.SetSize(nelem);
   for (int i = 0; i < nelem; i++) { list[i] = i; }
   return list;
}

void Mesh::UniformRefinement(int ref_algo)
{
   Array<int> list;

   if (NURBSext)
   {
      NURBSUniformRefinement();
   }
   else if (ncmesh)
   {
      GeneralRefinement(AllElements(list, GetNE()));
   }
   else if (ref_algo == 1 && meshgen == 1 && Dim == 3)
   {
      // algorithm "B" for an all-tet mesh
      LocalRefinement(AllElements(list, GetNE()));
   }
   else
   {
      switch (Dim)
      {
         case 1: LocalRefinement(AllElements(list, GetNE())); break;
         case 2: UniformRefinement2D(); break;
         case 3: UniformRefinement3D(); break;
         default: MFEM_ABORT("internal error");
      }
   }
}

void Mesh::GeneralRefinement(const Array<Refinement> &refinements,
                             int nonconforming, int nc_limit)
{
   if (ncmesh)
   {
      nonconforming = 1;
   }
   else if (Dim == 1 || (Dim == 3 && (meshgen & 1)))
   {
      nonconforming = 0;
   }
   else if (nonconforming < 0)
   {
      // determine if nonconforming refinement is suitable
      if ((meshgen & 2) || (meshgen & 4))
      {
         nonconforming = 1; // tensor product elements and wedges
      }
      else
      {
         nonconforming = 0; // simplices
      }
   }

   if (nonconforming)
   {
      // non-conforming refinement (hanging nodes)
      NonconformingRefinement(refinements, nc_limit);
   }
   else
   {
      Array<int> el_to_refine(refinements.Size());
      for (int i = 0; i < refinements.Size(); i++)
      {
         el_to_refine[i] = refinements[i].index;
      }

      // infer 'type' of local refinement from first element's 'ref_type'
      int type, rt = (refinements.Size() ? refinements[0].ref_type : 7);
      if (rt == 1 || rt == 2 || rt == 4)
      {
         type = 1; // bisection
      }
      else if (rt == 3 || rt == 5 || rt == 6)
      {
         type = 2; // quadrisection
      }
      else
      {
         type = 3; // octasection
      }

      // red-green refinement and bisection, no hanging nodes
      LocalRefinement(el_to_refine, type);
   }
}

void Mesh::GeneralRefinement(const Array<int> &el_to_refine, int nonconforming,
                             int nc_limit)
{
   Array<Refinement> refinements(el_to_refine.Size());
   for (int i = 0; i < el_to_refine.Size(); i++)
   {
      refinements[i] = Refinement(el_to_refine[i]);
   }
   GeneralRefinement(refinements, nonconforming, nc_limit);
}

void Mesh::EnsureNCMesh(bool simplices_nonconforming)
{
   MFEM_VERIFY(!NURBSext, "Cannot convert a NURBS mesh to an NC mesh. "
               "Please project the NURBS to Nodes first, with SetCurvature().");

#ifdef MFEM_USE_MPI
   MFEM_VERIFY(ncmesh != NULL || dynamic_cast<const ParMesh*>(this) == NULL,
               "Sorry, converting a conforming ParMesh to an NC mesh is "
               "not possible.");
#endif

   if (!ncmesh)
   {
      if ((meshgen & 0x2) /* quads/hexes */ ||
          (meshgen & 0x4) /* wedges */ ||
          (simplices_nonconforming && (meshgen & 0x1)) /* simplices */)
      {
         ncmesh = new NCMesh(this);
         ncmesh->OnMeshUpdated(this);
         GenerateNCFaceInfo();
      }
   }
}

void Mesh::RandomRefinement(double prob, bool aniso, int nonconforming,
                            int nc_limit)
{
   Array<Refinement> refs;
   for (int i = 0; i < GetNE(); i++)
   {
      if ((double) rand() / RAND_MAX < prob)
      {
         int type = 7;
         if (aniso)
         {
            type = (Dim == 3) ? (rand() % 7 + 1) : (rand() % 3 + 1);
         }
         refs.Append(Refinement(i, type));
      }
   }
   GeneralRefinement(refs, nonconforming, nc_limit);
}

void Mesh::RefineAtVertex(const Vertex& vert, double eps, int nonconforming)
{
   Array<int> v;
   Array<Refinement> refs;
   for (int i = 0; i < GetNE(); i++)
   {
      GetElementVertices(i, v);
      bool refine = false;
      for (int j = 0; j < v.Size(); j++)
      {
         double dist = 0.0;
         for (int l = 0; l < spaceDim; l++)
         {
            double d = vert(l) - vertices[v[j]](l);
            dist += d*d;
         }
         if (dist <= eps*eps) { refine = true; break; }
      }
      if (refine)
      {
         refs.Append(Refinement(i));
      }
   }
   GeneralRefinement(refs, nonconforming);
}

bool Mesh::RefineByError(const Array<double> &elem_error, double threshold,
                         int nonconforming, int nc_limit)
{
   MFEM_VERIFY(elem_error.Size() == GetNE(), "");
   Array<Refinement> refs;
   for (int i = 0; i < GetNE(); i++)
   {
      if (elem_error[i] > threshold)
      {
         refs.Append(Refinement(i));
      }
   }
   if (ReduceInt(refs.Size()))
   {
      GeneralRefinement(refs, nonconforming, nc_limit);
      return true;
   }
   return false;
}

bool Mesh::RefineByError(const Vector &elem_error, double threshold,
                         int nonconforming, int nc_limit)
{
   Array<double> tmp(const_cast<double*>(elem_error.GetData()),
                     elem_error.Size());
   return RefineByError(tmp, threshold, nonconforming, nc_limit);
}


void Mesh::Bisection(int i, const DSTable &v_to_v,
                     int *edge1, int *edge2, int *middle)
{
   int *vert;
   int v[2][4], v_new, bisect, t;
   Element *el = elements[i];
   Vertex V;

   t = el->GetType();
   if (t == Element::TRIANGLE)
   {
      Triangle *tri = (Triangle *) el;

      vert = tri->GetVertices();

      // 1. Get the index for the new vertex in v_new.
      bisect = v_to_v(vert[0], vert[1]);
      MFEM_ASSERT(bisect >= 0, "");

      if (middle[bisect] == -1)
      {
         v_new = NumOfVertices++;
         for (int d = 0; d < spaceDim; d++)
         {
            V(d) = 0.5 * (vertices[vert[0]](d) + vertices[vert[1]](d));
         }
         vertices.Append(V);

         // Put the element that may need refinement (because of this
         // bisection) in edge1, or -1 if no more refinement is needed.
         if (edge1[bisect] == i)
         {
            edge1[bisect] = edge2[bisect];
         }

         middle[bisect] = v_new;
      }
      else
      {
         v_new = middle[bisect];

         // This edge will require no more refinement.
         edge1[bisect] = -1;
      }

      // 2. Set the node indices for the new elements in v[0] and v[1] so that
      //    the  edge marked for refinement is between the first two nodes.
      v[0][0] = vert[2]; v[0][1] = vert[0]; v[0][2] = v_new;
      v[1][0] = vert[1]; v[1][1] = vert[2]; v[1][2] = v_new;

      tri->SetVertices(v[0]);   // changes vert[0..2] !!!

      Triangle* tri_new = new Triangle(v[1], tri->GetAttribute());
      elements.Append(tri_new);

      int tr = tri->GetTransform();
      tri_new->ResetTransform(tr);

      // record the sequence of refinements
      tri->PushTransform(4);
      tri_new->PushTransform(5);

      int coarse = FindCoarseElement(i);
      CoarseFineTr.embeddings[i].parent = coarse;
      CoarseFineTr.embeddings.Append(Embedding(coarse));

      // 3. edge1 and edge2 may have to be changed for the second triangle.
      if (v[1][0] < v_to_v.NumberOfRows() && v[1][1] < v_to_v.NumberOfRows())
      {
         bisect = v_to_v(v[1][0], v[1][1]);
         MFEM_ASSERT(bisect >= 0, "");

         if (edge1[bisect] == i)
         {
            edge1[bisect] = NumOfElements;
         }
         else if (edge2[bisect] == i)
         {
            edge2[bisect] = NumOfElements;
         }
      }
      NumOfElements++;
   }
   else
   {
      MFEM_ABORT("Bisection for now works only for triangles.");
   }
}

void Mesh::Bisection(int i, HashTable<Hashed2> &v_to_v)
{
   int *vert;
   int v[2][4], v_new, bisect, t;
   Element *el = elements[i];
   Vertex V;

   t = el->GetType();
   if (t == Element::TETRAHEDRON)
   {
      int j, type, new_type, old_redges[2], new_redges[2][2], flag;
      Tetrahedron *tet = (Tetrahedron *) el;

      MFEM_VERIFY(tet->GetRefinementFlag() != 0,
                  "TETRAHEDRON element is not marked for refinement.");

      vert = tet->GetVertices();

      // 1. Get the index for the new vertex in v_new.
      bisect = v_to_v.FindId(vert[0], vert[1]);
      if (bisect == -1)
      {
         v_new = NumOfVertices + v_to_v.GetId(vert[0],vert[1]);
         for (j = 0; j < 3; j++)
         {
            V(j) = 0.5 * (vertices[vert[0]](j) + vertices[vert[1]](j));
         }
         vertices.Append(V);
      }
      else
      {
         v_new = NumOfVertices + bisect;
      }

      // 2. Set the node indices for the new elements in v[2][4] so that
      //    the edge marked for refinement is between the first two nodes.
      tet->ParseRefinementFlag(old_redges, type, flag);

      v[0][3] = v_new;
      v[1][3] = v_new;
      new_redges[0][0] = 2;
      new_redges[0][1] = 1;
      new_redges[1][0] = 2;
      new_redges[1][1] = 1;
      int tr1 = -1, tr2 = -1;
      switch (old_redges[0])
      {
         case 2:
            v[0][0] = vert[0]; v[0][1] = vert[2]; v[0][2] = vert[3];
            if (type == Tetrahedron::TYPE_PF) { new_redges[0][1] = 4; }
            tr1 = 0;
            break;
         case 3:
            v[0][0] = vert[3]; v[0][1] = vert[0]; v[0][2] = vert[2];
            tr1 = 2;
            break;
         case 5:
            v[0][0] = vert[2]; v[0][1] = vert[3]; v[0][2] = vert[0];
            tr1 = 4;
      }
      switch (old_redges[1])
      {
         case 1:
            v[1][0] = vert[2]; v[1][1] = vert[1]; v[1][2] = vert[3];
            if (type == Tetrahedron::TYPE_PF) { new_redges[1][0] = 3; }
            tr2 = 1;
            break;
         case 4:
            v[1][0] = vert[1]; v[1][1] = vert[3]; v[1][2] = vert[2];
            tr2 = 3;
            break;
         case 5:
            v[1][0] = vert[3]; v[1][1] = vert[2]; v[1][2] = vert[1];
            tr2 = 5;
      }

      int attr = tet->GetAttribute();
      tet->SetVertices(v[0]);

#ifdef MFEM_USE_MEMALLOC
      Tetrahedron *tet2 = TetMemory.Alloc();
      tet2->SetVertices(v[1]);
      tet2->SetAttribute(attr);
#else
      Tetrahedron *tet2 = new Tetrahedron(v[1], attr);
#endif
      tet2->ResetTransform(tet->GetTransform());
      elements.Append(tet2);

      // record the sequence of refinements
      tet->PushTransform(tr1);
      tet2->PushTransform(tr2);

      int coarse = FindCoarseElement(i);
      CoarseFineTr.embeddings[i].parent = coarse;
      CoarseFineTr.embeddings.Append(Embedding(coarse));

      // 3. Set the bisection flag
      switch (type)
      {
         case Tetrahedron::TYPE_PU:
            new_type = Tetrahedron::TYPE_PF; break;
         case Tetrahedron::TYPE_PF:
            new_type = Tetrahedron::TYPE_A;  break;
         default:
            new_type = Tetrahedron::TYPE_PU;
      }

      tet->CreateRefinementFlag(new_redges[0], new_type, flag+1);
      tet2->CreateRefinementFlag(new_redges[1], new_type, flag+1);

      NumOfElements++;
   }
   else
   {
      MFEM_ABORT("Bisection with HashTable for now works only for tetrahedra.");
   }
}

void Mesh::BdrBisection(int i, const HashTable<Hashed2> &v_to_v)
{
   int *vert;
   int v[2][3], v_new, bisect, t;
   Element *bdr_el = boundary[i];

   t = bdr_el->GetType();
   if (t == Element::TRIANGLE)
   {
      Triangle *tri = (Triangle *) bdr_el;

      vert = tri->GetVertices();

      // 1. Get the index for the new vertex in v_new.
      bisect = v_to_v.FindId(vert[0], vert[1]);
      MFEM_ASSERT(bisect >= 0, "");
      v_new = NumOfVertices + bisect;
      MFEM_ASSERT(v_new != -1, "");

      // 2. Set the node indices for the new elements in v[0] and v[1] so that
      //    the  edge marked for refinement is between the first two nodes.
      v[0][0] = vert[2]; v[0][1] = vert[0]; v[0][2] = v_new;
      v[1][0] = vert[1]; v[1][1] = vert[2]; v[1][2] = v_new;

      tri->SetVertices(v[0]);

      boundary.Append(new Triangle(v[1], tri->GetAttribute()));

      NumOfBdrElements++;
   }
   else
   {
      MFEM_ABORT("Bisection of boundary elements with HashTable works only for"
                 " triangles!");
   }
}

void Mesh::UniformRefinement(int i, const DSTable &v_to_v,
                             int *edge1, int *edge2, int *middle)
{
   Array<int> v;
   int j, v1[3], v2[3], v3[3], v4[3], v_new[3], bisect[3];
   Vertex V;

   if (elements[i]->GetType() == Element::TRIANGLE)
   {
      Triangle *tri0 = (Triangle*) elements[i];
      tri0->GetVertices(v);

      // 1. Get the indeces for the new vertices in array v_new
      bisect[0] = v_to_v(v[0],v[1]);
      bisect[1] = v_to_v(v[1],v[2]);
      bisect[2] = v_to_v(v[0],v[2]);
      MFEM_ASSERT(bisect[0] >= 0 && bisect[1] >= 0 && bisect[2] >= 0, "");

      for (j = 0; j < 3; j++)                // for the 3 edges fix v_new
      {
         if (middle[bisect[j]] == -1)
         {
            v_new[j] = NumOfVertices++;
            for (int d = 0; d < spaceDim; d++)
            {
               V(d) = (vertices[v[j]](d) + vertices[v[(j+1)%3]](d))/2.;
            }
            vertices.Append(V);

            // Put the element that may need refinement (because of this
            // bisection) in edge1, or -1 if no more refinement is needed.
            if (edge1[bisect[j]] == i)
            {
               edge1[bisect[j]] = edge2[bisect[j]];
            }

            middle[bisect[j]] = v_new[j];
         }
         else
         {
            v_new[j] = middle[bisect[j]];

            // This edge will require no more refinement.
            edge1[bisect[j]] = -1;
         }
      }

      // 2. Set the node indeces for the new elements in v1, v2, v3 & v4 so that
      //    the edges marked for refinement be between the first two nodes.
      v1[0] =     v[0]; v1[1] = v_new[0]; v1[2] = v_new[2];
      v2[0] = v_new[0]; v2[1] =     v[1]; v2[2] = v_new[1];
      v3[0] = v_new[2]; v3[1] = v_new[1]; v3[2] =     v[2];
      v4[0] = v_new[1]; v4[1] = v_new[2]; v4[2] = v_new[0];

      Triangle* tri1 = new Triangle(v1, tri0->GetAttribute());
      Triangle* tri2 = new Triangle(v2, tri0->GetAttribute());
      Triangle* tri3 = new Triangle(v3, tri0->GetAttribute());

      elements.Append(tri1);
      elements.Append(tri2);
      elements.Append(tri3);

      tri0->SetVertices(v4);

      // record the sequence of refinements
      unsigned code = tri0->GetTransform();
      tri1->ResetTransform(code);
      tri2->ResetTransform(code);
      tri3->ResetTransform(code);

      tri0->PushTransform(3);
      tri1->PushTransform(0);
      tri2->PushTransform(1);
      tri3->PushTransform(2);

      // set parent indices
      int coarse = FindCoarseElement(i);
      CoarseFineTr.embeddings[i] = Embedding(coarse);
      CoarseFineTr.embeddings.Append(Embedding(coarse));
      CoarseFineTr.embeddings.Append(Embedding(coarse));
      CoarseFineTr.embeddings.Append(Embedding(coarse));

      NumOfElements += 3;
   }
   else
   {
      MFEM_ABORT("Uniform refinement for now works only for triangles.");
   }
}

void Mesh::InitRefinementTransforms()
{
   // initialize CoarseFineTr
   CoarseFineTr.Clear();
   CoarseFineTr.embeddings.SetSize(NumOfElements);
   for (int i = 0; i < NumOfElements; i++)
   {
      elements[i]->ResetTransform(0);
      CoarseFineTr.embeddings[i] = Embedding(i);
   }
}

int Mesh::FindCoarseElement(int i)
{
   int coarse;
   while ((coarse = CoarseFineTr.embeddings[i].parent) != i)
   {
      i = coarse;
   }
   return coarse;
}

const CoarseFineTransformations& Mesh::GetRefinementTransforms()
{
   MFEM_VERIFY(GetLastOperation() == Mesh::REFINE, "");

   if (ncmesh)
   {
      return ncmesh->GetRefinementTransforms();
   }

   Mesh::GeometryList elem_geoms(*this);
   for (int i = 0; i < elem_geoms.Size(); i++)
   {
      const Geometry::Type geom = elem_geoms[i];
      if (CoarseFineTr.point_matrices[geom].SizeK()) { continue; }

      if (geom == Geometry::TRIANGLE ||
          geom == Geometry::TETRAHEDRON)
      {
         std::map<unsigned, int> mat_no;
         mat_no[0] = 1; // identity

         // assign matrix indices to element transformations
         for (int i = 0; i < elements.Size(); i++)
         {
            int index = 0;
            unsigned code = elements[i]->GetTransform();
            if (code)
            {
               int &matrix = mat_no[code];
               if (!matrix) { matrix = mat_no.size(); }
               index = matrix-1;
            }
            CoarseFineTr.embeddings[i].matrix = index;
         }

         DenseTensor &pmats = CoarseFineTr.point_matrices[geom];
         pmats.SetSize(Dim, Dim+1, mat_no.size());

         // calculate the point matrices used
         std::map<unsigned, int>::iterator it;
         for (it = mat_no.begin(); it != mat_no.end(); ++it)
         {
            if (geom == Geometry::TRIANGLE)
            {
               Triangle::GetPointMatrix(it->first, pmats(it->second-1));
            }
            else
            {
               Tetrahedron::GetPointMatrix(it->first, pmats(it->second-1));
            }
         }
      }
      else
      {
         MFEM_ABORT("Don't know how to construct CoarseFineTransformations for"
                    " geom = " << geom);
      }
   }

   // NOTE: quads and hexes already have trivial transformations ready
   return CoarseFineTr;
}

void Mesh::PrintXG(std::ostream &out) const
{
   MFEM_ASSERT(Dim==spaceDim, "2D Manifold meshes not supported");
   int i, j;
   Array<int> v;

   if (Dim == 2)
   {
      // Print the type of the mesh.
      if (Nodes == NULL)
      {
         out << "areamesh2\n\n";
      }
      else
      {
         out << "curved_areamesh2\n\n";
      }

      // Print the boundary elements.
      out << NumOfBdrElements << '\n';
      for (i = 0; i < NumOfBdrElements; i++)
      {
         boundary[i]->GetVertices(v);

         out << boundary[i]->GetAttribute();
         for (j = 0; j < v.Size(); j++)
         {
            out << ' ' << v[j] + 1;
         }
         out << '\n';
      }

      // Print the elements.
      out << NumOfElements << '\n';
      for (i = 0; i < NumOfElements; i++)
      {
         elements[i]->GetVertices(v);

         out << elements[i]->GetAttribute() << ' ' << v.Size();
         for (j = 0; j < v.Size(); j++)
         {
            out << ' ' << v[j] + 1;
         }
         out << '\n';
      }

      if (Nodes == NULL)
      {
         // Print the vertices.
         out << NumOfVertices << '\n';
         for (i = 0; i < NumOfVertices; i++)
         {
            out << vertices[i](0);
            for (j = 1; j < Dim; j++)
            {
               out << ' ' << vertices[i](j);
            }
            out << '\n';
         }
      }
      else
      {
         out << NumOfVertices << '\n';
         Nodes->Save(out);
      }
   }
   else  // ===== Dim != 2 =====
   {
      if (Nodes)
      {
         mfem_error("Mesh::PrintXG(...) : Curved mesh in 3D");
      }

      if (meshgen == 1)
      {
         int nv;
         const int *ind;

         out << "NETGEN_Neutral_Format\n";
         // print the vertices
         out << NumOfVertices << '\n';
         for (i = 0; i < NumOfVertices; i++)
         {
            for (j = 0; j < Dim; j++)
            {
               out << ' ' << vertices[i](j);
            }
            out << '\n';
         }

         // print the elements
         out << NumOfElements << '\n';
         for (i = 0; i < NumOfElements; i++)
         {
            nv = elements[i]->GetNVertices();
            ind = elements[i]->GetVertices();
            out << elements[i]->GetAttribute();
            for (j = 0; j < nv; j++)
            {
               out << ' ' << ind[j]+1;
            }
            out << '\n';
         }

         // print the boundary information.
         out << NumOfBdrElements << '\n';
         for (i = 0; i < NumOfBdrElements; i++)
         {
            nv = boundary[i]->GetNVertices();
            ind = boundary[i]->GetVertices();
            out << boundary[i]->GetAttribute();
            for (j = 0; j < nv; j++)
            {
               out << ' ' << ind[j]+1;
            }
            out << '\n';
         }
      }
      else if (meshgen == 2)  // TrueGrid
      {
         int nv;
         const int *ind;

         out << "TrueGrid\n"
             << "1 " << NumOfVertices << " " << NumOfElements
             << " 0 0 0 0 0 0 0\n"
             << "0 0 0 1 0 0 0 0 0 0 0\n"
             << "0 0 " << NumOfBdrElements << " 0 0 0 0 0 0 0 0 0 0 0 0 0\n"
             << "0.0 0.0 0.0 0 0 0.0 0.0 0 0.0\n"
             << "0 0 0 0 0 0 0 0 0 0 0 0 0 0 0 0\n";

         for (i = 0; i < NumOfVertices; i++)
            out << i+1 << " 0.0 " << vertices[i](0) << ' ' << vertices[i](1)
                << ' ' << vertices[i](2) << " 0.0\n";

         for (i = 0; i < NumOfElements; i++)
         {
            nv = elements[i]->GetNVertices();
            ind = elements[i]->GetVertices();
            out << i+1 << ' ' << elements[i]->GetAttribute();
            for (j = 0; j < nv; j++)
            {
               out << ' ' << ind[j]+1;
            }
            out << '\n';
         }

         for (i = 0; i < NumOfBdrElements; i++)
         {
            nv = boundary[i]->GetNVertices();
            ind = boundary[i]->GetVertices();
            out << boundary[i]->GetAttribute();
            for (j = 0; j < nv; j++)
            {
               out << ' ' << ind[j]+1;
            }
            out << " 1.0 1.0 1.0 1.0\n";
         }
      }
   }

   out << flush;
}

void Mesh::Printer(std::ostream &out, std::string section_delimiter) const
{
   int i, j;

   if (NURBSext)
   {
      // general format
      NURBSext->Print(out);
      out << '\n';
      Nodes->Save(out);

      // patch-wise format
      // NURBSext->ConvertToPatches(*Nodes);
      // NURBSext->Print(out);

      return;
   }

   if (Nonconforming())
   {
      // nonconforming mesh format
      ncmesh->Print(out);

      if (Nodes)
      {
         out << "\n# mesh curvature GridFunction";
         out << "\nnodes\n";
         Nodes->Save(out);
      }

      out << "\nmfem_mesh_end" << endl;
      return;
   }

   // serial/parallel conforming mesh format
   out << (section_delimiter.empty()
           ? "MFEM mesh v1.0\n" : "MFEM mesh v1.2\n");

   // optional
   out <<
       "\n#\n# MFEM Geometry Types (see mesh/geom.hpp):\n#\n"
       "# POINT       = 0\n"
       "# SEGMENT     = 1\n"
       "# TRIANGLE    = 2\n"
       "# SQUARE      = 3\n"
       "# TETRAHEDRON = 4\n"
       "# CUBE        = 5\n"
       "# PRISM       = 6\n"
       "#\n";

   out << "\ndimension\n" << Dim;

   out << "\n\nelements\n" << NumOfElements << '\n';
   for (i = 0; i < NumOfElements; i++)
   {
      PrintElement(elements[i], out);
   }

   out << "\nboundary\n" << NumOfBdrElements << '\n';
   for (i = 0; i < NumOfBdrElements; i++)
   {
      PrintElement(boundary[i], out);
   }

   out << "\nvertices\n" << NumOfVertices << '\n';
   if (Nodes == NULL)
   {
      out << spaceDim << '\n';
      for (i = 0; i < NumOfVertices; i++)
      {
         out << vertices[i](0);
         for (j = 1; j < spaceDim; j++)
         {
            out << ' ' << vertices[i](j);
         }
         out << '\n';
      }
      out.flush();
   }
   else
   {
      out << "\nnodes\n";
      Nodes->Save(out);
   }

   if (!section_delimiter.empty())
   {
      out << section_delimiter << endl; // only with format v1.2
   }
}

void Mesh::PrintTopo(std::ostream &out,const Array<int> &e_to_k) const
{
   int i;
   Array<int> vert;

   out << "MFEM NURBS mesh v1.0\n";

   // optional
   out <<
       "\n#\n# MFEM Geometry Types (see mesh/geom.hpp):\n#\n"
       "# SEGMENT     = 1\n"
       "# SQUARE      = 3\n"
       "# CUBE        = 5\n"
       "#\n";

   out << "\ndimension\n" << Dim
       << "\n\nelements\n" << NumOfElements << '\n';
   for (i = 0; i < NumOfElements; i++)
   {
      PrintElement(elements[i], out);
   }

   out << "\nboundary\n" << NumOfBdrElements << '\n';
   for (i = 0; i < NumOfBdrElements; i++)
   {
      PrintElement(boundary[i], out);
   }

   out << "\nedges\n" << NumOfEdges << '\n';
   for (i = 0; i < NumOfEdges; i++)
   {
      edge_vertex->GetRow(i, vert);
      int ki = e_to_k[i];
      if (ki < 0)
      {
         ki = -1 - ki;
      }
      out << ki << ' ' << vert[0] << ' ' << vert[1] << '\n';
   }
   out << "\nvertices\n" << NumOfVertices << '\n';
}

void Mesh::Save(const char *fname, int precision) const
{
   ofstream ofs(fname);
   ofs.precision(precision);
   Print(ofs);
}

#ifdef MFEM_USE_ADIOS2
void Mesh::Print(adios2stream &out) const
{
   out.Print(*this);
}
#endif

void Mesh::PrintVTK(std::ostream &out)
{
   out <<
       "# vtk DataFile Version 3.0\n"
       "Generated by MFEM\n"
       "ASCII\n"
       "DATASET UNSTRUCTURED_GRID\n";

   if (Nodes == NULL)
   {
      out << "POINTS " << NumOfVertices << " double\n";
      for (int i = 0; i < NumOfVertices; i++)
      {
         out << vertices[i](0);
         int j;
         for (j = 1; j < spaceDim; j++)
         {
            out << ' ' << vertices[i](j);
         }
         for ( ; j < 3; j++)
         {
            out << ' ' << 0.0;
         }
         out << '\n';
      }
   }
   else
   {
      Array<int> vdofs(3);
      out << "POINTS " << Nodes->FESpace()->GetNDofs() << " double\n";
      for (int i = 0; i < Nodes->FESpace()->GetNDofs(); i++)
      {
         vdofs.SetSize(1);
         vdofs[0] = i;
         Nodes->FESpace()->DofsToVDofs(vdofs);
         out << (*Nodes)(vdofs[0]);
         int j;
         for (j = 1; j < spaceDim; j++)
         {
            out << ' ' << (*Nodes)(vdofs[j]);
         }
         for ( ; j < 3; j++)
         {
            out << ' ' << 0.0;
         }
         out << '\n';
      }
   }

   int order = -1;
   if (Nodes == NULL)
   {
      int size = 0;
      for (int i = 0; i < NumOfElements; i++)
      {
         size += elements[i]->GetNVertices() + 1;
      }
      out << "CELLS " << NumOfElements << ' ' << size << '\n';
      for (int i = 0; i < NumOfElements; i++)
      {
         const int *v = elements[i]->GetVertices();
         const int nv = elements[i]->GetNVertices();
         out << nv;
         Geometry::Type geom = elements[i]->GetGeometryType();
         const int *perm = VTKGeometry::VertexPermutation[geom];
         for (int j = 0; j < nv; j++)
         {
            out << ' ' << v[perm ? perm[j] : j];
         }
         out << '\n';
      }
      order = 1;
   }
   else
   {
      Array<int> dofs;
      int size = 0;
      for (int i = 0; i < NumOfElements; i++)
      {
         Nodes->FESpace()->GetElementDofs(i, dofs);
         MFEM_ASSERT(Dim != 0 || dofs.Size() == 1,
                     "Point meshes should have a single dof per element");
         size += dofs.Size() + 1;
      }
      out << "CELLS " << NumOfElements << ' ' << size << '\n';
      const char *fec_name = Nodes->FESpace()->FEColl()->Name();

      if (!strcmp(fec_name, "Linear") ||
          !strcmp(fec_name, "H1_0D_P1") ||
          !strcmp(fec_name, "H1_1D_P1") ||
          !strcmp(fec_name, "H1_2D_P1") ||
          !strcmp(fec_name, "H1_3D_P1"))
      {
         order = 1;
      }
      else if (!strcmp(fec_name, "Quadratic") ||
               !strcmp(fec_name, "H1_1D_P2") ||
               !strcmp(fec_name, "H1_2D_P2") ||
               !strcmp(fec_name, "H1_3D_P2"))
      {
         order = 2;
      }
      if (order == -1)
      {
         mfem::err << "Mesh::PrintVTK : can not save '"
                   << fec_name << "' elements!" << endl;
         mfem_error();
      }
      for (int i = 0; i < NumOfElements; i++)
      {
         Nodes->FESpace()->GetElementDofs(i, dofs);
         out << dofs.Size();
         if (order == 1)
         {
            for (int j = 0; j < dofs.Size(); j++)
            {
               out << ' ' << dofs[j];
            }
         }
         else if (order == 2)
         {
            const int *vtk_mfem;
            switch (elements[i]->GetGeometryType())
            {
               case Geometry::SEGMENT:
               case Geometry::TRIANGLE:
               case Geometry::SQUARE:
                  vtk_mfem = vtk_quadratic_hex; break; // identity map
               case Geometry::TETRAHEDRON:
                  vtk_mfem = vtk_quadratic_tet; break;
               case Geometry::PRISM:
                  vtk_mfem = vtk_quadratic_wedge; break;
               case Geometry::CUBE:
               default:
                  vtk_mfem = vtk_quadratic_hex; break;
            }
            for (int j = 0; j < dofs.Size(); j++)
            {
               out << ' ' << dofs[vtk_mfem[j]];
            }
         }
         out << '\n';
      }
   }

   out << "CELL_TYPES " << NumOfElements << '\n';
   for (int i = 0; i < NumOfElements; i++)
   {
      int vtk_cell_type = 5;
      Geometry::Type geom = GetElement(i)->GetGeometryType();
      if (order == 1) { vtk_cell_type = VTKGeometry::Map[geom]; }
      else if (order == 2) { vtk_cell_type = VTKGeometry::QuadraticMap[geom]; }
      out << vtk_cell_type << '\n';
   }

   // write attributes
   out << "CELL_DATA " << NumOfElements << '\n'
       << "SCALARS material int\n"
       << "LOOKUP_TABLE default\n";
   for (int i = 0; i < NumOfElements; i++)
   {
      out << elements[i]->GetAttribute() << '\n';
   }
   out.flush();
}

void Mesh::PrintVTU(std::string fname,
                    VTKFormat format,
                    bool high_order_output,
                    int compression_level,
                    bool bdr)
{
   int ref = (high_order_output && Nodes)
             ? Nodes->FESpace()->GetElementOrder(0) : 1;

   fname = fname + ".vtu";
   std::fstream out(fname.c_str(),std::ios::out);
   out << "<VTKFile type=\"UnstructuredGrid\" version=\"0.1\"";
   if (compression_level != 0)
   {
      out << " compressor=\"vtkZLibDataCompressor\"";
   }
   out << " byte_order=\"" << VTKByteOrder() << "\">\n";
   out << "<UnstructuredGrid>\n";
   PrintVTU(out, ref, format, high_order_output, compression_level, bdr);
   out << "</Piece>\n"; // need to close the piece open in the PrintVTU method
   out << "</UnstructuredGrid>\n";
   out << "</VTKFile>" << std::endl;

   out.close();
}

void Mesh::PrintBdrVTU(std::string fname,
                       VTKFormat format,
                       bool high_order_output,
                       int compression_level)
{
   PrintVTU(fname, format, high_order_output, compression_level, true);
}

template <typename T>
void WriteBinaryOrASCII(std::ostream &out, std::vector<char> &buf, const T &val,
                        const char *suffix, VTKFormat format)
{
   if (format == VTKFormat::ASCII) { out << val << suffix; }
   else { bin_io::AppendBytes(buf, val); }
}

// Ensure ASCII output of uint8_t to stream is integer rather than character
template <>
void WriteBinaryOrASCII<uint8_t>(std::ostream &out, std::vector<char> &buf,
                                 const uint8_t &val, const char *suffix,
                                 VTKFormat format)
{
   if (format == VTKFormat::ASCII) { out << static_cast<int>(val) << suffix; }
   else { bin_io::AppendBytes(buf, val); }
}

template <>
void WriteBinaryOrASCII<double>(std::ostream &out, std::vector<char> &buf,
                                const double &val, const char *suffix,
                                VTKFormat format)
{
   if (format == VTKFormat::BINARY32)
   {
      bin_io::AppendBytes<float>(buf, float(val));
   }
   else if (format == VTKFormat::BINARY)
   {
      bin_io::AppendBytes(buf, val);
   }
   else
   {
      out << val << suffix;
   }
}

template <>
void WriteBinaryOrASCII<float>(std::ostream &out, std::vector<char> &buf,
                               const float &val, const char *suffix,
                               VTKFormat format)
{
   if (format == VTKFormat::BINARY) { bin_io::AppendBytes<double>(buf, val); }
   else if (format == VTKFormat::BINARY32) { bin_io::AppendBytes(buf, val); }
   else { out << val << suffix; }
}

void WriteBase64WithSizeAndClear(std::ostream &out, std::vector<char> &buf,
                                 int compression_level)
{
   WriteVTKEncodedCompressed(out, buf.data(), buf.size(), compression_level);
   out << '\n';
   buf.clear();
}

void Mesh::PrintVTU(std::ostream &out, int ref, VTKFormat format,
                    bool high_order_output, int compression_level,
                    bool bdr_elements)
{
   RefinedGeometry *RefG;
   DenseMatrix pmat;

   const char *fmt_str = (format == VTKFormat::ASCII) ? "ascii" : "binary";
   const char *type_str = (format != VTKFormat::BINARY32) ? "Float64" : "Float32";
   std::vector<char> buf;

   auto get_geom = [&](int i)
   {
      if (bdr_elements) { return GetBdrElementBaseGeometry(i); }
      else { return GetElementBaseGeometry(i); }
   };

   int ne = bdr_elements ? GetNBE() : GetNE();
   // count the points, cells, size
   int np = 0, nc_ref = 0, size = 0;
   for (int i = 0; i < ne; i++)
   {
      Geometry::Type geom = get_geom(i);
      int nv = Geometries.GetVertices(geom)->GetNPoints();
      RefG = GlobGeometryRefiner.Refine(geom, ref, 1);
      np += RefG->RefPts.GetNPoints();
      nc_ref += RefG->RefGeoms.Size() / nv;
      size += (RefG->RefGeoms.Size() / nv) * (nv + 1);
   }

   out << "<Piece NumberOfPoints=\"" << np << "\" NumberOfCells=\""
       << (high_order_output ? ne : nc_ref) << "\">\n";

   // print out the points
   out << "<Points>\n";
   out << "<DataArray type=\"" << type_str
       << "\" NumberOfComponents=\"3\" format=\"" << fmt_str << "\">\n";
   for (int i = 0; i < ne; i++)
   {
      RefG = GlobGeometryRefiner.Refine(get_geom(i), ref, 1);

      if (bdr_elements)
      {
         GetBdrElementTransformation(i)->Transform(RefG->RefPts, pmat);
      }
      else
      {
         GetElementTransformation(i)->Transform(RefG->RefPts, pmat);
      }

      for (int j = 0; j < pmat.Width(); j++)
      {
         WriteBinaryOrASCII(out, buf, pmat(0,j), " ", format);
         if (pmat.Height() > 1)
         {
            WriteBinaryOrASCII(out, buf, pmat(1,j), " ", format);
         }
         else
         {
            WriteBinaryOrASCII(out, buf, 0.0, " ", format);
         }
         if (pmat.Height() > 2)
         {
            WriteBinaryOrASCII(out, buf, pmat(2,j), "", format);
         }
         else
         {
            WriteBinaryOrASCII(out, buf, 0.0, "", format);
         }
         if (format == VTKFormat::ASCII) { out << '\n'; }
      }
   }
   if (format != VTKFormat::ASCII)
   {
      WriteBase64WithSizeAndClear(out, buf, compression_level);
   }
   out << "</DataArray>" << std::endl;
   out << "</Points>" << std::endl;

   out << "<Cells>" << std::endl;
   out << "<DataArray type=\"Int32\" Name=\"connectivity\" format=\""
       << fmt_str << "\">" << std::endl;
   // connectivity
   std::vector<int> offset;

   np = 0;
   if (high_order_output)
   {
      Array<int> local_connectivity;
      for (int iel = 0; iel < ne; iel++)
      {
         Geometry::Type geom = get_geom(iel);
         CreateVTKElementConnectivity(local_connectivity, geom, ref);
         int nnodes = local_connectivity.Size();
         for (int i=0; i<nnodes; ++i)
         {
            WriteBinaryOrASCII(out, buf, np+local_connectivity[i], " ", format);
         }
         if (format == VTKFormat::ASCII) { out << '\n'; }
         np += nnodes;
         offset.push_back(np);
      }
   }
   else
   {
      int coff = 0;
      for (int i = 0; i < ne; i++)
      {
         Geometry::Type geom = get_geom(i);
         int nv = Geometries.GetVertices(geom)->GetNPoints();
         RefG = GlobGeometryRefiner.Refine(geom, ref, 1);
         Array<int> &RG = RefG->RefGeoms;
         for (int j = 0; j < RG.Size(); )
         {
            coff = coff+nv;
            offset.push_back(coff);
            const int *p = VTKGeometry::VertexPermutation[geom];
            for (int k = 0; k < nv; k++, j++)
            {
               WriteBinaryOrASCII(out, buf, np + RG[p ? p[j] : j], " ", format);
            }
            if (format == VTKFormat::ASCII) { out << '\n'; }
         }
         np += RefG->RefPts.GetNPoints();
      }
   }
   if (format != VTKFormat::ASCII)
   {
      WriteBase64WithSizeAndClear(out, buf, compression_level);
   }
   out << "</DataArray>" << std::endl;

   out << "<DataArray type=\"Int32\" Name=\"offsets\" format=\""
       << fmt_str << "\">" << std::endl;
   // offsets
   for (size_t ii=0; ii<offset.size(); ii++)
   {
      WriteBinaryOrASCII(out, buf, offset[ii], "\n", format);
   }
   if (format != VTKFormat::ASCII)
   {
      WriteBase64WithSizeAndClear(out, buf, compression_level);
   }
   out << "</DataArray>" << std::endl;
   out << "<DataArray type=\"UInt8\" Name=\"types\" format=\""
       << fmt_str << "\">" << std::endl;
   // cell types
   const int *vtk_geom_map =
      high_order_output ? VTKGeometry::HighOrderMap : VTKGeometry::Map;
   for (int i = 0; i < ne; i++)
   {
      Geometry::Type geom = get_geom(i);
      uint8_t vtk_cell_type = 5;

      vtk_cell_type = vtk_geom_map[geom];

      if (high_order_output)
      {
         WriteBinaryOrASCII(out, buf, vtk_cell_type, "\n", format);
      }
      else
      {
         int nv = Geometries.GetVertices(geom)->GetNPoints();
         RefG = GlobGeometryRefiner.Refine(geom, ref, 1);
         Array<int> &RG = RefG->RefGeoms;
         for (int j = 0; j < RG.Size(); j += nv)
         {
            WriteBinaryOrASCII(out, buf, vtk_cell_type, "\n", format);
         }
      }
   }
   if (format != VTKFormat::ASCII)
   {
      WriteBase64WithSizeAndClear(out, buf, compression_level);
   }
   out << "</DataArray>" << std::endl;
   out << "</Cells>" << std::endl;

   out << "<CellData Scalars=\"attribute\">" << std::endl;
   out << "<DataArray type=\"Int32\" Name=\"attribute\" format=\""
       << fmt_str << "\">" << std::endl;
   for (int i = 0; i < ne; i++)
   {
      int attr = bdr_elements ? GetBdrAttribute(i) : GetAttribute(i);
      if (high_order_output)
      {
         WriteBinaryOrASCII(out, buf, attr, "\n", format);
      }
      else
      {
         Geometry::Type geom = get_geom(i);
         int nv = Geometries.GetVertices(geom)->GetNPoints();
         RefG = GlobGeometryRefiner.Refine(geom, ref, 1);
         for (int j = 0; j < RefG->RefGeoms.Size(); j += nv)
         {
            WriteBinaryOrASCII(out, buf, attr, "\n", format);
         }
      }
   }
   if (format != VTKFormat::ASCII)
   {
      WriteBase64WithSizeAndClear(out, buf, compression_level);
   }
   out << "</DataArray>" << std::endl;
   out << "</CellData>" << std::endl;
}


void Mesh::PrintVTK(std::ostream &out, int ref, int field_data)
{
   int np, nc, size;
   RefinedGeometry *RefG;
   DenseMatrix pmat;

   out <<
       "# vtk DataFile Version 3.0\n"
       "Generated by MFEM\n"
       "ASCII\n"
       "DATASET UNSTRUCTURED_GRID\n";

   // additional dataset information
   if (field_data)
   {
      out << "FIELD FieldData 1\n"
          << "MaterialIds " << 1 << " " << attributes.Size() << " int\n";
      for (int i = 0; i < attributes.Size(); i++)
      {
         out << ' ' << attributes[i];
      }
      out << '\n';
   }

   // count the points, cells, size
   np = nc = size = 0;
   for (int i = 0; i < GetNE(); i++)
   {
      Geometry::Type geom = GetElementBaseGeometry(i);
      int nv = Geometries.GetVertices(geom)->GetNPoints();
      RefG = GlobGeometryRefiner.Refine(geom, ref, 1);
      np += RefG->RefPts.GetNPoints();
      nc += RefG->RefGeoms.Size() / nv;
      size += (RefG->RefGeoms.Size() / nv) * (nv + 1);
   }
   out << "POINTS " << np << " double\n";
   // write the points
   for (int i = 0; i < GetNE(); i++)
   {
      RefG = GlobGeometryRefiner.Refine(
                GetElementBaseGeometry(i), ref, 1);

      GetElementTransformation(i)->Transform(RefG->RefPts, pmat);

      for (int j = 0; j < pmat.Width(); j++)
      {
         out << pmat(0, j) << ' ';
         if (pmat.Height() > 1)
         {
            out << pmat(1, j) << ' ';
            if (pmat.Height() > 2)
            {
               out << pmat(2, j);
            }
            else
            {
               out << 0.0;
            }
         }
         else
         {
            out << 0.0 << ' ' << 0.0;
         }
         out << '\n';
      }
   }

   // write the cells
   out << "CELLS " << nc << ' ' << size << '\n';
   np = 0;
   for (int i = 0; i < GetNE(); i++)
   {
      Geometry::Type geom = GetElementBaseGeometry(i);
      int nv = Geometries.GetVertices(geom)->GetNPoints();
      RefG = GlobGeometryRefiner.Refine(geom, ref, 1);
      Array<int> &RG = RefG->RefGeoms;

      for (int j = 0; j < RG.Size(); )
      {
         out << nv;
         for (int k = 0; k < nv; k++, j++)
         {
            out << ' ' << np + RG[j];
         }
         out << '\n';
      }
      np += RefG->RefPts.GetNPoints();
   }
   out << "CELL_TYPES " << nc << '\n';
   for (int i = 0; i < GetNE(); i++)
   {
      Geometry::Type geom = GetElementBaseGeometry(i);
      int nv = Geometries.GetVertices(geom)->GetNPoints();
      RefG = GlobGeometryRefiner.Refine(geom, ref, 1);
      Array<int> &RG = RefG->RefGeoms;
      int vtk_cell_type = VTKGeometry::Map[geom];

      for (int j = 0; j < RG.Size(); j += nv)
      {
         out << vtk_cell_type << '\n';
      }
   }
   // write attributes (materials)
   out << "CELL_DATA " << nc << '\n'
       << "SCALARS material int\n"
       << "LOOKUP_TABLE default\n";
   for (int i = 0; i < GetNE(); i++)
   {
      Geometry::Type geom = GetElementBaseGeometry(i);
      int nv = Geometries.GetVertices(geom)->GetNPoints();
      RefG = GlobGeometryRefiner.Refine(geom, ref, 1);
      int attr = GetAttribute(i);
      for (int j = 0; j < RefG->RefGeoms.Size(); j += nv)
      {
         out << attr << '\n';
      }
   }

   if (Dim > 1)
   {
      Array<int> coloring;
      srand((unsigned)time(0));
      double a = double(rand()) / (double(RAND_MAX) + 1.);
      int el0 = (int)floor(a * GetNE());
      GetElementColoring(coloring, el0);
      out << "SCALARS element_coloring int\n"
          << "LOOKUP_TABLE default\n";
      for (int i = 0; i < GetNE(); i++)
      {
         Geometry::Type geom = GetElementBaseGeometry(i);
         int nv = Geometries.GetVertices(geom)->GetNPoints();
         RefG = GlobGeometryRefiner.Refine(geom, ref, 1);
         for (int j = 0; j < RefG->RefGeoms.Size(); j += nv)
         {
            out << coloring[i] + 1 << '\n';
         }
      }
   }

   // prepare to write data
   out << "POINT_DATA " << np << '\n' << flush;
}

void Mesh::GetElementColoring(Array<int> &colors, int el0)
{
   int delete_el_to_el = (el_to_el) ? (0) : (1);
   const Table &el_el = ElementToElementTable();
   int num_el = GetNE(), stack_p, stack_top_p, max_num_col;
   Array<int> el_stack(num_el);

   const int *i_el_el = el_el.GetI();
   const int *j_el_el = el_el.GetJ();

   colors.SetSize(num_el);
   colors = -2;
   max_num_col = 1;
   stack_p = stack_top_p = 0;
   for (int el = el0; stack_top_p < num_el; el=(el+1)%num_el)
   {
      if (colors[el] != -2)
      {
         continue;
      }

      colors[el] = -1;
      el_stack[stack_top_p++] = el;

      for ( ; stack_p < stack_top_p; stack_p++)
      {
         int i = el_stack[stack_p];
         int num_nb = i_el_el[i+1] - i_el_el[i];
         if (max_num_col < num_nb + 1)
         {
            max_num_col = num_nb + 1;
         }
         for (int j = i_el_el[i]; j < i_el_el[i+1]; j++)
         {
            int k = j_el_el[j];
            if (colors[k] == -2)
            {
               colors[k] = -1;
               el_stack[stack_top_p++] = k;
            }
         }
      }
   }

   Array<int> col_marker(max_num_col);

   for (stack_p = 0; stack_p < stack_top_p; stack_p++)
   {
      int i = el_stack[stack_p], col;
      col_marker = 0;
      for (int j = i_el_el[i]; j < i_el_el[i+1]; j++)
      {
         col = colors[j_el_el[j]];
         if (col != -1)
         {
            col_marker[col] = 1;
         }
      }

      for (col = 0; col < max_num_col; col++)
         if (col_marker[col] == 0)
         {
            break;
         }

      colors[i] = col;
   }

   if (delete_el_to_el)
   {
      delete el_to_el;
      el_to_el = NULL;
   }
}

void Mesh::PrintWithPartitioning(int *partitioning, std::ostream &out,
                                 int elem_attr) const
{
   if (Dim != 3 && Dim != 2) { return; }

   int i, j, k, l, nv, nbe, *v;

   out << "MFEM mesh v1.0\n";

   // optional
   out <<
       "\n#\n# MFEM Geometry Types (see mesh/geom.hpp):\n#\n"
       "# POINT       = 0\n"
       "# SEGMENT     = 1\n"
       "# TRIANGLE    = 2\n"
       "# SQUARE      = 3\n"
       "# TETRAHEDRON = 4\n"
       "# CUBE        = 5\n"
       "# PRISM       = 6\n"
       "#\n";

   out << "\ndimension\n" << Dim
       << "\n\nelements\n" << NumOfElements << '\n';
   for (i = 0; i < NumOfElements; i++)
   {
      out << int((elem_attr) ? partitioning[i]+1 : elements[i]->GetAttribute())
          << ' ' << elements[i]->GetGeometryType();
      nv = elements[i]->GetNVertices();
      v  = elements[i]->GetVertices();
      for (j = 0; j < nv; j++)
      {
         out << ' ' << v[j];
      }
      out << '\n';
   }
   nbe = 0;
   for (i = 0; i < faces_info.Size(); i++)
   {
      if ((l = faces_info[i].Elem2No) >= 0)
      {
         k = partitioning[faces_info[i].Elem1No];
         l = partitioning[l];
         if (k != l)
         {
            nbe++;
            if (!Nonconforming() || !IsSlaveFace(faces_info[i]))
            {
               nbe++;
            }
         }
      }
      else
      {
         nbe++;
      }
   }
   out << "\nboundary\n" << nbe << '\n';
   for (i = 0; i < faces_info.Size(); i++)
   {
      if ((l = faces_info[i].Elem2No) >= 0)
      {
         k = partitioning[faces_info[i].Elem1No];
         l = partitioning[l];
         if (k != l)
         {
            nv = faces[i]->GetNVertices();
            v  = faces[i]->GetVertices();
            out << k+1 << ' ' << faces[i]->GetGeometryType();
            for (j = 0; j < nv; j++)
            {
               out << ' ' << v[j];
            }
            out << '\n';
            if (!Nonconforming() || !IsSlaveFace(faces_info[i]))
            {
               out << l+1 << ' ' << faces[i]->GetGeometryType();
               for (j = nv-1; j >= 0; j--)
               {
                  out << ' ' << v[j];
               }
               out << '\n';
            }
         }
      }
      else
      {
         k = partitioning[faces_info[i].Elem1No];
         nv = faces[i]->GetNVertices();
         v  = faces[i]->GetVertices();
         out << k+1 << ' ' << faces[i]->GetGeometryType();
         for (j = 0; j < nv; j++)
         {
            out << ' ' << v[j];
         }
         out << '\n';
      }
   }
   out << "\nvertices\n" << NumOfVertices << '\n';
   if (Nodes == NULL)
   {
      out << spaceDim << '\n';
      for (i = 0; i < NumOfVertices; i++)
      {
         out << vertices[i](0);
         for (j = 1; j < spaceDim; j++)
         {
            out << ' ' << vertices[i](j);
         }
         out << '\n';
      }
      out.flush();
   }
   else
   {
      out << "\nnodes\n";
      Nodes->Save(out);
   }
}

void Mesh::PrintElementsWithPartitioning(int *partitioning,
                                         std::ostream &out,
                                         int interior_faces)
{
   MFEM_ASSERT(Dim == spaceDim, "2D Manifolds not supported\n");
   if (Dim != 3 && Dim != 2) { return; }

   int i, j, k, l, s;

   int nv;
   const int *ind;

   int *vcount = new int[NumOfVertices];
   for (i = 0; i < NumOfVertices; i++)
   {
      vcount[i] = 0;
   }
   for (i = 0; i < NumOfElements; i++)
   {
      nv = elements[i]->GetNVertices();
      ind = elements[i]->GetVertices();
      for (j = 0; j < nv; j++)
      {
         vcount[ind[j]]++;
      }
   }

   int *voff = new int[NumOfVertices+1];
   voff[0] = 0;
   for (i = 1; i <= NumOfVertices; i++)
   {
      voff[i] = vcount[i-1] + voff[i-1];
   }

   int **vown = new int*[NumOfVertices];
   for (i = 0; i < NumOfVertices; i++)
   {
      vown[i] = new int[vcount[i]];
   }

   // 2D
   if (Dim == 2)
   {
      int nv, nbe;
      int *ind;

      Table edge_el;
      Transpose(ElementToEdgeTable(), edge_el);

      // Fake printing of the elements.
      for (i = 0; i < NumOfElements; i++)
      {
         nv  = elements[i]->GetNVertices();
         ind = elements[i]->GetVertices();
         for (j = 0; j < nv; j++)
         {
            vcount[ind[j]]--;
            vown[ind[j]][vcount[ind[j]]] = i;
         }
      }

      for (i = 0; i < NumOfVertices; i++)
      {
         vcount[i] = voff[i+1] - voff[i];
      }

      nbe = 0;
      for (i = 0; i < edge_el.Size(); i++)
      {
         const int *el = edge_el.GetRow(i);
         if (edge_el.RowSize(i) > 1)
         {
            k = partitioning[el[0]];
            l = partitioning[el[1]];
            if (interior_faces || k != l)
            {
               nbe += 2;
            }
         }
         else
         {
            nbe++;
         }
      }

      // Print the type of the mesh and the boundary elements.
      out << "areamesh2\n\n" << nbe << '\n';

      for (i = 0; i < edge_el.Size(); i++)
      {
         const int *el = edge_el.GetRow(i);
         if (edge_el.RowSize(i) > 1)
         {
            k = partitioning[el[0]];
            l = partitioning[el[1]];
            if (interior_faces || k != l)
            {
               Array<int> ev;
               GetEdgeVertices(i,ev);
               out << k+1; // attribute
               for (j = 0; j < 2; j++)
                  for (s = 0; s < vcount[ev[j]]; s++)
                     if (vown[ev[j]][s] == el[0])
                     {
                        out << ' ' << voff[ev[j]]+s+1;
                     }
               out << '\n';
               out << l+1; // attribute
               for (j = 1; j >= 0; j--)
                  for (s = 0; s < vcount[ev[j]]; s++)
                     if (vown[ev[j]][s] == el[1])
                     {
                        out << ' ' << voff[ev[j]]+s+1;
                     }
               out << '\n';
            }
         }
         else
         {
            k = partitioning[el[0]];
            Array<int> ev;
            GetEdgeVertices(i,ev);
            out << k+1; // attribute
            for (j = 0; j < 2; j++)
               for (s = 0; s < vcount[ev[j]]; s++)
                  if (vown[ev[j]][s] == el[0])
                  {
                     out << ' ' << voff[ev[j]]+s+1;
                  }
            out << '\n';
         }
      }

      // Print the elements.
      out << NumOfElements << '\n';
      for (i = 0; i < NumOfElements; i++)
      {
         nv  = elements[i]->GetNVertices();
         ind = elements[i]->GetVertices();
         out << partitioning[i]+1 << ' '; // use subdomain number as attribute
         out << nv << ' ';
         for (j = 0; j < nv; j++)
         {
            out << ' ' << voff[ind[j]]+vcount[ind[j]]--;
            vown[ind[j]][vcount[ind[j]]] = i;
         }
         out << '\n';
      }

      for (i = 0; i < NumOfVertices; i++)
      {
         vcount[i] = voff[i+1] - voff[i];
      }

      // Print the vertices.
      out << voff[NumOfVertices] << '\n';
      for (i = 0; i < NumOfVertices; i++)
         for (k = 0; k < vcount[i]; k++)
         {
            for (j = 0; j < Dim; j++)
            {
               out << vertices[i](j) << ' ';
            }
            out << '\n';
         }
   }
   //  Dim is 3
   else if (meshgen == 1)
   {
      out << "NETGEN_Neutral_Format\n";
      // print the vertices
      out << voff[NumOfVertices] << '\n';
      for (i = 0; i < NumOfVertices; i++)
         for (k = 0; k < vcount[i]; k++)
         {
            for (j = 0; j < Dim; j++)
            {
               out << ' ' << vertices[i](j);
            }
            out << '\n';
         }

      // print the elements
      out << NumOfElements << '\n';
      for (i = 0; i < NumOfElements; i++)
      {
         nv = elements[i]->GetNVertices();
         ind = elements[i]->GetVertices();
         out << partitioning[i]+1; // use subdomain number as attribute
         for (j = 0; j < nv; j++)
         {
            out << ' ' << voff[ind[j]]+vcount[ind[j]]--;
            vown[ind[j]][vcount[ind[j]]] = i;
         }
         out << '\n';
      }

      for (i = 0; i < NumOfVertices; i++)
      {
         vcount[i] = voff[i+1] - voff[i];
      }

      // print the boundary information.
      int k, l, nbe;
      nbe = 0;
      for (i = 0; i < NumOfFaces; i++)
         if ((l = faces_info[i].Elem2No) >= 0)
         {
            k = partitioning[faces_info[i].Elem1No];
            l = partitioning[l];
            if (interior_faces || k != l)
            {
               nbe += 2;
            }
         }
         else
         {
            nbe++;
         }

      out << nbe << '\n';
      for (i = 0; i < NumOfFaces; i++)
         if ((l = faces_info[i].Elem2No) >= 0)
         {
            k = partitioning[faces_info[i].Elem1No];
            l = partitioning[l];
            if (interior_faces || k != l)
            {
               nv = faces[i]->GetNVertices();
               ind = faces[i]->GetVertices();
               out << k+1; // attribute
               for (j = 0; j < nv; j++)
                  for (s = 0; s < vcount[ind[j]]; s++)
                     if (vown[ind[j]][s] == faces_info[i].Elem1No)
                     {
                        out << ' ' << voff[ind[j]]+s+1;
                     }
               out << '\n';
               out << l+1; // attribute
               for (j = nv-1; j >= 0; j--)
                  for (s = 0; s < vcount[ind[j]]; s++)
                     if (vown[ind[j]][s] == faces_info[i].Elem2No)
                     {
                        out << ' ' << voff[ind[j]]+s+1;
                     }
               out << '\n';
            }
         }
         else
         {
            k = partitioning[faces_info[i].Elem1No];
            nv = faces[i]->GetNVertices();
            ind = faces[i]->GetVertices();
            out << k+1; // attribute
            for (j = 0; j < nv; j++)
               for (s = 0; s < vcount[ind[j]]; s++)
                  if (vown[ind[j]][s] == faces_info[i].Elem1No)
                  {
                     out << ' ' << voff[ind[j]]+s+1;
                  }
            out << '\n';
         }
   }
   //  Dim is 3
   else if (meshgen == 2) // TrueGrid
   {
      // count the number of the boundary elements.
      int k, l, nbe;
      nbe = 0;
      for (i = 0; i < NumOfFaces; i++)
         if ((l = faces_info[i].Elem2No) >= 0)
         {
            k = partitioning[faces_info[i].Elem1No];
            l = partitioning[l];
            if (interior_faces || k != l)
            {
               nbe += 2;
            }
         }
         else
         {
            nbe++;
         }


      out << "TrueGrid\n"
          << "1 " << voff[NumOfVertices] << " " << NumOfElements
          << " 0 0 0 0 0 0 0\n"
          << "0 0 0 1 0 0 0 0 0 0 0\n"
          << "0 0 " << nbe << " 0 0 0 0 0 0 0 0 0 0 0 0 0\n"
          << "0.0 0.0 0.0 0 0 0.0 0.0 0 0.0\n"
          << "0 0 0 0 0 0 0 0 0 0 0 0 0 0 0 0\n";

      for (i = 0; i < NumOfVertices; i++)
         for (k = 0; k < vcount[i]; k++)
            out << voff[i]+k << " 0.0 " << vertices[i](0) << ' '
                << vertices[i](1) << ' ' << vertices[i](2) << " 0.0\n";

      for (i = 0; i < NumOfElements; i++)
      {
         nv = elements[i]->GetNVertices();
         ind = elements[i]->GetVertices();
         out << i+1 << ' ' << partitioning[i]+1; // partitioning as attribute
         for (j = 0; j < nv; j++)
         {
            out << ' ' << voff[ind[j]]+vcount[ind[j]]--;
            vown[ind[j]][vcount[ind[j]]] = i;
         }
         out << '\n';
      }

      for (i = 0; i < NumOfVertices; i++)
      {
         vcount[i] = voff[i+1] - voff[i];
      }

      // boundary elements
      for (i = 0; i < NumOfFaces; i++)
         if ((l = faces_info[i].Elem2No) >= 0)
         {
            k = partitioning[faces_info[i].Elem1No];
            l = partitioning[l];
            if (interior_faces || k != l)
            {
               nv = faces[i]->GetNVertices();
               ind = faces[i]->GetVertices();
               out << k+1; // attribute
               for (j = 0; j < nv; j++)
                  for (s = 0; s < vcount[ind[j]]; s++)
                     if (vown[ind[j]][s] == faces_info[i].Elem1No)
                     {
                        out << ' ' << voff[ind[j]]+s+1;
                     }
               out << " 1.0 1.0 1.0 1.0\n";
               out << l+1; // attribute
               for (j = nv-1; j >= 0; j--)
                  for (s = 0; s < vcount[ind[j]]; s++)
                     if (vown[ind[j]][s] == faces_info[i].Elem2No)
                     {
                        out << ' ' << voff[ind[j]]+s+1;
                     }
               out << " 1.0 1.0 1.0 1.0\n";
            }
         }
         else
         {
            k = partitioning[faces_info[i].Elem1No];
            nv = faces[i]->GetNVertices();
            ind = faces[i]->GetVertices();
            out << k+1; // attribute
            for (j = 0; j < nv; j++)
               for (s = 0; s < vcount[ind[j]]; s++)
                  if (vown[ind[j]][s] == faces_info[i].Elem1No)
                  {
                     out << ' ' << voff[ind[j]]+s+1;
                  }
            out << " 1.0 1.0 1.0 1.0\n";
         }
   }

   out << flush;

   for (i = 0; i < NumOfVertices; i++)
   {
      delete [] vown[i];
   }

   delete [] vcount;
   delete [] voff;
   delete [] vown;
}

void Mesh::PrintSurfaces(const Table & Aface_face, std::ostream &out) const
{
   int i, j;

   if (NURBSext)
   {
      mfem_error("Mesh::PrintSurfaces"
                 " NURBS mesh is not supported!");
      return;
   }

   out << "MFEM mesh v1.0\n";

   // optional
   out <<
       "\n#\n# MFEM Geometry Types (see mesh/geom.hpp):\n#\n"
       "# POINT       = 0\n"
       "# SEGMENT     = 1\n"
       "# TRIANGLE    = 2\n"
       "# SQUARE      = 3\n"
       "# TETRAHEDRON = 4\n"
       "# CUBE        = 5\n"
       "# PRISM       = 6\n"
       "#\n";

   out << "\ndimension\n" << Dim
       << "\n\nelements\n" << NumOfElements << '\n';
   for (i = 0; i < NumOfElements; i++)
   {
      PrintElement(elements[i], out);
   }

   out << "\nboundary\n" << Aface_face.Size_of_connections() << '\n';
   const int * const i_AF_f = Aface_face.GetI();
   const int * const j_AF_f = Aface_face.GetJ();

   for (int iAF=0; iAF < Aface_face.Size(); ++iAF)
      for (const int * iface = j_AF_f + i_AF_f[iAF];
           iface < j_AF_f + i_AF_f[iAF+1];
           ++iface)
      {
         out << iAF+1 << ' ';
         PrintElementWithoutAttr(faces[*iface],out);
      }

   out << "\nvertices\n" << NumOfVertices << '\n';
   if (Nodes == NULL)
   {
      out << spaceDim << '\n';
      for (i = 0; i < NumOfVertices; i++)
      {
         out << vertices[i](0);
         for (j = 1; j < spaceDim; j++)
         {
            out << ' ' << vertices[i](j);
         }
         out << '\n';
      }
      out.flush();
   }
   else
   {
      out << "\nnodes\n";
      Nodes->Save(out);
   }
}

void Mesh::ScaleSubdomains(double sf)
{
   int i,j,k;
   Array<int> vert;
   DenseMatrix pointmat;
   int na = attributes.Size();
   double *cg = new double[na*spaceDim];
   int *nbea = new int[na];

   int *vn = new int[NumOfVertices];
   for (i = 0; i < NumOfVertices; i++)
   {
      vn[i] = 0;
   }
   for (i = 0; i < na; i++)
   {
      for (j = 0; j < spaceDim; j++)
      {
         cg[i*spaceDim+j] = 0.0;
      }
      nbea[i] = 0;
   }

   for (i = 0; i < NumOfElements; i++)
   {
      GetElementVertices(i, vert);
      for (k = 0; k < vert.Size(); k++)
      {
         vn[vert[k]] = 1;
      }
   }

   for (i = 0; i < NumOfElements; i++)
   {
      int bea = GetAttribute(i)-1;
      GetPointMatrix(i, pointmat);
      GetElementVertices(i, vert);

      for (k = 0; k < vert.Size(); k++)
         if (vn[vert[k]] == 1)
         {
            nbea[bea]++;
            for (j = 0; j < spaceDim; j++)
            {
               cg[bea*spaceDim+j] += pointmat(j,k);
            }
            vn[vert[k]] = 2;
         }
   }

   for (i = 0; i < NumOfElements; i++)
   {
      int bea = GetAttribute(i)-1;
      GetElementVertices (i, vert);

      for (k = 0; k < vert.Size(); k++)
         if (vn[vert[k]])
         {
            for (j = 0; j < spaceDim; j++)
               vertices[vert[k]](j) = sf*vertices[vert[k]](j) +
                                      (1-sf)*cg[bea*spaceDim+j]/nbea[bea];
            vn[vert[k]] = 0;
         }
   }

   delete [] cg;
   delete [] nbea;
   delete [] vn;
}

void Mesh::ScaleElements(double sf)
{
   int i,j,k;
   Array<int> vert;
   DenseMatrix pointmat;
   int na = NumOfElements;
   double *cg = new double[na*spaceDim];
   int *nbea = new int[na];

   int *vn = new int[NumOfVertices];
   for (i = 0; i < NumOfVertices; i++)
   {
      vn[i] = 0;
   }
   for (i = 0; i < na; i++)
   {
      for (j = 0; j < spaceDim; j++)
      {
         cg[i*spaceDim+j] = 0.0;
      }
      nbea[i] = 0;
   }

   for (i = 0; i < NumOfElements; i++)
   {
      GetElementVertices(i, vert);
      for (k = 0; k < vert.Size(); k++)
      {
         vn[vert[k]] = 1;
      }
   }

   for (i = 0; i < NumOfElements; i++)
   {
      int bea = i;
      GetPointMatrix(i, pointmat);
      GetElementVertices(i, vert);

      for (k = 0; k < vert.Size(); k++)
         if (vn[vert[k]] == 1)
         {
            nbea[bea]++;
            for (j = 0; j < spaceDim; j++)
            {
               cg[bea*spaceDim+j] += pointmat(j,k);
            }
            vn[vert[k]] = 2;
         }
   }

   for (i = 0; i < NumOfElements; i++)
   {
      int bea = i;
      GetElementVertices(i, vert);

      for (k = 0; k < vert.Size(); k++)
         if (vn[vert[k]])
         {
            for (j = 0; j < spaceDim; j++)
               vertices[vert[k]](j) = sf*vertices[vert[k]](j) +
                                      (1-sf)*cg[bea*spaceDim+j]/nbea[bea];
            vn[vert[k]] = 0;
         }
   }

   delete [] cg;
   delete [] nbea;
   delete [] vn;
}

void Mesh::Transform(void (*f)(const Vector&, Vector&))
{
   // TODO: support for different new spaceDim.
   if (Nodes == NULL)
   {
      Vector vold(spaceDim), vnew(NULL, spaceDim);
      for (int i = 0; i < vertices.Size(); i++)
      {
         for (int j = 0; j < spaceDim; j++)
         {
            vold(j) = vertices[i](j);
         }
         vnew.SetData(vertices[i]());
         (*f)(vold, vnew);
      }
   }
   else
   {
      GridFunction xnew(Nodes->FESpace());
      VectorFunctionCoefficient f_pert(spaceDim, f);
      xnew.ProjectCoefficient(f_pert);
      *Nodes = xnew;
   }
}

void Mesh::Transform(VectorCoefficient &deformation)
{
   MFEM_VERIFY(spaceDim == deformation.GetVDim(),
               "incompatible vector dimensions");
   if (Nodes == NULL)
   {
      LinearFECollection fec;
      FiniteElementSpace fes(this, &fec, spaceDim, Ordering::byVDIM);
      GridFunction xnew(&fes);
      xnew.ProjectCoefficient(deformation);
      for (int i = 0; i < NumOfVertices; i++)
         for (int d = 0; d < spaceDim; d++)
         {
            vertices[i](d) = xnew(d + spaceDim*i);
         }
   }
   else
   {
      GridFunction xnew(Nodes->FESpace());
      xnew.ProjectCoefficient(deformation);
      *Nodes = xnew;
   }
}

void Mesh::RemoveUnusedVertices()
{
   if (NURBSext || ncmesh) { return; }

   Array<int> v2v(GetNV());
   v2v = -1;
   for (int i = 0; i < GetNE(); i++)
   {
      Element *el = GetElement(i);
      int nv = el->GetNVertices();
      int *v = el->GetVertices();
      for (int j = 0; j < nv; j++)
      {
         v2v[v[j]] = 0;
      }
   }
   for (int i = 0; i < GetNBE(); i++)
   {
      Element *el = GetBdrElement(i);
      int *v = el->GetVertices();
      int nv = el->GetNVertices();
      for (int j = 0; j < nv; j++)
      {
         v2v[v[j]] = 0;
      }
   }
   int num_vert = 0;
   for (int i = 0; i < v2v.Size(); i++)
   {
      if (v2v[i] == 0)
      {
         vertices[num_vert] = vertices[i];
         v2v[i] = num_vert++;
      }
   }

   if (num_vert == v2v.Size()) { return; }

   Vector nodes_by_element;
   Array<int> vdofs;
   if (Nodes)
   {
      int s = 0;
      for (int i = 0; i < GetNE(); i++)
      {
         Nodes->FESpace()->GetElementVDofs(i, vdofs);
         s += vdofs.Size();
      }
      nodes_by_element.SetSize(s);
      s = 0;
      for (int i = 0; i < GetNE(); i++)
      {
         Nodes->FESpace()->GetElementVDofs(i, vdofs);
         Nodes->GetSubVector(vdofs, &nodes_by_element(s));
         s += vdofs.Size();
      }
   }
   vertices.SetSize(num_vert);
   NumOfVertices = num_vert;
   for (int i = 0; i < GetNE(); i++)
   {
      Element *el = GetElement(i);
      int *v = el->GetVertices();
      int nv = el->GetNVertices();
      for (int j = 0; j < nv; j++)
      {
         v[j] = v2v[v[j]];
      }
   }
   for (int i = 0; i < GetNBE(); i++)
   {
      Element *el = GetBdrElement(i);
      int *v = el->GetVertices();
      int nv = el->GetNVertices();
      for (int j = 0; j < nv; j++)
      {
         v[j] = v2v[v[j]];
      }
   }
   DeleteTables();
   if (Dim > 1)
   {
      // generate el_to_edge, be_to_edge (2D), bel_to_edge (3D)
      el_to_edge = new Table;
      NumOfEdges = GetElementToEdgeTable(*el_to_edge, be_to_edge);
   }
   if (Dim > 2)
   {
      // generate el_to_face, be_to_face
      GetElementToFaceTable();
   }
   // Update faces and faces_info
   GenerateFaces();
   if (Nodes)
   {
      Nodes->FESpace()->Update();
      Nodes->Update();
      int s = 0;
      for (int i = 0; i < GetNE(); i++)
      {
         Nodes->FESpace()->GetElementVDofs(i, vdofs);
         Nodes->SetSubVector(vdofs, &nodes_by_element(s));
         s += vdofs.Size();
      }
   }
}

void Mesh::RemoveInternalBoundaries()
{
   if (NURBSext || ncmesh) { return; }

   int num_bdr_elem = 0;
   int new_bel_to_edge_nnz = 0;
   for (int i = 0; i < GetNBE(); i++)
   {
      if (FaceIsInterior(GetBdrElementEdgeIndex(i)))
      {
         FreeElement(boundary[i]);
      }
      else
      {
         num_bdr_elem++;
         if (Dim == 3)
         {
            new_bel_to_edge_nnz += bel_to_edge->RowSize(i);
         }
      }
   }

   if (num_bdr_elem == GetNBE()) { return; }

   Array<Element *> new_boundary(num_bdr_elem);
   Array<int> new_be_to_edge, new_be_to_face;
   Table *new_bel_to_edge = NULL;
   new_boundary.SetSize(0);
   if (Dim == 2)
   {
      new_be_to_edge.Reserve(num_bdr_elem);
   }
   else if (Dim == 3)
   {
      new_be_to_face.Reserve(num_bdr_elem);
      new_bel_to_edge = new Table;
      new_bel_to_edge->SetDims(num_bdr_elem, new_bel_to_edge_nnz);
   }
   for (int i = 0; i < GetNBE(); i++)
   {
      if (!FaceIsInterior(GetBdrElementEdgeIndex(i)))
      {
         new_boundary.Append(boundary[i]);
         if (Dim == 2)
         {
            new_be_to_edge.Append(be_to_edge[i]);
         }
         else if (Dim == 3)
         {
            int row = new_be_to_face.Size();
            new_be_to_face.Append(be_to_face[i]);
            int *e = bel_to_edge->GetRow(i);
            int ne = bel_to_edge->RowSize(i);
            int *new_e = new_bel_to_edge->GetRow(row);
            for (int j = 0; j < ne; j++)
            {
               new_e[j] = e[j];
            }
            new_bel_to_edge->GetI()[row+1] = new_bel_to_edge->GetI()[row] + ne;
         }
      }
   }

   NumOfBdrElements = new_boundary.Size();
   mfem::Swap(boundary, new_boundary);

   if (Dim == 2)
   {
      mfem::Swap(be_to_edge, new_be_to_edge);
   }
   else if (Dim == 3)
   {
      mfem::Swap(be_to_face, new_be_to_face);
      delete bel_to_edge;
      bel_to_edge = new_bel_to_edge;
   }

   Array<int> attribs(num_bdr_elem);
   for (int i = 0; i < attribs.Size(); i++)
   {
      attribs[i] = GetBdrAttribute(i);
   }
   attribs.Sort();
   attribs.Unique();
   bdr_attributes.DeleteAll();
   attribs.Copy(bdr_attributes);
}

void Mesh::FreeElement(Element *E)
{
#ifdef MFEM_USE_MEMALLOC
   if (E)
   {
      if (E->GetType() == Element::TETRAHEDRON)
      {
         TetMemory.Free((Tetrahedron*) E);
      }
      else
      {
         delete E;
      }
   }
#else
   delete E;
#endif
}

std::ostream &operator<<(std::ostream &out, const Mesh &mesh)
{
   mesh.Print(out);
   return out;
}

int Mesh::FindPoints(DenseMatrix &point_mat, Array<int>& elem_ids,
                     Array<IntegrationPoint>& ips, bool warn,
                     InverseElementTransformation *inv_trans)
{
   const int npts = point_mat.Width();
   if (!npts) { return 0; }
   MFEM_VERIFY(point_mat.Height() == spaceDim,"Invalid points matrix");
   elem_ids.SetSize(npts);
   ips.SetSize(npts);
   elem_ids = -1;
   if (!GetNE()) { return 0; }

   double *data = point_mat.GetData();
   InverseElementTransformation *inv_tr = inv_trans;
   inv_tr = inv_tr ? inv_tr : new InverseElementTransformation;

   // For each point in 'point_mat', find the element whose center is closest.
   Vector min_dist(npts);
   Array<int> e_idx(npts);
   min_dist = std::numeric_limits<double>::max();
   e_idx = -1;

   Vector pt(spaceDim);
   for (int i = 0; i < GetNE(); i++)
   {
      GetElementTransformation(i)->Transform(
         Geometries.GetCenter(GetElementBaseGeometry(i)), pt);
      for (int k = 0; k < npts; k++)
      {
         double dist = pt.DistanceTo(data+k*spaceDim);
         if (dist < min_dist(k))
         {
            min_dist(k) = dist;
            e_idx[k] = i;
         }
      }
   }

   // Checks if the points lie in the closest element
   int pts_found = 0;
   pt.NewDataAndSize(NULL, spaceDim);
   for (int k = 0; k < npts; k++)
   {
      pt.SetData(data+k*spaceDim);
      inv_tr->SetTransformation(*GetElementTransformation(e_idx[k]));
      int res = inv_tr->Transform(pt, ips[k]);
      if (res == InverseElementTransformation::Inside)
      {
         elem_ids[k] = e_idx[k];
         pts_found++;
      }
   }
   if (pts_found != npts)
   {
      Array<int> vertices;
      Table *vtoel = GetVertexToElementTable();
      for (int k = 0; k < npts; k++)
      {
         if (elem_ids[k] != -1) { continue; }
         // Try all vertex-neighbors of element e_idx[k]
         pt.SetData(data+k*spaceDim);
         GetElementVertices(e_idx[k], vertices);
         for (int v = 0; v < vertices.Size(); v++)
         {
            int vv = vertices[v];
            int ne = vtoel->RowSize(vv);
            const int* els = vtoel->GetRow(vv);
            for (int e = 0; e < ne; e++)
            {
               if (els[e] == e_idx[k]) { continue; }
               inv_tr->SetTransformation(*GetElementTransformation(els[e]));
               int res = inv_tr->Transform(pt, ips[k]);
               if (res == InverseElementTransformation::Inside)
               {
                  elem_ids[k] = els[e];
                  pts_found++;
                  goto next_point;
               }
            }
         }
         // Try neighbors for non-conforming meshes
         if (ncmesh)
         {
            Array<int> neigh;
            int le = ncmesh->leaf_elements[e_idx[k]];
            ncmesh->FindNeighbors(le,neigh);
            for (int e = 0; e < neigh.Size(); e++)
            {
               int nn = neigh[e];
               if (ncmesh->IsGhost(ncmesh->elements[nn])) { continue; }
               int el = ncmesh->elements[nn].index;
               inv_tr->SetTransformation(*GetElementTransformation(el));
               int res = inv_tr->Transform(pt, ips[k]);
               if (res == InverseElementTransformation::Inside)
               {
                  elem_ids[k] = el;
                  pts_found++;
                  goto next_point;
               }
            }
         }
      next_point: ;
      }
      delete vtoel;
   }
   if (inv_trans == NULL) { delete inv_tr; }

   if (warn && pts_found != npts)
   {
      MFEM_WARNING((npts-pts_found) << " points were not found");
   }
   return pts_found;
}


GeometricFactors::GeometricFactors(const Mesh *mesh, const IntegrationRule &ir,
                                   int flags, MemoryType d_mt)
{
   this->mesh = mesh;
   IntRule = &ir;
   computed_factors = flags;

   MFEM_ASSERT(mesh->GetNumGeometries(mesh->Dimension()) <= 1,
               "mixed meshes are not supported!");
   MFEM_ASSERT(mesh->GetNodes(), "meshes without nodes are not supported!");

   Compute(*mesh->GetNodes(), d_mt);
}

GeometricFactors::GeometricFactors(const GridFunction &nodes,
                                   const IntegrationRule &ir,
                                   int flags, MemoryType d_mt)
{
   this->mesh = nodes.FESpace()->GetMesh();
   IntRule = &ir;
   computed_factors = flags;

   Compute(nodes, d_mt);
}

void GeometricFactors::Compute(const GridFunction &nodes,
                               MemoryType d_mt)
{

   const FiniteElementSpace *fespace = nodes.FESpace();
   const FiniteElement *fe = fespace->GetFE(0);
   const int dim  = fe->GetDim();
   const int vdim = fespace->GetVDim();
   const int NE   = fespace->GetNE();
   const int ND   = fe->GetDof();
   const int NQ   = IntRule->GetNPoints();

   unsigned eval_flags = 0;
   MemoryType my_d_mt = (d_mt != MemoryType::DEFAULT) ? d_mt :
                        Device::GetDeviceMemoryType();
   if (computed_factors & GeometricFactors::COORDINATES)
   {
      X.SetSize(vdim*NQ*NE, my_d_mt); // NQ x SDIM x NE
      eval_flags |= QuadratureInterpolator::VALUES;
   }
   if (computed_factors & GeometricFactors::JACOBIANS)
   {
      J.SetSize(dim*vdim*NQ*NE, my_d_mt); // NQ x SDIM x DIM x NE
      eval_flags |= QuadratureInterpolator::DERIVATIVES;
   }
   if (computed_factors & GeometricFactors::DETERMINANTS)
   {
      detJ.SetSize(NQ*NE, my_d_mt); // NQ x NE
      eval_flags |= QuadratureInterpolator::DETERMINANTS;
   }

   const QuadratureInterpolator *qi = fespace->GetQuadratureInterpolator(*IntRule);
   // All X, J, and detJ use this layout:
   qi->SetOutputLayout(QVectorLayout::byNODES);

   const bool use_tensor_products = UsesTensorBasis(*fespace);

   qi->DisableTensorProducts(!use_tensor_products);
   const ElementDofOrdering e_ordering = use_tensor_products ?
                                         ElementDofOrdering::LEXICOGRAPHIC :
                                         ElementDofOrdering::NATIVE;
   const Operator *elem_restr = fespace->GetElementRestriction(e_ordering);

   if (elem_restr) // Always true as of 2021-04-27
   {
      Vector Enodes(vdim*ND*NE, my_d_mt);
      elem_restr->Mult(nodes, Enodes);
      qi->Mult(Enodes, eval_flags, X, J, detJ);
   }
   else
   {
      qi->Mult(nodes, eval_flags, X, J, detJ);
   }
}

FaceGeometricFactors::FaceGeometricFactors(const Mesh *mesh,
                                           const IntegrationRule &ir,
                                           int flags, FaceType type)
   : type(type)
{
   this->mesh = mesh;
   IntRule = &ir;
   computed_factors = flags;

   const GridFunction *nodes = mesh->GetNodes();
   const FiniteElementSpace *fespace = nodes->FESpace();
   const int vdim = fespace->GetVDim();
   const int NF   = fespace->GetNFbyType(type);
   const int NQ   = ir.GetNPoints();

   const FaceRestriction *face_restr = fespace->GetFaceRestriction(
                                          ElementDofOrdering::LEXICOGRAPHIC,
                                          type,
                                          L2FaceValues::SingleValued );
   Vector Fnodes(face_restr->Height());
   face_restr->Mult(*nodes, Fnodes);

   unsigned eval_flags = 0;
   if (flags & FaceGeometricFactors::COORDINATES)
   {
      X.SetSize(vdim*NQ*NF);
      eval_flags |= FaceQuadratureInterpolator::VALUES;
   }
   if (flags & FaceGeometricFactors::JACOBIANS)
   {
      J.SetSize(vdim*vdim*NQ*NF);
      eval_flags |= FaceQuadratureInterpolator::DERIVATIVES;
   }
   if (flags & FaceGeometricFactors::DETERMINANTS)
   {
      detJ.SetSize(NQ*NF);
      eval_flags |= FaceQuadratureInterpolator::DETERMINANTS;
   }
   if (flags & FaceGeometricFactors::NORMALS)
   {
      normal.SetSize(vdim*NQ*NF);
      eval_flags |= FaceQuadratureInterpolator::NORMALS;
   }

   const FaceQuadratureInterpolator *qi = fespace->GetFaceQuadratureInterpolator(
                                             ir, type);
   qi->Mult(Fnodes, eval_flags, X, J, detJ, normal);
}

NodeExtrudeCoefficient::NodeExtrudeCoefficient(const int dim, const int n_,
                                               const double s_)
   : VectorCoefficient(dim), n(n_), s(s_), tip(p, dim-1)
{
}

void NodeExtrudeCoefficient::Eval(Vector &V, ElementTransformation &T,
                                  const IntegrationPoint &ip)
{
   V.SetSize(vdim);
   T.Transform(ip, tip);
   V(0) = p[0];
   if (vdim == 2)
   {
      V(1) = s * ((ip.y + layer) / n);
   }
   else
   {
      V(1) = p[1];
      V(2) = s * ((ip.z + layer) / n);
   }
}


Mesh *Extrude1D(Mesh *mesh, const int ny, const double sy, const bool closed)
{
   if (mesh->Dimension() != 1)
   {
      mfem::err << "Extrude1D : Not a 1D mesh!" << endl;
      mfem_error();
   }

   int nvy = (closed) ? (ny) : (ny + 1);
   int nvt = mesh->GetNV() * nvy;

   Mesh *mesh2d;

   if (closed)
   {
      mesh2d = new Mesh(2, nvt, mesh->GetNE()*ny, mesh->GetNBE()*ny);
   }
   else
      mesh2d = new Mesh(2, nvt, mesh->GetNE()*ny,
                        mesh->GetNBE()*ny+2*mesh->GetNE());

   // vertices
   double vc[2];
   for (int i = 0; i < mesh->GetNV(); i++)
   {
      vc[0] = mesh->GetVertex(i)[0];
      for (int j = 0; j < nvy; j++)
      {
         vc[1] = sy * (double(j) / ny);
         mesh2d->AddVertex(vc);
      }
   }
   // elements
   Array<int> vert;
   for (int i = 0; i < mesh->GetNE(); i++)
   {
      const Element *elem = mesh->GetElement(i);
      elem->GetVertices(vert);
      const int attr = elem->GetAttribute();
      for (int j = 0; j < ny; j++)
      {
         int qv[4];
         qv[0] = vert[0] * nvy + j;
         qv[1] = vert[1] * nvy + j;
         qv[2] = vert[1] * nvy + (j + 1) % nvy;
         qv[3] = vert[0] * nvy + (j + 1) % nvy;

         mesh2d->AddQuad(qv, attr);
      }
   }
   // 2D boundary from the 1D boundary
   for (int i = 0; i < mesh->GetNBE(); i++)
   {
      const Element *elem = mesh->GetBdrElement(i);
      elem->GetVertices(vert);
      const int attr = elem->GetAttribute();
      for (int j = 0; j < ny; j++)
      {
         int sv[2];
         sv[0] = vert[0] * nvy + j;
         sv[1] = vert[0] * nvy + (j + 1) % nvy;

         if (attr%2)
         {
            Swap<int>(sv[0], sv[1]);
         }

         mesh2d->AddBdrSegment(sv, attr);
      }
   }

   if (!closed)
   {
      // 2D boundary from the 1D elements (bottom + top)
      int nba = (mesh->bdr_attributes.Size() > 0 ?
                 mesh->bdr_attributes.Max() : 0);
      for (int i = 0; i < mesh->GetNE(); i++)
      {
         const Element *elem = mesh->GetElement(i);
         elem->GetVertices(vert);
         const int attr = nba + elem->GetAttribute();
         int sv[2];
         sv[0] = vert[0] * nvy;
         sv[1] = vert[1] * nvy;

         mesh2d->AddBdrSegment(sv, attr);

         sv[0] = vert[1] * nvy + ny;
         sv[1] = vert[0] * nvy + ny;

         mesh2d->AddBdrSegment(sv, attr);
      }
   }

   mesh2d->FinalizeQuadMesh(1, 0, false);

   GridFunction *nodes = mesh->GetNodes();
   if (nodes)
   {
      // duplicate the fec of the 1D mesh so that it can be deleted safely
      // along with its nodes, fes and fec
      FiniteElementCollection *fec2d = NULL;
      FiniteElementSpace *fes2d;
      const char *name = nodes->FESpace()->FEColl()->Name();
      string cname = name;
      if (cname == "Linear")
      {
         fec2d = new LinearFECollection;
      }
      else if (cname == "Quadratic")
      {
         fec2d = new QuadraticFECollection;
      }
      else if (cname == "Cubic")
      {
         fec2d = new CubicFECollection;
      }
      else if (!strncmp(name, "H1_", 3))
      {
         fec2d = new H1_FECollection(atoi(name + 7), 2);
      }
      else if (!strncmp(name, "L2_T", 4))
      {
         fec2d = new L2_FECollection(atoi(name + 10), 2, atoi(name + 4));
      }
      else if (!strncmp(name, "L2_", 3))
      {
         fec2d = new L2_FECollection(atoi(name + 7), 2);
      }
      else
      {
         delete mesh2d;
         mfem::err << "Extrude1D : The mesh uses unknown FE collection : "
                   << cname << endl;
         mfem_error();
      }
      fes2d = new FiniteElementSpace(mesh2d, fec2d, 2);
      mesh2d->SetNodalFESpace(fes2d);
      GridFunction *nodes2d = mesh2d->GetNodes();
      nodes2d->MakeOwner(fec2d);

      NodeExtrudeCoefficient ecoeff(2, ny, sy);
      Vector lnodes;
      Array<int> vdofs2d;
      for (int i = 0; i < mesh->GetNE(); i++)
      {
         ElementTransformation &T = *mesh->GetElementTransformation(i);
         for (int j = ny-1; j >= 0; j--)
         {
            fes2d->GetElementVDofs(i*ny+j, vdofs2d);
            lnodes.SetSize(vdofs2d.Size());
            ecoeff.SetLayer(j);
            fes2d->GetFE(i*ny+j)->Project(ecoeff, T, lnodes);
            nodes2d->SetSubVector(vdofs2d, lnodes);
         }
      }
   }
   return mesh2d;
}

Mesh *Extrude2D(Mesh *mesh, const int nz, const double sz)
{
   if (mesh->Dimension() != 2)
   {
      mfem::err << "Extrude2D : Not a 2D mesh!" << endl;
      mfem_error();
   }

   int nvz = nz + 1;
   int nvt = mesh->GetNV() * nvz;

   Mesh *mesh3d = new Mesh(3, nvt, mesh->GetNE()*nz,
                           mesh->GetNBE()*nz+2*mesh->GetNE());

   bool wdgMesh = false;
   bool hexMesh = false;

   // vertices
   double vc[3];
   for (int i = 0; i < mesh->GetNV(); i++)
   {
      vc[0] = mesh->GetVertex(i)[0];
      vc[1] = mesh->GetVertex(i)[1];
      for (int j = 0; j < nvz; j++)
      {
         vc[2] = sz * (double(j) / nz);
         mesh3d->AddVertex(vc);
      }
   }
   // elements
   Array<int> vert;
   for (int i = 0; i < mesh->GetNE(); i++)
   {
      const Element *elem = mesh->GetElement(i);
      elem->GetVertices(vert);
      const int attr = elem->GetAttribute();
      Geometry::Type geom = elem->GetGeometryType();
      switch (geom)
      {
         case Geometry::TRIANGLE:
            wdgMesh = true;
            for (int j = 0; j < nz; j++)
            {
               int pv[6];
               pv[0] = vert[0] * nvz + j;
               pv[1] = vert[1] * nvz + j;
               pv[2] = vert[2] * nvz + j;
               pv[3] = vert[0] * nvz + (j + 1) % nvz;
               pv[4] = vert[1] * nvz + (j + 1) % nvz;
               pv[5] = vert[2] * nvz + (j + 1) % nvz;

               mesh3d->AddWedge(pv, attr);
            }
            break;
         case Geometry::SQUARE:
            hexMesh = true;
            for (int j = 0; j < nz; j++)
            {
               int hv[8];
               hv[0] = vert[0] * nvz + j;
               hv[1] = vert[1] * nvz + j;
               hv[2] = vert[2] * nvz + j;
               hv[3] = vert[3] * nvz + j;
               hv[4] = vert[0] * nvz + (j + 1) % nvz;
               hv[5] = vert[1] * nvz + (j + 1) % nvz;
               hv[6] = vert[2] * nvz + (j + 1) % nvz;
               hv[7] = vert[3] * nvz + (j + 1) % nvz;

               mesh3d->AddHex(hv, attr);
            }
            break;
         default:
            mfem::err << "Extrude2D : Invalid 2D element type \'"
                      << geom << "\'" << endl;
            mfem_error();
            break;
      }
   }
   // 3D boundary from the 2D boundary
   for (int i = 0; i < mesh->GetNBE(); i++)
   {
      const Element *elem = mesh->GetBdrElement(i);
      elem->GetVertices(vert);
      const int attr = elem->GetAttribute();
      for (int j = 0; j < nz; j++)
      {
         int qv[4];
         qv[0] = vert[0] * nvz + j;
         qv[1] = vert[1] * nvz + j;
         qv[2] = vert[1] * nvz + (j + 1) % nvz;
         qv[3] = vert[0] * nvz + (j + 1) % nvz;

         mesh3d->AddBdrQuad(qv, attr);
      }
   }

   // 3D boundary from the 2D elements (bottom + top)
   int nba = (mesh->bdr_attributes.Size() > 0 ?
              mesh->bdr_attributes.Max() : 0);
   for (int i = 0; i < mesh->GetNE(); i++)
   {
      const Element *elem = mesh->GetElement(i);
      elem->GetVertices(vert);
      const int attr = nba + elem->GetAttribute();
      Geometry::Type geom = elem->GetGeometryType();
      switch (geom)
      {
         case Geometry::TRIANGLE:
         {
            int tv[3];
            tv[0] = vert[0] * nvz;
            tv[1] = vert[2] * nvz;
            tv[2] = vert[1] * nvz;

            mesh3d->AddBdrTriangle(tv, attr);

            tv[0] = vert[0] * nvz + nz;
            tv[1] = vert[1] * nvz + nz;
            tv[2] = vert[2] * nvz + nz;

            mesh3d->AddBdrTriangle(tv, attr);
         }
         break;
         case Geometry::SQUARE:
         {
            int qv[4];
            qv[0] = vert[0] * nvz;
            qv[1] = vert[3] * nvz;
            qv[2] = vert[2] * nvz;
            qv[3] = vert[1] * nvz;

            mesh3d->AddBdrQuad(qv, attr);

            qv[0] = vert[0] * nvz + nz;
            qv[1] = vert[1] * nvz + nz;
            qv[2] = vert[2] * nvz + nz;
            qv[3] = vert[3] * nvz + nz;

            mesh3d->AddBdrQuad(qv, attr);
         }
         break;
         default:
            mfem::err << "Extrude2D : Invalid 2D element type \'"
                      << geom << "\'" << endl;
            mfem_error();
            break;
      }
   }

   if ( hexMesh && wdgMesh )
   {
      mesh3d->FinalizeMesh(0, false);
   }
   else if ( hexMesh )
   {
      mesh3d->FinalizeHexMesh(1, 0, false);
   }
   else if ( wdgMesh )
   {
      mesh3d->FinalizeWedgeMesh(1, 0, false);
   }

   GridFunction *nodes = mesh->GetNodes();
   if (nodes)
   {
      // duplicate the fec of the 2D mesh so that it can be deleted safely
      // along with its nodes, fes and fec
      FiniteElementCollection *fec3d = NULL;
      FiniteElementSpace *fes3d;
      const char *name = nodes->FESpace()->FEColl()->Name();
      string cname = name;
      if (cname == "Linear")
      {
         fec3d = new LinearFECollection;
      }
      else if (cname == "Quadratic")
      {
         fec3d = new QuadraticFECollection;
      }
      else if (cname == "Cubic")
      {
         fec3d = new CubicFECollection;
      }
      else if (!strncmp(name, "H1_", 3))
      {
         fec3d = new H1_FECollection(atoi(name + 7), 3);
      }
      else if (!strncmp(name, "L2_T", 4))
      {
         fec3d = new L2_FECollection(atoi(name + 10), 3, atoi(name + 4));
      }
      else if (!strncmp(name, "L2_", 3))
      {
         fec3d = new L2_FECollection(atoi(name + 7), 3);
      }
      else
      {
         delete mesh3d;
         mfem::err << "Extrude3D : The mesh uses unknown FE collection : "
                   << cname << endl;
         mfem_error();
      }
      fes3d = new FiniteElementSpace(mesh3d, fec3d, 3);
      mesh3d->SetNodalFESpace(fes3d);
      GridFunction *nodes3d = mesh3d->GetNodes();
      nodes3d->MakeOwner(fec3d);

      NodeExtrudeCoefficient ecoeff(3, nz, sz);
      Vector lnodes;
      Array<int> vdofs3d;
      for (int i = 0; i < mesh->GetNE(); i++)
      {
         ElementTransformation &T = *mesh->GetElementTransformation(i);
         for (int j = nz-1; j >= 0; j--)
         {
            fes3d->GetElementVDofs(i*nz+j, vdofs3d);
            lnodes.SetSize(vdofs3d.Size());
            ecoeff.SetLayer(j);
            fes3d->GetFE(i*nz+j)->Project(ecoeff, T, lnodes);
            nodes3d->SetSubVector(vdofs3d, lnodes);
         }
      }
   }
   return mesh3d;
}

#ifdef MFEM_DEBUG
void Mesh::DebugDump(std::ostream &out) const
{
   // dump vertices and edges (NCMesh "nodes")
   out << NumOfVertices + NumOfEdges << "\n";
   for (int i = 0; i < NumOfVertices; i++)
   {
      const double *v = GetVertex(i);
      out << i << " " << v[0] << " " << v[1] << " " << v[2]
          << " 0 0 " << i << " -1 0\n";
   }

   Array<int> ev;
   for (int i = 0; i < NumOfEdges; i++)
   {
      GetEdgeVertices(i, ev);
      double mid[3] = {0, 0, 0};
      for (int j = 0; j < 2; j++)
      {
         for (int k = 0; k < spaceDim; k++)
         {
            mid[k] += GetVertex(ev[j])[k];
         }
      }
      out << NumOfVertices+i << " "
          << mid[0]/2 << " " << mid[1]/2 << " " << mid[2]/2 << " "
          << ev[0] << " " << ev[1] << " -1 " << i << " 0\n";
   }

   // dump elements
   out << NumOfElements << "\n";
   for (int i = 0; i < NumOfElements; i++)
   {
      const Element* e = elements[i];
      out << e->GetNVertices() << " ";
      for (int j = 0; j < e->GetNVertices(); j++)
      {
         out << e->GetVertices()[j] << " ";
      }
      out << e->GetAttribute() << " 0 " << i << "\n";
   }

   // dump faces
   out << "0\n";
}
#endif

}<|MERGE_RESOLUTION|>--- conflicted
+++ resolved
@@ -83,11 +83,7 @@
 
    if (type == 0)
    {
-<<<<<<< HEAD
-      return pow(fabs(J.Weight()), 1./double(Dim));
-=======
       return pow(fabs(J.Weight()), 1./Dim);
->>>>>>> e786ad65
    }
    else if (type == 1)
    {
