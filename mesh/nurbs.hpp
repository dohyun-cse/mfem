// Copyright (c) 2010-2024, Lawrence Livermore National Security, LLC. Produced
// at the Lawrence Livermore National Laboratory. All Rights reserved. See files
// LICENSE and NOTICE for details. LLNL-CODE-806117.
//
// This file is part of the MFEM library. For more information and source code
// availability visit https://mfem.org.
//
// MFEM is free software; you can redistribute it and/or modify it under the
// terms of the BSD-3 license. We welcome feedback and contributions, see file
// CONTRIBUTING.md for details.

#ifndef MFEM_NURBS
#define MFEM_NURBS

#include "../config/config.hpp"
#include "../general/table.hpp"
#include "../linalg/vector.hpp"
#include "element.hpp"
#include "mesh.hpp"
#include "spacing.hpp"
#ifdef MFEM_USE_MPI
#include "../general/communication.hpp"
#endif
#include <iostream>
#include <set>

namespace mfem
{

class GridFunction;


/** @brief A vector of knots in one dimension, with B-spline basis functions of
    a prescribed order.

    @note Order is defined in the sense of "The NURBS book" - 2nd ed - Piegl and
    Tiller, cf. section 2.2.
*/
class KnotVector
{
protected:
   static const int MaxOrder;

   /// Stores the values of all knots.
   Vector knot;

   /// Order of the B-spline basis functions.
   int Order;

   /// Number of control points.
   int NumOfControlPoints;

   /// Number of elements, defined by distinct knots.
   int NumOfElements;

public:
   /// Create an empty KnotVector.
   KnotVector() { }

   /** @brief Create a KnotVector by reading data from stream @a input. Two
       integers are read, for order and number of control points. */
   KnotVector(std::istream &input);

   /** @brief Create a KnotVector with undefined knots (initialized to -1) of
       order @a order and number of control points @a NCP. */
   KnotVector(int order, int NCP);

   /// Copy constructor.
   KnotVector(const KnotVector &kv) { (*this) = kv; }

   KnotVector &operator=(const KnotVector &kv);

   /// Return the number of elements, defined by distinct knots.
   int GetNE()    const { return NumOfElements; }

   /// Return the number of control points.
   int GetNCP()   const { return NumOfControlPoints; }

   /// Return the order.
   int GetOrder() const { return Order; }

   /// Return the number of knots, including multiplicities.
   int Size()     const { return knot.Size(); }

   /// Count the number of elements.
   void GetElements();

   /** @brief Return whether the knot index Order plus @a i is the beginning of
       an element. */
   bool isElement(int i) const { return (knot(Order+i) != knot(Order+i+1)); }

   /** @brief Return the number of control points minus the order. This is not
       the number of knot spans, but it gives the number of knots to be checked
       with @a isElement for non-empty knot spans (elements). */
   int GetNKS() const { return NumOfControlPoints - Order; }

   /** @brief Return the parameter for element reference coordinate @a xi
       in [0,1], for the element beginning at knot @a ni. */
   real_t getKnotLocation(real_t xi, int ni) const
   { return (xi*knot(ni+1) + (1. - xi)*knot(ni)); }

   /// Return the index of the knot span containing parameter @a u.
   int findKnotSpan(real_t u) const;

   // The following functions evaluate shape functions, which are B-spline basis
   // functions.

   /** @brief Calculate the nonvanishing shape function values in @a shape for
       the element corresponding to knot index @a i and element reference
       coordinate @a xi. */
   void CalcShape  (Vector &shape, int i, real_t xi) const;

   /** @brief Calculate derivatives of the nonvanishing shape function values in
       @a grad for the element corresponding to knot index @a i and element
       reference coordinate @a xi. */
   void CalcDShape (Vector &grad,  int i, real_t xi) const;

   /** @brief Calculate n-th derivatives (order @a n) of the nonvanishing shape
       function values in @a grad for the element corresponding to knot index
       @a i and element reference coordinate @a xi. */
   void CalcDnShape(Vector &gradn, int n, int i, real_t xi) const;

   /// Calculate second-order shape function derivatives, using CalcDnShape.
   void CalcD2Shape(Vector &grad2, int i, real_t xi) const
   { CalcDnShape(grad2, 2, i, xi); }

   /** @brief Gives the locations of the maxima of the KnotVector in reference
       space. The function gives the knot span @a ks, the coordinate in the
       knot span @a xi, and the coordinate of the maximum in parameter space
       @a u. */
   void FindMaxima(Array<int> &ks, Vector &xi, Vector &u) const;

   /** @brief Global curve interpolation through the points @a x (overwritten).
       @a x is an array with the length of the spatial dimension containing
       vectors with spatial coordinates. The control points of the interpolated
       curve are returned in @a x in the same form. */
   void FindInterpolant(Array<Vector*> &x);

   /** Set @a diff, comprised of knots in @a kv not contained in this KnotVector.
       @a kv must be of the same order as this KnotVector. The current
       implementation is not well defined, and the function may have undefined
       behavior, as @a diff may have unset entries at the end. */
   void Difference(const KnotVector &kv, Vector &diff) const;

   /// Uniformly refine by factor @a rf, by inserting knots in each span.
   void UniformRefinement(Vector &newknots, int rf) const;

   /// Refine with refinement factor @a rf.
   void Refinement(Vector &newknots, int rf) const;

   /** Returns the coarsening factor needed for non-nested nonuniform spacing
       functions, to result in a single element from which refinement can be
       done. The return value is 1 if uniform or nested spacing is used. */
   int GetCoarseningFactor() const;

   /** For a given coarsening factor @a cf, find the fine knots between the
       coarse knots. */
   Vector GetFineKnots(const int cf) const;

   /** @brief Return a new KnotVector with elevated degree by repeating the
       endpoints of the KnotVector. */
   /// @note The returned object should be deleted by the caller.
   KnotVector *DegreeElevate(int t) const;

   /// Reverse the knots.
   void Flip();

   /** @brief Print the order, number of control points, and knots.

       The output is formatted for writing a mesh to file. This function is
       called by NURBSPatch::Print. */
   void Print(std::ostream &os) const;

   /** @brief Prints the non-zero shape functions and their first and second
       derivatives associated with the KnotVector per element. Use GetElements()
       to count the elements before using this function. @a samples is the
       number of samples of the shape functions per element.*/
   void PrintFunctions(std::ostream &os, int samples=11) const;

   /// Destroys KnotVector
   ~KnotVector() { }

   /// Access function to knot @a i.
   real_t &operator[](int i) { return knot(i); }

   /// Const access function to knot @a i.
   const real_t &operator[](int i) const { return knot(i); }

   /// Function to define the distribution of knots for any number of knot spans.
   std::shared_ptr<SpacingFunction> spacing;

   /** Flag to indicate whether the KnotVector has been coarsened, which means
       it is ready for non-nested refinement. */
   bool coarse;
};


/** @brief A NURBS patch can be 1D, 2D, or 3D, and is defined as a tensor
    product of KnotVectors. */
class NURBSPatch
{
protected:

   /// B-NET dimensions
   int ni, nj, nk;

   /// Physical dimension plus 1
   int Dim;

   /// Data with the layout (Dim x ni x nj x nk)
   real_t *data;

   /// KnotVectors in each direction
   Array<KnotVector *> kv;

   // Special B-NET access functions
   //  - SetLoopDirection(int dir) flattens the multi-dimensional B-NET in the
   //    requested direction. It effectively creates a 1D net in homogeneous
   //    coordinates.
   //  - The slice(int, int) operator is the access function in that flattened
   //    structure. The first int gives the slice and the second int the element
   //    in that slice.
   //  - Both routines are used in 'KnotInsert', `KnotRemove`, 'DegreeElevate',
   //    and 'UniformRefinement'.
   //  - In older implementations, slice(int, int) was implemented as
   //    operator()(int, int).
   int nd; // Number of control points in flattened structure
   int ls; // Number of variables per control point in flattened structure
   int sd; // Stride for data access

   /** @brief Flattens the B-NET in direction @a dir, producing a 1D net.
       Returns the number of variables per knot in flattened structure. */
   int SetLoopDirection(int dir);


   /** @brief Access function for the effectively 1D flattened net, where @a i
       is a knot index, and @a j is an index of a variable per knot. */
   inline       real_t &slice(int i, int j);
   inline const real_t &slice(int i, int j) const;

   /// Copy constructor
   NURBSPatch(NURBSPatch *parent, int dir, int Order, int NCP);

   /// Deletes own data, takes data from @a np, and deletes np.
   void swap(NURBSPatch *np);

   /// Sets dimensions and allocates data, based on KnotVectors.
   /// @a dim is the physical dimension plus 1.
   void init(int dim);

public:
   /// Copy constructor
   NURBSPatch(const NURBSPatch &orig);

   /// Constructor using data read from stream @a input.
   NURBSPatch(std::istream &input);

   /// Constructor for a 2D patch. @a dim is the physical dimension plus 1.
   NURBSPatch(const KnotVector *kv0, const KnotVector *kv1, int dim);

   /// Constructor for a 3D patch.
   NURBSPatch(const KnotVector *kv0, const KnotVector *kv1,
              const KnotVector *kv2, int dim);

   /// Constructor for a patch of dimension equal to the size of @a kv.
   NURBSPatch(Array<const KnotVector *> &kv, int dim);

   /// Copy assignment not supported.
   NURBSPatch& operator=(const NURBSPatch&) = delete;

   /// Deletes data and KnotVectors.
   ~NURBSPatch();

   /** @brief Writes KnotVectors and data to the stream @a os.

       The output is formatted for writing a mesh to file. This function is
       called by NURBSExtension::Print. */
   void Print(std::ostream &os) const;

   /// Increase the order in direction @a dir by @a t >= 0.
   void DegreeElevate(int dir, int t);

   /**  @brief Insert any new knots from @a knot in direction @a dir. If the
        order of @a knot is higher than the current order in direction
        @a dir, then the order is elevated in that direction to match. */
   void KnotInsert(int dir, const KnotVector &knot);

   /** @brief Insert knots from @a knot in direction @a dir. If a knot already
       exists, then it is still added, increasing its multiplicity. */
   void KnotInsert(int dir, const Vector &knot);

   /// Call KnotInsert for each direction with the corresponding @a knot entry.
   void KnotInsert(Array<Vector *> &knot);
   /// Insert knots from @a knot determined by @a Difference, in each direction.
   void KnotInsert(Array<KnotVector *> &knot);

   /** @brief Remove knot with value @a knot from direction @a dir.

       The optional input parameter @a ntimes specifies the number of times the
       knot should be removed, default 1. The knot is removed only if the new
       curve (in direction @a dir) deviates from the old curve by less than
       @a tol.

       @returns The number of times the knot was successfully removed. */
   int KnotRemove(int dir, real_t knot, int ntimes=1, real_t tol = 1.0e-12);

   /// Remove all knots in @a knot once.
   void KnotRemove(int dir, Vector const& knot, real_t tol = 1.0e-12);
   /// Remove all knots in @a knot once, for each direction.
   void KnotRemove(Array<Vector *> &knot, real_t tol = 1.0e-12);

   void DegreeElevate(int t);

   /** @brief Refine with optional refinement factor @a rf. Uniform means
       refinement is done everywhere by the same factor, although nonuniform
       spacing functions may be used.

       @param[in] rf Optional refinement factor. If scalar, the factor is used
                     for all dimensions. If an array, factors can be specified
                     for each dimension. */
   void UniformRefinement(int rf = 2);
   void UniformRefinement(Array<int> const& rf);

   /** @brief Coarsen with optional coarsening factor @a cf which divides the
       number of elements in each dimension. Nonuniform spacing functions may be
       used in each direction.

       @param[in] cf  Optional coarsening factor. If scalar, the factor is used
                      for all dimensions. If an array, factors can be specified
                      for each dimension.
       @param[in] tol NURBS geometry deviation tolerance, cf. Algorithm A5.8 of
       "The NURBS Book", 2nd ed, Piegl and Tiller. */
   void Coarsen(int cf = 2, real_t tol = 1.0e-12);
   void Coarsen(Array<int> const& cf, real_t tol = 1.0e-12);

   /// Calls KnotVector::GetCoarseningFactor for each direction.
   void GetCoarseningFactors(Array<int> & f) const;

   /// Marks the KnotVector in each dimension as coarse.
   void SetKnotVectorsCoarse(bool c);

   /// Return the number of components stored in the NURBSPatch
   int GetNC() const { return Dim; }

   /// Return the number of KnotVectors, which is the patch dimension.
   int GetNKV() const { return kv.Size(); }

   /// Return a pointer to the KnotVector in direction @a dir.
   /// @note The returned object should NOT be deleted by the caller.
   KnotVector *GetKV(int dir) { return kv[dir]; }

   // Standard B-NET access functions

   /// 1D access function. @a i is a B-NET index, and @a l is a variable index.
   inline       real_t &operator()(int i, int l);
   inline const real_t &operator()(int i, int l) const;

   /** @brief 2D access function. @a i, @a j are B-NET indices, and @a l is a
       variable index. */
   inline       real_t &operator()(int i, int j, int l);
   inline const real_t &operator()(int i, int j, int l) const;

   /** @brief 3D access function. @a i, @a j, @a k are B-NET indices, and @a l
       is a variable index. */
   inline       real_t &operator()(int i, int j, int k, int l);
   inline const real_t &operator()(int i, int j, int k, int l) const;

   /// Compute the 2D rotation matrix @a T for angle @a angle.
   static void Get2DRotationMatrix(real_t angle, DenseMatrix &T);

   /** @brief Compute the 3D rotation matrix @a T for angle @a angle around
       axis @a n (a 3D vector, not necessarily normalized) and scalar factor
       @a r. */
   static void Get3DRotationMatrix(real_t n[], real_t angle, real_t r,
                                   DenseMatrix &T);

   /// Reverse data and knots in direction @a dir.
   void FlipDirection(int dir);

   /// Swap data and KnotVectors in directions @a dir1 and @a dir2.
   /** @note Direction pairs (0,2) and (2,0) are not supported, resulting in an
       error being thrown. */
   void SwapDirections(int dir1, int dir2);

   /// Rotate the NURBSPatch in 2D or 3D..
   /** A rotation of a 2D NURBS-patch requires an angle only. Rotating
       a 3D NURBS-patch requires a normal as well.*/
   void Rotate(real_t angle, real_t normal[]= NULL);

   /// Rotate the NURBSPatch, 2D case.
   void Rotate2D(real_t angle);

   /// Rotate the NURBSPatch, 3D case.
   void Rotate3D(real_t normal[], real_t angle);

   /** Elevate KnotVectors in all directions to degree @a degree if given,
       otherwise to the maximum current degree among all directions. */
   int MakeUniformDegree(int degree = -1);

   /** @brief Given two patches @a p1 and @a p2 of the same dimensions, create
       and return a new patch by merging their knots and data. */
   /// @note The returned object should be deleted by the caller.
   friend NURBSPatch *Interpolate(NURBSPatch &p1, NURBSPatch &p2);

   /// Create and return a new patch by revolving @a patch in 3D.
   /// @note The returned object should be deleted by the caller.
   friend NURBSPatch *Revolve3D(NURBSPatch &patch, real_t n[], real_t ang,
                                int times);
};


#ifdef MFEM_USE_MPI
class ParNURBSExtension;
#endif

class NURBSPatchMap;

/** @brief NURBSExtension generally contains multiple NURBSPatch objects
    spanning an entire Mesh. It also defines and manages DOFs in NURBS finite
    element spaces. */
class NURBSExtension
{
#ifdef MFEM_USE_MPI
   friend class ParNURBSExtension;
#endif
   friend class NURBSPatchMap;

protected:
   /// Order of KnotVectors, see GetOrder() for description.
   int mOrder;

   /// Orders of all KnotVectors
   Array<int> mOrders;

   /// Number of KnotVectors
   int NumOfKnotVectors;

   /// Global entity counts
   int NumOfVertices, NumOfElements, NumOfBdrElements, NumOfDofs;

   /// Local entity counts
   int NumOfActiveVertices, NumOfActiveElems, NumOfActiveBdrElems;
   int NumOfActiveDofs;

   Array<int>  activeVert; // activeVert[glob_vert] = loc_vert or -1
   Array<bool> activeElem;
   Array<bool> activeBdrElem;
   Array<int>  activeDof; // activeDof[glob_dof] = loc_dof + 1 or 0

   /// Patch topology mesh
   Mesh *patchTopo;

   /// Whether this object owns patchTopo
   bool own_topo;

   /// Map from edge indices to KnotVector indices
   Array<int> edge_to_knot;

   /// Set of unique KnotVectors
   Array<KnotVector *> knotVectors;

   /// Comprehensive set of all KnotVectors, one for every edge.
   Array<KnotVector *> knotVectorsCompr;

   /// Weights for each control point or DOF
   Vector weights;

   /** @brief Periodic BC info:
       - dof 2 dof map
       - master and slave boundary indices */
   Array<int> d_to_d;
   Array<int> master;
   Array<int> slave;

   /// Global mesh offsets, meshOffsets == meshVertexOffsets
   Array<int> v_meshOffsets;
   Array<int> e_meshOffsets;
   Array<int> f_meshOffsets;
   Array<int> p_meshOffsets;

   /// Global space offsets, spaceOffsets == dofOffsets
   Array<int> v_spaceOffsets;
   Array<int> e_spaceOffsets;
   Array<int> f_spaceOffsets;
   Array<int> p_spaceOffsets;

   /// Table of DOFs for each element (el_dof) or boundary element (bel_dof).
   Table *el_dof, *bel_dof;

   /// Map from element indices to patch indices
   Array<int> el_to_patch;
   /// Map from boundary element indices to patch indices
   Array<int> bel_to_patch;

   /// Map from element indices to IJK knot span indices
   Array2D<int> el_to_IJK;  // IJK are "knot-span" indices!
   Array2D<int> bel_to_IJK; // they are NOT element indices!

   /// For each patch p, @a patch_to_el[p] lists all elements in the patch.
   std::vector<Array<int>> patch_to_el;
   /// For each patch p, @a patch_to_bel[p] lists all boundary elements in the patch.
   std::vector<Array<int>> patch_to_bel;

   /// Array of all patches in the mesh.
   Array<NURBSPatch*> patches;

   /// Return the unsigned index of the KnotVector for edge @a edge.
   inline int KnotInd(int edge) const;

   /// Access function for the KnotVector associated with edge @a edge.
   /// @note The returned object should NOT be deleted by the caller.
   inline KnotVector *KnotVec(int edge);
   /// Const access function for the KnotVector associated with edge @a edge.
   /// @note The returned object should NOT be deleted by the caller.
   inline const KnotVector *KnotVec(int edge) const;
   /* brief Const access function for the KnotVector associated with edge
      @a edge. The output orientation @a okv is set to @a oedge with sign flipped
      if the KnotVector index associated with edge @a edge is negative. */
   inline const KnotVector *KnotVec(int edge, int oedge, int *okv) const;

   /// Throw an error if any patch has an inconsistent edge-to-knot mapping.
   void CheckPatches();

   /// Throw an error if any boundary patch has invalid KnotVector orientation.
   void CheckBdrPatches();

   /** @brief Return the directions in @a kvdir of the KnotVectors in patch @a p
       based on the the patch edge orientations. Each entry of @a kvdir is -1 if
       the KnotVector direction is flipped, +1 otherwise. */
   void CheckKVDirection(int p, Array <int> &kvdir);

   /**  @brief Create the comprehensive set of KnotVectors. In 1D, this set is
    identical to the unique set of KnotVectors. */
   void CreateComprehensiveKV();

   /**  Update the unique set of KnotVectors. In 1D, this set is identical to
    the comprehensive set of KnotVectors. */
   void UpdateUniqueKV();

   /** @brief Check if the comprehensive array of KnotVectors agrees with the
       unique set of KnotVectors, on each patch. Return false if there is a
       difference, true otherwise. This function throws an error in 1D. */
   bool ConsistentKVSets();

   /// Return KnotVectors in @a kv in each dimension for patch @a p.
   void GetPatchKnotVectors   (int p, Array<KnotVector *> &kv);
   /// Return KnotVectors in @a kv in each dimension for boundary patch @a bp.
   void GetBdrPatchKnotVectors(int bp, Array<KnotVector *> &kv);

   /// Set overall order @a mOrder based on KnotVector orders.
   void SetOrderFromOrders();

   /// Set orders from KnotVector orders.
   void SetOrdersFromKnotVectors();

   // Periodic BC helper functions

   /// Set DOF map sizes to 0.
   void InitDofMap();

   /// Set DOF maps for periodic BC.
   void ConnectBoundaries();
   void ConnectBoundaries1D(int bnd0, int bnd1);
   void ConnectBoundaries2D(int bnd0, int bnd1);
   void ConnectBoundaries3D(int bnd0, int bnd1);

   /** @brief Set the mesh and space offsets, and also count the global
   @a NumOfVertices and the global @a NumOfDofs. */
   void GenerateOffsets();

   /// Count the global @a NumOfElements.
   void CountElements();
   /// Count the global @a NumOfBdrElements.
   void CountBdrElements();

   /// Generate the active mesh elements and return them in @a elements.
   void Get1DElementTopo(Array<Element *> &elements) const;
   void Get2DElementTopo(Array<Element *> &elements) const;
   void Get3DElementTopo(Array<Element *> &elements) const;

   /// Generate the active mesh boundary elements and return them in @a boundary.
   void Get1DBdrElementTopo(Array<Element *> &boundary) const;
   void Get2DBdrElementTopo(Array<Element *> &boundary) const;
   void Get3DBdrElementTopo(Array<Element *> &boundary) const;

   // FE space generation functions

   /** @brief Based on activeElem, count NumOfActiveDofs and generate el_dof,
       el_to_patch, el_to_IJK, activeDof map (global-to-local). */
   void GenerateElementDofTable();

   /** @brief Generate elem_to_global-dof table for the active elements, and
       define el_to_patch, el_to_IJK, activeDof (as bool). */
   void Generate1DElementDofTable();
   void Generate2DElementDofTable();
   void Generate3DElementDofTable();

   /// Call after GenerateElementDofTable to set boundary element DOF table.
   void GenerateBdrElementDofTable();

   /** @brief Generate the table of global DOFs for active boundary elements,
       and define bel_to_patch, bel_to_IJK. */
   void Generate1DBdrElementDofTable();
   void Generate2DBdrElementDofTable();
   void Generate3DBdrElementDofTable();

   // FE --> Patch translation functions

   /// Set the B-NET on each patch using values from @a coords.
   void GetPatchNets  (const Vector &coords, int vdim);
   void Get1DPatchNets(const Vector &coords, int vdim);
   void Get2DPatchNets(const Vector &coords, int vdim);
   void Get3DPatchNets(const Vector &coords, int vdim);

   // Patch --> FE translation functions

   /** @brief Return in @a coords the coordinates from each patch. Side effects:
       delete the patches and update the weights from the patches. */
   void SetSolutionVector  (Vector &coords, int vdim);
   void Set1DSolutionVector(Vector &coords, int vdim);
   void Set2DSolutionVector(Vector &coords, int vdim);
   void Set3DSolutionVector(Vector &coords, int vdim);

   /// Determine activeVert, NumOfActiveVertices from the activeElem array.
   void GenerateActiveVertices();

   /// Determine activeBdrElem, NumOfActiveBdrElems.
   void GenerateActiveBdrElems();

   /** @brief Set the weights in this object to values from active elements in
       @a num_pieces meshes in @a mesh_array. */
   void MergeWeights(Mesh *mesh_array[], int num_pieces);

   /// Set @a patch_to_el.
   void SetPatchToElements();
   /// Set @a patch_to_bel.
   void SetPatchToBdrElements();

   /// To be used by ParNURBSExtension constructor(s)
   NURBSExtension() { }

public:
   /// Copy constructor: deep copy
   NURBSExtension(const NURBSExtension &orig);
   /// Read-in a NURBSExtension from a stream @a input..
   NURBSExtension(std::istream &input, bool spacing=false);
   /** @brief Create a NURBSExtension with elevated order by repeating the
       endpoints of the KnotVectors and using uniform weights of 1. */
   /** @note If a KnotVector in @a parent already has order greater than or
       equal to @a newOrder, it will be used unmodified. */
   NURBSExtension(NURBSExtension *parent, int newOrder);
   /** @brief Create a NURBSExtension with elevated KnotVector orders (by
       repeating the endpoints of the KnotVectors and using uniform weights of
       1) as given by the array @a newOrders. */
   /** @a note If a KnotVector in @a parent already has order greater than or
       equal to the corresponding entry in @a newOrder, it will be used
       unmodified. */
   NURBSExtension(NURBSExtension *parent, const Array<int> &newOrders);
   /// Construct a NURBSExtension by merging a partitioned NURBS mesh.
   NURBSExtension(Mesh *mesh_array[], int num_pieces);

   /// Copy assignment not supported.
   NURBSExtension& operator=(const NURBSExtension&) = delete;

   /// Generate connections between boundaries, such as periodic BCs.
   void ConnectBoundaries(Array<int> &master, Array<int> &slave);
   const Array<int> &GetMaster() const { return master; };
   Array<int> &GetMaster()  { return master; };
   const Array<int> &GetSlave() const { return slave; };
   Array<int> &GetSlave()  { return slave; };

   /** @brief Set the DOFs of @a merged to values from active elements in
       @a num_pieces of Gridfunctions @a gf_array. */
   void MergeGridFunctions(GridFunction *gf_array[], int num_pieces,
                           GridFunction &merged);

   /// Destroy a NURBSExtension.
   virtual ~NURBSExtension();

   // Print functions

   /** @brief Writes all patch data to the stream @a os.

       The optional input argument @a comments is a string of comments to be
       printed after the first line (containing version number) of a mesh file.
       The output is formatted for writing a mesh to file. This function is
       called by Mesh::Printer. */
   void Print(std::ostream &os, const std::string &comments = "") const;

   /// Print various mesh characteristics to the stream @a os.
   void PrintCharacteristics(std::ostream &os) const;

   /** @brief Call @a KnotVector::PrintFunctions for all KnotVectors, using a
       separate, newly created ofstream with filename "basename_i.dat" for
       KnotVector i. */
   void PrintFunctions(const char *basename, int samples=11) const;

   // Meta data functions

   /// Return the dimension of the reference space (not physical space).
   int Dimension() const { return patchTopo->Dimension(); }

   /// Return the number of patches.
   int GetNP()     const { return patchTopo->GetNE(); }

   /// Return the number of boundary patches.
   int GetNBP()    const { return patchTopo->GetNBE(); }

   /// Read-only access to the orders of all KnotVectors.
   const Array<int> &GetOrders() const { return mOrders; }

   /** @brief If all KnotVector orders are identical, return that number.
        Otherwise, return NURBSFECollection::VariableOrder. */
   int GetOrder() const { return mOrder; }

   /// Return the number of KnotVectors.
   int GetNKV()  const { return NumOfKnotVectors; }

   /// Return the global number of vertices.
   int GetGNV()  const { return NumOfVertices; }
   /// Return the local number of active vertices.
   int GetNV()   const { return NumOfActiveVertices; }
   /// Return the global number of elements.
   int GetGNE()  const { return NumOfElements; }
   /// Return the number of active elements.
   int GetNE()   const { return NumOfActiveElems; }
   /// Return the global number of boundary elements.
   int GetGNBE() const { return NumOfBdrElements; }
   /// Return the number of active boundary elements.
   int GetNBE()  const { return NumOfActiveBdrElems; }

   /// Return the total number of DOFs.
   int GetNTotalDof() const { return NumOfDofs; }
   /// Return the number of active DOFs.
   int GetNDof()      const { return NumOfActiveDofs; }

   /// Return the local DOF number for a given global DOF number @a glob.
   int GetActiveDof(int glob) const { return activeDof[glob]; };

   /// Return the dof index whilst accounting for periodic boundaries.
   int DofMap(int dof) const
   {
      return (d_to_d.Size() > 0) ? d_to_d[dof] : dof;
   };

   /// Return KnotVectors in @a kv in each dimension for patch @a p.
   void GetPatchKnotVectors(int p, Array<const KnotVector *> &kv) const;

   /// Return KnotVectors in @a kv in each dimension for boundary patch @a bp.
   void GetBdrPatchKnotVectors(int bp, Array<const KnotVector *> &kv) const;

   /// KnotVector read-only access function.
   const KnotVector *GetKnotVector(int i) const { return knotVectors[i]; }

   // Mesh generation functions

   /// Generate the active mesh elements and return them in @a elements.
   void GetElementTopo   (Array<Element *> &elements) const;
   /// Generate the active mesh boundary elements and return them in @a boundary.
   void GetBdrElementTopo(Array<Element *> &boundary) const;

   /// Return true if at least 1 patch is defined, false otherwise.
   bool HavePatches() const { return (patches.Size() != 0); }

   /// Access function for the element DOF table @a el_dof.
   /// @note The returned object should NOT be deleted by the caller.
   Table *GetElementDofTable() { return el_dof; }

   /// Access function for the boundary element DOF table @a bel_dof.
   /// @note The returned object should NOT be deleted by the caller.
   Table *GetBdrElementDofTable() { return bel_dof; }

   /// Get the local to global vertex index map @a lvert_vert.
   void GetVertexLocalToGlobal(Array<int> &lvert_vert);
   /// Get the local to global element index map @a lelem_elem.
   void GetElementLocalToGlobal(Array<int> &lelem_elem);

   /** @brief Set the attribute for patch @a i, which is set to all elements in
       the patch. */
   void SetPatchAttribute(int i, int attr) { patchTopo->SetAttribute(i, attr); }

   /** @brief Get the attribute for patch @a i, which is set to all elements in
       the patch. */
   int GetPatchAttribute(int i) const { return patchTopo->GetAttribute(i); }

   /** @brief Set the attribute for patch boundary element @a i to @a attr, which
       is set to all boundary elements in the patch. */
   void SetPatchBdrAttribute(int i, int attr)
   { patchTopo->SetBdrAttribute(i, attr); }

   /** @brief Get the attribute for boundary patch element @a i, which is set to
       all boundary elements in the patch. */
   int GetPatchBdrAttribute(int i) const
   { return patchTopo->GetBdrAttribute(i); }

   // Load functions

   /// Load element @a i into @a FE.
   void LoadFE(int i, const FiniteElement *FE) const;
   /// Load boundary element @a i into @a BE.
   void LoadBE(int i, const FiniteElement *BE) const;

   /// Access function to the vector of weights @a weights.
   const Vector &GetWeights() const { return  weights; }
   Vector       &GetWeights()       { return  weights; }

   // Translation functions between FE coordinates and IJK patch format.

   /// Define patches in IKJ (B-net) format, using FE coordinates in @a Nodes.
   void ConvertToPatches(const Vector &Nodes);
   /// Set KnotVectors from @a patches and construct mesh and space data.
   void SetKnotsFromPatches();
   /** @brief Set FE coordinates in @a Nodes, using data from @a patches, and
       erase @a patches. */
   void SetCoordsFromPatches(Vector &Nodes);

   /** @brief Read a GridFunction @a sol from stream @a input, written
       patch-by-patch, e.g. with PrintSolution(). */
   void LoadSolution(std::istream &input, GridFunction &sol) const;
   /// Write a GridFunction @a sol patch-by-patch to stream @a os.
   void PrintSolution(const GridFunction &sol, std::ostream &os) const;

   // Refinement methods

   /** @brief Call @a DegreeElevate for all KnotVectors of all patches. For each
       KnotVector, the new degree is
       max(old_degree, min(old_degree + rel_degree, degree)). */
   void DegreeElevate(int rel_degree, int degree = 16);

   /** @brief Refine with optional refinement factor @a rf. Uniform means
   refinement is done everywhere by the same factor, although nonuniform
   spacing functions may be used.
   */
   void UniformRefinement(int rf = 2);
   void UniformRefinement(Array<int> const& rf);
   void Coarsen(int cf = 2, real_t tol = 1.0e-12);
   void Coarsen(Array<int> const& cf, real_t tol = 1.0e-12);

   /** @brief Insert knots from @a kv into all KnotVectors in all patches. The
        size of @a kv should be the same as @a knotVectors. */
   void KnotInsert(Array<KnotVector *> &kv);
   void KnotInsert(Array<Vector *> &kv);

   void KnotRemove(Array<Vector *> &kv, real_t tol = 1.0e-12);

   /** Calls GetCoarseningFactors for each patch and finds the minimum factor
       for each direction that ensures refinement will work in the case of
       non-nested spacing functions. */
   void GetCoarseningFactors(Array<int> & f) const;

   /// Returns the index of the patch containing element @a elem.
   int GetElementPatch(int elem) const { return el_to_patch[elem]; }

   /** @brief Return Cartesian indices (i,j) in 2D or (i,j,k) in 3D of element
       @a elem, in the knot-span tensor product ordering for its patch. */
   void GetElementIJK(int elem, Array<int> & ijk);

   /** @brief Return the degrees of freedom in @a dofs on patch @a patch, in
       Cartesian order. */
   void GetPatchDofs(const int patch, Array<int> &dofs);

   /// Return the array of indices of all elements in patch @a patch.
   const Array<int>& GetPatchElements(int patch);
   /// Return the array of indices of all boundary elements in patch @a patch.
   const Array<int>& GetPatchBdrElements(int patch);
};


#ifdef MFEM_USE_MPI
/** @brief Parallel version of NURBSExtension. */
class ParNURBSExtension : public NURBSExtension
{
private:
<<<<<<< HEAD
   mfem::Array<int> partitioning;
=======
   /// Partitioning of the global elements by MPI rank
   int *partitioning;
>>>>>>> 64142d93

   /// Construct and return a table of DOFs for each global element.
   Table *GetGlobalElementDofTable();
   Table *Get1DGlobalElementDofTable();
   Table *Get2DGlobalElementDofTable();
   Table *Get3DGlobalElementDofTable();

<<<<<<< HEAD
   void SetActive(const int *partitioning_, const Array<bool> &active_bel);
   void BuildGroups(const int *partitioning_, const Table &elem_dof);
=======
   /** @brief Set active global elements and boundary elements based on MPI
       ranks in @a partition and the array @a active_bel. */
   void SetActive(const int *partition, const Array<bool> &active_bel);
   /// Set up GroupTopology @a gtopo for MPI communication.
   void BuildGroups(const int *partition, const Table &elem_dof);
>>>>>>> 64142d93

public:
   GroupTopology gtopo;

   Array<int> ldof_group;

   /// Copy constructor
   ParNURBSExtension(const ParNURBSExtension &orig);

<<<<<<< HEAD
   ParNURBSExtension(MPI_Comm comm, NURBSExtension *parent,
                     const int *partitioning_,
=======
   /** @brief Constructor for an MPI communicator @a comm, a global
       NURBSExtension @a parent, a partitioning @a part of the global elements
       by MPI rank, and a marker @a active_bel of active global boundary
       elements on this rank. The partitioning is deep-copied and will not be
       deleted by this object. */
   ParNURBSExtension(MPI_Comm comm, NURBSExtension *parent, int *part,
>>>>>>> 64142d93
                     const Array<bool> &active_bel);

   /** @brief Create a parallel version of @a parent with partitioning as in
       @a par_parent; the @a parent object is destroyed.
       The @a parent can be either a local NURBSExtension or a global one. */
   ParNURBSExtension(NURBSExtension *parent,
                     const ParNURBSExtension *par_parent);
};
#endif


/** @brief Mapping for mesh vertices and NURBS space DOFs. */
class NURBSPatchMap
{
private:
   /// This object must be associated with exactly one NURBSExtension.
   const NURBSExtension *Ext;

   /// Number of elements in each direction, minus 1.
   int I, J, K;

   /// Vertex of DOF offset for this patch, among all patches.
   int pOffset;
   /// Orientation for this boundary patch (0 in the patch case).
   int opatch;

   /// Patch topology entities for this patch or boundary patch.
   Array<int> verts, edges, faces, oedge, oface;

   inline static int F(const int n, const int N)
   { return (n < 0) ? 0 : ((n >= N) ? 2 : 1); }

   inline static int Or1D(const int n, const int N, const int Or)
   { return (Or > 0) ? n : (N - 1 - n); }

   inline static int Or2D(const int n1, const int n2,
                          const int N1, const int N2, const int Or);

   // The following 2 functions also set verts, edges, faces, orientations etc.

   /// Get the KnotVectors for patch @a p in @a kv.
   void GetPatchKnotVectors   (int p, const KnotVector *kv[]);
   /** @brief Get the KnotVectors for boundary patch @a bp in @a kv, with
       orientations output in @a okv. */
   void GetBdrPatchKnotVectors(int bp, const KnotVector *kv[], int *okv);

public:
   /// Constructor for an object associated with NURBSExtension @a ext.
   NURBSPatchMap(const NURBSExtension *ext) { Ext = ext; }

   /// Return the number of elements in the first direction.
   inline int nx() const { return I + 1; }
   /// Return the number of elements in the second direction (2D or 3D).
   inline int ny() const { return J + 1; }
   /// Return the number of elements in the third direction (3D).
   inline int nz() const { return K + 1; }

   /// Set mesh vertex map for patch @a p with KnotVectors @a kv.
   void SetPatchVertexMap(int p, const KnotVector *kv[]);
   /// Set NURBS space DOF map for patch @a p with KnotVectors @a kv.
   void SetPatchDofMap   (int p, const KnotVector *kv[]);

   /// Set mesh vertex map for boundary patch @a bp with KnotVectors @a kv.
   void SetBdrPatchVertexMap(int bp, const KnotVector *kv[], int *okv);
   /// Set NURBS space DOF map for boundary patch @a bp with KnotVectors @a kv.
   void SetBdrPatchDofMap   (int bp, const KnotVector *kv[], int *okv);

   /// For 1D, return the vertex or DOF at index @a i.
   inline int operator()(const int i) const;
   inline int operator[](const int i) const { return (*this)(i); }

   /// For 2D, return the vertex or DOF at indices @a i, @a j.
   inline int operator()(const int i, const int j) const;

   /// For 3D, return the vertex or DOF at indices @a i, @a j, @a k.
   inline int operator()(const int i, const int j, const int k) const;
};


// Inline function implementations

inline real_t &NURBSPatch::slice(int i, int j)
{
#ifdef MFEM_DEBUG
   if (data == 0 || i < 0 || i >= nd || j < 0 || j > ls)
   {
      mfem_error("NURBSPatch::slice()");
   }
#endif
   return data[j%sd + sd*(i + (j/sd)*nd)];
}

inline const real_t &NURBSPatch::slice(int i, int j) const
{
#ifdef MFEM_DEBUG
   if (data == 0 || i < 0 || i >= nd || j < 0 || j > ls)
   {
      mfem_error("NURBSPatch::slice()");
   }
#endif
   return data[j%sd + sd*(i + (j/sd)*nd)];
}


inline real_t &NURBSPatch::operator()(int i, int l)
{
#ifdef MFEM_DEBUG
   if (data == 0 || i < 0 || i >= ni || nj > 0 || nk > 0 ||
       l < 0 || l >= Dim)
   {
      mfem_error("NURBSPatch::operator() 1D");
   }
#endif

   return data[i*Dim+l];
}

inline const real_t &NURBSPatch::operator()(int i, int l) const
{
#ifdef MFEM_DEBUG
   if (data == 0 || i < 0 || i >= ni ||  nj > 0 || nk > 0 ||
       l < 0 || l >= Dim)
   {
      mfem_error("NURBSPatch::operator() const 1D");
   }
#endif

   return data[i*Dim+l];
}

inline real_t &NURBSPatch::operator()(int i, int j, int l)
{
#ifdef MFEM_DEBUG
   if (data == 0 || i < 0 || i >= ni || j < 0 || j >= nj || nk > 0 ||
       l < 0 || l >= Dim)
   {
      mfem_error("NURBSPatch::operator() 2D");
   }
#endif

   return data[(i+j*ni)*Dim+l];
}

inline const real_t &NURBSPatch::operator()(int i, int j, int l) const
{
#ifdef MFEM_DEBUG
   if (data == 0 || i < 0 || i >= ni || j < 0 || j >= nj || nk > 0 ||
       l < 0 || l >= Dim)
   {
      mfem_error("NURBSPatch::operator() const 2D");
   }
#endif

   return data[(i+j*ni)*Dim+l];
}

inline real_t &NURBSPatch::operator()(int i, int j, int k, int l)
{
#ifdef MFEM_DEBUG
   if (data == 0 || i < 0 || i >= ni || j < 0 || j >= nj || k < 0 ||
       k >= nk || l < 0 || l >= Dim)
   {
      mfem_error("NURBSPatch::operator() 3D");
   }
#endif

   return data[(i+(j+k*nj)*ni)*Dim+l];
}

inline const real_t &NURBSPatch::operator()(int i, int j, int k, int l) const
{
#ifdef MFEM_DEBUG
   if (data == 0 || i < 0 || i >= ni || j < 0 || j >= nj || k < 0 ||
       k >= nk ||  l < 0 || l >= Dim)
   {
      mfem_error("NURBSPatch::operator() const 3D");
   }
#endif

   return data[(i+(j+k*nj)*ni)*Dim+l];
}

inline int NURBSExtension::KnotInd(int edge) const
{
   int kv = edge_to_knot[edge];
   return (kv >= 0) ? kv : (-1-kv);
}

inline KnotVector *NURBSExtension::KnotVec(int edge)
{
   return knotVectors[KnotInd(edge)];
}

inline const KnotVector *NURBSExtension::KnotVec(int edge) const
{
   return knotVectors[KnotInd(edge)];
}

inline const KnotVector *NURBSExtension::KnotVec(int edge, int oedge, int *okv)
const
{
   int kv = edge_to_knot[edge];
   if (kv >= 0)
   {
      *okv = oedge;
      return knotVectors[kv];
   }
   else
   {
      *okv = -oedge;
      return knotVectors[-1-kv];
   }
}


// static method
inline int NURBSPatchMap::Or2D(const int n1, const int n2,
                               const int N1, const int N2, const int Or)
{
   // Needs testing
   switch (Or)
   {
      case 0: return n1 + n2*N1;
      case 1: return n2 + n1*N2;
      case 2: return n2 + (N1 - 1 - n1)*N2;
      case 3: return (N1 - 1 - n1) + n2*N1;
      case 4: return (N1 - 1 - n1) + (N2 - 1 - n2)*N1;
      case 5: return (N2 - 1 - n2) + (N1 - 1 - n1)*N2;
      case 6: return (N2 - 1 - n2) + n1*N2;
      case 7: return n1 + (N2 - 1 - n2)*N1;
   }
#ifdef MFEM_DEBUG
   mfem_error("NURBSPatchMap::Or2D");
#endif
   return -1;
}

inline int NURBSPatchMap::operator()(const int i) const
{
   const int i1 = i - 1;
   switch (F(i1, I))
   {
      case 0: return verts[0];
      case 1: return pOffset + Or1D(i1, I, opatch);
      case 2: return verts[1];
   }
#ifdef MFEM_DEBUG
   mfem_error("NURBSPatchMap::operator() const 1D");
#endif
   return -1;
}

inline int NURBSPatchMap::operator()(const int i, const int j) const
{
   const int i1 = i - 1, j1 = j - 1;
   switch (3*F(j1, J) + F(i1, I))
   {
      case 0: return verts[0];
      case 1: return edges[0] + Or1D(i1, I, oedge[0]);
      case 2: return verts[1];
      case 3: return edges[3] + Or1D(j1, J, -oedge[3]);
      case 4: return pOffset + Or2D(i1, j1, I, J, opatch);
      case 5: return edges[1] + Or1D(j1, J, oedge[1]);
      case 6: return verts[3];
      case 7: return edges[2] + Or1D(i1, I, -oedge[2]);
      case 8: return verts[2];
   }
#ifdef MFEM_DEBUG
   mfem_error("NURBSPatchMap::operator() const 2D");
#endif
   return -1;
}

inline int NURBSPatchMap::operator()(const int i, const int j, const int k)
const
{
   // Needs testing
   const int i1 = i - 1, j1 = j - 1, k1 = k - 1;
   switch (3*(3*F(k1, K) + F(j1, J)) + F(i1, I))
   {
      case  0: return verts[0];
      case  1: return edges[0] + Or1D(i1, I, oedge[0]);
      case  2: return verts[1];
      case  3: return edges[3] + Or1D(j1, J, oedge[3]);
      case  4: return faces[0] + Or2D(i1, J - 1 - j1, I, J, oface[0]);
      case  5: return edges[1] + Or1D(j1, J, oedge[1]);
      case  6: return verts[3];
      case  7: return edges[2] + Or1D(i1, I, oedge[2]);
      case  8: return verts[2];
      case  9: return edges[8] + Or1D(k1, K, oedge[8]);
      case 10: return faces[1] + Or2D(i1, k1, I, K, oface[1]);
      case 11: return edges[9] + Or1D(k1, K, oedge[9]);
      case 12: return faces[4] + Or2D(J - 1 - j1, k1, J, K, oface[4]);
      case 13: return pOffset + I*(J*k1 + j1) + i1;
      case 14: return faces[2] + Or2D(j1, k1, J, K, oface[2]);
      case 15: return edges[11] + Or1D(k1, K, oedge[11]);
      case 16: return faces[3] + Or2D(I - 1 - i1, k1, I, K, oface[3]);
      case 17: return edges[10] + Or1D(k1, K, oedge[10]);
      case 18: return verts[4];
      case 19: return edges[4] + Or1D(i1, I, oedge[4]);
      case 20: return verts[5];
      case 21: return edges[7] + Or1D(j1, J, oedge[7]);
      case 22: return faces[5] + Or2D(i1, j1, I, J, oface[5]);
      case 23: return edges[5] + Or1D(j1, J, oedge[5]);
      case 24: return verts[7];
      case 25: return edges[6] + Or1D(i1, I, oedge[6]);
      case 26: return verts[6];
   }
#ifdef MFEM_DEBUG
   mfem_error("NURBSPatchMap::operator() const 3D");
#endif
   return -1;
}

}

#endif<|MERGE_RESOLUTION|>--- conflicted
+++ resolved
@@ -871,12 +871,8 @@
 class ParNURBSExtension : public NURBSExtension
 {
 private:
-<<<<<<< HEAD
+   /// Partitioning of the global elements by MPI rank
    mfem::Array<int> partitioning;
-=======
-   /// Partitioning of the global elements by MPI rank
-   int *partitioning;
->>>>>>> 64142d93
 
    /// Construct and return a table of DOFs for each global element.
    Table *GetGlobalElementDofTable();
@@ -884,16 +880,12 @@
    Table *Get2DGlobalElementDofTable();
    Table *Get3DGlobalElementDofTable();
 
-<<<<<<< HEAD
-   void SetActive(const int *partitioning_, const Array<bool> &active_bel);
-   void BuildGroups(const int *partitioning_, const Table &elem_dof);
-=======
    /** @brief Set active global elements and boundary elements based on MPI
        ranks in @a partition and the array @a active_bel. */
-   void SetActive(const int *partition, const Array<bool> &active_bel);
+   void SetActive(const int *partitioning_, const Array<bool> &active_bel);
+
    /// Set up GroupTopology @a gtopo for MPI communication.
-   void BuildGroups(const int *partition, const Table &elem_dof);
->>>>>>> 64142d93
+   void BuildGroups(const int *partitioning_, const Table &elem_dof);
 
 public:
    GroupTopology gtopo;
@@ -903,17 +895,13 @@
    /// Copy constructor
    ParNURBSExtension(const ParNURBSExtension &orig);
 
-<<<<<<< HEAD
+   /** @brief Constructor for an MPI communicator @a comm, a global
+       NURBSExtension @a parent, a partitioning @a partitioning_ of the global
+       elements by MPI rank, and a marker @a active_bel of active global
+       boundary elements on this rank. The partitioning is deep-copied and will
+       not be deleted by this object. */
    ParNURBSExtension(MPI_Comm comm, NURBSExtension *parent,
                      const int *partitioning_,
-=======
-   /** @brief Constructor for an MPI communicator @a comm, a global
-       NURBSExtension @a parent, a partitioning @a part of the global elements
-       by MPI rank, and a marker @a active_bel of active global boundary
-       elements on this rank. The partitioning is deep-copied and will not be
-       deleted by this object. */
-   ParNURBSExtension(MPI_Comm comm, NURBSExtension *parent, int *part,
->>>>>>> 64142d93
                      const Array<bool> &active_bel);
 
    /** @brief Create a parallel version of @a parent with partitioning as in
