// Copyright (c) 2010-2023, Lawrence Livermore National Security, LLC. Produced
// at the Lawrence Livermore National Laboratory. All Rights reserved. See files
// LICENSE and NOTICE for details. LLNL-CODE-806117.
//
// This file is part of the MFEM library. For more information and source code
// availability visit https://mfem.org.
//
// MFEM is free software; you can redistribute it and/or modify it under the
// terms of the BSD-3 license. We welcome feedback and contributions, see file
// CONTRIBUTING.md for details.

#ifndef MFEM_MESH_HEADERS
#define MFEM_MESH_HEADERS

// Mesh header file

#include "vertex.hpp"
#include "element.hpp"
#include "point.hpp"
#include "segment.hpp"
#include "triangle.hpp"
#include "quadrilateral.hpp"
#include "hexahedron.hpp"
#include "tetrahedron.hpp"
#include "ncmesh.hpp"
#include "mesh.hpp"
#include "mesh_operators.hpp"
#include "submesh/submesh.hpp"
#include "submesh/submesh_utils.hpp"
#include "submesh/transfermap.hpp"
#include "submesh/transfer_category.hpp"
#include "nurbs.hpp"
#include "wedge.hpp"
#include "pyramid.hpp"
<<<<<<< HEAD

#ifdef MFEM_USE_MESQUITE
#include "mesquite.hpp"
#endif
=======
>>>>>>> c0867ca0

#ifdef MFEM_USE_MPI
#include "pncmesh.hpp"
#include "pmesh.hpp"
#include "submesh/psubmesh.hpp"
#include "submesh/ptransfermap.hpp"
#endif

#ifdef MFEM_USE_PUMI
#include "pumi.hpp"
#endif

#endif<|MERGE_RESOLUTION|>--- conflicted
+++ resolved
@@ -32,13 +32,6 @@
 #include "nurbs.hpp"
 #include "wedge.hpp"
 #include "pyramid.hpp"
-<<<<<<< HEAD
-
-#ifdef MFEM_USE_MESQUITE
-#include "mesquite.hpp"
-#endif
-=======
->>>>>>> c0867ca0
 
 #ifdef MFEM_USE_MPI
 #include "pncmesh.hpp"
