# Copyright (c) 2010-2021, Lawrence Livermore National Security, LLC. Produced
# at the Lawrence Livermore National Laboratory. All Rights reserved. See files
# LICENSE and NOTICE for details. LLNL-CODE-806117.
#
# This file is part of the MFEM library. For more information and source code
# availability visit https://mfem.org.
#
# MFEM is free software; you can redistribute it and/or modify it under the
# terms of the BSD-3 license. We welcome feedback and contributions, see file
# CONTRIBUTING.md for details.

# The current MFEM version as an integer, see also `CMakeLists.txt`.
MFEM_VERSION = 40201
MFEM_VERSION_STRING = $(shell printf "%06d" $(MFEM_VERSION) | \
  sed -e 's/^0*\(.*.\)\(..\)\(..\)$$/\1.\2.\3/' -e 's/\.0/./g' -e 's/\.0$$//')

define MFEM_HELP_MSG

MFEM makefile targets:

   make config
   make
   make all
   make status/info
   make serial
   make parallel
   make debug
   make pdebug
   make cuda
   make hip
   make pcuda
   make cudebug
   make pcudebug
   make test/check
   make install
   make clean
   make distclean
   make style
   make tags
   make hooks

Examples:

make config MFEM_USE_MPI=YES MFEM_DEBUG=YES MPICXX=mpiCC
   Configure the make system for subsequent runs (analogous to a configure script).
   The available options are documented in the INSTALL file.
make config BUILD_DIR=<dir>
   Configure an out-of-source-tree build in the given directory.
make config -f <mfem-dir>/makefile
   Configure an out-of-source-tree build in the current directory.
make -j 4
   Build the library (in parallel) using the current configuration options.
make all
   Build the library, the examples and the miniapps using the current configuration.
make status
   Display information about the current configuration.
make serial
   A shortcut to configure and build the serial optimized version of the library.
make parallel
   A shortcut to configure and build the parallel optimized version of the library.
make debug
   A shortcut to configure and build the serial debug version of the library.
make pdebug
   A shortcut to configure and build the parallel debug version of the library.
make cuda
   A shortcut to configure and build the serial GPU/CUDA optimized version of the library.
make pcuda
   A shortcut to configure and build the parallel GPU/CUDA optimized version of the library.
make cudebug
   A shortcut to configure and build the serial GPU/CUDA debug version of the library.
make pcudebug
   A shortcut to configure and build the parallel GPU/CUDA debug version of the library.
make hip
   A shortcut to configure and build the serial GPU/HIP optimized version of the library.
make phip
   A shortcut to configure and build the parallel GPU/HIP optimized version of the library.
make hipdebug
   A shortcut to configure and build the serial GPU/HIP debug version of the library.
make phipdebug
   A shortcut to configure and build the parallel GPU/HIP debug version of the library.
make test
   Verify the build by checking the results from running all examples, miniapps,
   and tests.
make check
   Quick-check the build by compiling and running Example 1/1p.
make unittest
   Verify the build against the unit tests.
make install PREFIX=<dir>
   Install the library and headers in <dir>/lib and <dir>/include.
make clean
   Clean the library and object files, but keep the configuration.
make distclean
   In addition to "make clean", clean the configuration and remove the local
   installation directory.
make style
   Format the MFEM C++ source files using Artistic Style (astyle).
make tags
   Generate a vi or Emacs compatible TAGS file in ${MFEM_DIR}/TAGS. Requires
   functional "etags" and "egrep" in the user ${PATH}.
make hooks
   Creates symlinks to the hooks in the `.git/hooks` directory.
endef

# Save the MAKEOVERRIDES for cases where we explicitly want to pass the command
# line overrides to sub-make:
override MAKEOVERRIDES_SAVE := $(MAKEOVERRIDES)
# Do not pass down variables from the command-line to sub-make:
MAKEOVERRIDES =

# Path to the mfem source directory, defaults to this makefile's directory:
THIS_MK := $(lastword $(MAKEFILE_LIST))
$(if $(wildcard $(THIS_MK)),,$(error Makefile not found "$(THIS_MK)"))
MFEM_DIR ?= $(patsubst %/,%,$(dir $(THIS_MK)))
MFEM_REAL_DIR := $(realpath $(MFEM_DIR))
$(if $(MFEM_REAL_DIR),,$(error Source directory "$(MFEM_DIR)" is not valid))
SRC := $(if $(MFEM_REAL_DIR:$(CURDIR)=),$(MFEM_DIR)/,)
$(if $(word 2,$(SRC)),$(error Spaces in SRC = "$(SRC)" are not supported))

MFEM_GIT_STRING = $(shell [ -d $(MFEM_DIR)/.git ] && git -C $(MFEM_DIR) \
   describe --all --long --abbrev=40 --dirty --always 2> /dev/null)

EXAMPLE_SUBDIRS = amgx ginkgo hiop petsc pumi sundials superlu moonolith
EXAMPLE_DIRS := examples $(addprefix examples/,$(EXAMPLE_SUBDIRS))
EXAMPLE_TEST_DIRS := examples

MINIAPP_SUBDIRS = common electromagnetics meshing navier performance tools toys nurbs gslib adjoint solvers shifted mtop
MINIAPP_DIRS := $(addprefix miniapps/,$(MINIAPP_SUBDIRS))
MINIAPP_TEST_DIRS := $(filter-out %/common,$(MINIAPP_DIRS))
MINIAPP_USE_COMMON := $(addprefix miniapps/,electromagnetics meshing tools toys shifted)

EM_DIRS = $(EXAMPLE_DIRS) $(MINIAPP_DIRS)

TEST_SUBDIRS = unit
TEST_DIRS := $(addprefix tests/,$(TEST_SUBDIRS))

ALL_TEST_DIRS = $(filter-out\
   $(SKIP_TEST_DIRS),$(TEST_DIRS) $(EXAMPLE_TEST_DIRS) $(MINIAPP_TEST_DIRS))

# Use BUILD_DIR on the command line; set MFEM_BUILD_DIR before including this
# makefile or config/config.mk from a separate $(BUILD_DIR).
MFEM_BUILD_DIR ?= .
BUILD_DIR := $(MFEM_BUILD_DIR)
BUILD_REAL_DIR := $(abspath $(BUILD_DIR))
ifneq ($(BUILD_REAL_DIR),$(MFEM_REAL_DIR))
   BUILD_SUBDIRS = $(DIRS) config $(EM_DIRS) doc $(TEST_DIRS)
   CONFIG_FILE_DEF = -DMFEM_CONFIG_FILE='"$(BUILD_REAL_DIR)/config/_config.hpp"'
   BLD := $(if $(BUILD_REAL_DIR:$(CURDIR)=),$(BUILD_DIR)/,)
   $(if $(word 2,$(BLD)),$(error Spaces in BLD = "$(BLD)" are not supported))
else
   BUILD_DIR = $(MFEM_DIR)
   BLD := $(SRC)
endif
MFEM_BUILD_DIR := $(BUILD_DIR)

CONFIG_MK = $(BLD)config/config.mk

DEFAULTS_MK = $(SRC)config/defaults.mk
include $(DEFAULTS_MK)

# Optional user config file, see config/defaults.mk
USER_CONFIG = $(BLD)config/user.mk
-include $(USER_CONFIG)

# Helper print-info function
mfem-info = $(if $(filter YES,$(VERBOSE)),$(info *** [info]$(1)),)
export VERBOSE

$(call mfem-info, MAKECMDGOALS = $(MAKECMDGOALS))
$(call mfem-info, MAKEFLAGS    = $(MAKEFLAGS))
$(call mfem-info, MFEM_DIR  = $(MFEM_DIR))
$(call mfem-info, BUILD_DIR = $(BUILD_DIR))
$(call mfem-info, SRC       = $(SRC))
$(call mfem-info, BLD       = $(BLD))

# Include $(CONFIG_MK) unless some of the $(SKIP_INCLUDE_TARGETS) are given
SKIP_INCLUDE_TARGETS = help config clean distclean serial parallel debug pdebug\
 cuda hip pcuda phip cudebug hipdebug pcudebug phipdebug hpc style
HAVE_SKIP_INCLUDE_TARGET = $(filter $(SKIP_INCLUDE_TARGETS),$(MAKECMDGOALS))
ifeq (,$(HAVE_SKIP_INCLUDE_TARGET))
   $(call mfem-info, Including $(CONFIG_MK))
   -include $(CONFIG_MK)
else
   # Do not allow skip-include targets to be combined with other targets
   ifneq (1,$(words $(MAKECMDGOALS)))
      $(error Target '$(firstword $(HAVE_SKIP_INCLUDE_TARGET))' can not be\
      combined with other targets)
   endif
   $(call mfem-info, NOT including $(CONFIG_MK))
endif

# Compile flags used by MFEM: CPPFLAGS, CXXFLAGS, plus library flags
INCFLAGS =
# Link flags used by MFEM: library link flags plus LDFLAGS (added last)
ALL_LIBS =

# Building static and/or shared libraries:
MFEM_STATIC ?= $(STATIC)
MFEM_SHARED ?= $(SHARED)

# Internal shortcuts
override static = $(if $(MFEM_STATIC:YES=),,YES)
override shared = $(if $(MFEM_SHARED:YES=),,YES)

# The default value of CXXFLAGS is based on the value of MFEM_DEBUG
ifeq ($(MFEM_DEBUG),YES)
   CXXFLAGS ?= $(DEBUG_FLAGS)
endif
CXXFLAGS ?= $(OPTIM_FLAGS)

# MPI configuration
ifneq ($(MFEM_USE_MPI),YES)
   MFEM_HOST_CXX = $(CXX)
   PKGS_NEED_MPI = SUPERLU MUMPS STRUMPACK PETSC PUMI SLEPC MKL_CPARDISO
   $(foreach mpidep,$(PKGS_NEED_MPI),$(if $(MFEM_USE_$(mpidep):NO=),\
     $(warning *** [MPI is OFF] setting MFEM_USE_$(mpidep) = NO)\
     $(eval override MFEM_USE_$(mpidep)=NO),))
else
   MFEM_HOST_CXX = $(MPICXX)
   INCFLAGS += $(HYPRE_OPT)
   ALL_LIBS += $(HYPRE_LIB)
endif

# Default configuration
ifeq ($(MFEM_USE_CUDA)$(MFEM_USE_HIP),NONO)
   MFEM_CXX ?= $(MFEM_HOST_CXX)
   MFEM_HOST_CXX := $(MFEM_CXX)
   XCOMPILER = $(CXX_XCOMPILER)
   XLINKER   = $(CXX_XLINKER)
endif

ifeq ($(MFEM_USE_CUDA),YES)
   MFEM_CXX ?= $(CUDA_CXX)
   CXXFLAGS += $(CUDA_FLAGS) -ccbin $(MFEM_HOST_CXX)
   XCOMPILER = $(CUDA_XCOMPILER)
   XLINKER   = $(CUDA_XLINKER)
   # CUDA_OPT and CUDA_LIB are added below
   # Compatibility test against MFEM_USE_HIP
   ifeq ($(MFEM_USE_HIP),YES)
      $(error Incompatible config: MFEM_USE_CUDA can not be combined with MFEM_USE_HIP)
   endif
endif

# HIP configuration
ifeq ($(MFEM_USE_HIP),YES)
   ifeq ($(MFEM_USE_MPI),YES)
      INCFLAGS += $(MPI_OPT)
      ALL_LIBS += $(MPI_LIB)
   endif
   MFEM_CXX ?= $(HIP_CXX)
   MFEM_HOST_CXX := $(MFEM_CXX)
   CXXFLAGS += $(HIP_FLAGS)
   XLINKER   = $(HIP_XLINKER)
   XCOMPILER = $(HIP_XCOMPILER)
   # HIP_OPT and HIP_LIB are added below
   # Compatibility test against MFEM_USE_CUDA
   ifeq ($(MFEM_USE_CUDA),YES)
      $(error Incompatible config: MFEM_USE_HIP can not be combined with MFEM_USE_CUDA)
   endif
endif

#MOONOLITH begin
ifeq ($(MFEM_USE_MOONOLITH),YES)
   ifneq ($(MFEM_USE_MPI), YES)
      $(error Moonolith requires MPI)
   endif
endif

DEP_CXX ?= $(MFEM_CXX)

# Check legacy OpenMP configuration
ifeq ($(MFEM_USE_LEGACY_OPENMP),YES)
   MFEM_THREAD_SAFE ?= YES
   ifneq ($(MFEM_THREAD_SAFE),YES)
      $(error Incompatible config: MFEM_USE_LEGACY_OPENMP requires MFEM_THREAD_SAFE)
   endif
   # NOTE: MFEM_USE_LEGACY_OPENMP cannot be combined with any of:
   # MFEM_USE_OPENMP, MFEM_USE_CUDA, MFEM_USE_RAJA, MFEM_USE_OCCA
endif

# List of MFEM dependencies, that require the *_LIB variable to be non-empty
MFEM_REQ_LIB_DEPS = SUPERLU MUMPS METIS CONDUIT SIDRE LAPACK SUNDIALS MESQUITE\
 SUITESPARSE STRUMPACK GINKGO GNUTLS NETCDF PETSC SLEPC MPFR PUMI HIOP GSLIB\
 OCCA CEED RAJA UMPIRE MKL_CPARDISO AMGX MOONOLITH CALIPER

PETSC_ERROR_MSG = $(if $(PETSC_FOUND),,. PETSC config not found: $(PETSC_VARS))
SLEPC_ERROR_MSG = $(if $(SLEPC_FOUND),,. SLEPC config not found: $(SLEPC_VARS))

define mfem_check_dependency
ifeq ($$(MFEM_USE_$(1)),YES)
   $$(if $$($(1)_LIB),,$$(error $(1)_LIB is empty$$($(1)_ERROR_MSG)))
endif
endef

# During configuration, check dependencies from MFEM_REQ_LIB_DEPS
ifeq ($(MAKECMDGOALS),config)
   $(foreach dep,$(MFEM_REQ_LIB_DEPS),\
      $(eval $(call mfem_check_dependency,$(dep))))
endif

# List of MFEM dependencies, processed below
MFEM_DEPENDENCIES = $(MFEM_REQ_LIB_DEPS) LIBUNWIND OPENMP CUDA HIP

# List of deprecated MFEM dependencies, processed below
MFEM_LEGACY_DEPENDENCIES = OPENMP

# Macro for adding dependencies
define mfem_add_dependency
ifeq ($(MFEM_USE_$(1)),YES)
   INCFLAGS += $($(1)_OPT)
   ALL_LIBS += $($(1)_LIB)
endif
endef

# Macro for adding legacy dependencies
define mfem_add_legacy_dependency
ifeq ($(MFEM_USE_LEGACY_$(1)),YES)
   INCFLAGS += $($(1)_OPT)
   ALL_LIBS += $($(1)_LIB)
endif
endef

# Process dependencies
$(foreach dep,$(MFEM_DEPENDENCIES),$(eval $(call mfem_add_dependency,$(dep))))
$(foreach dep,$(MFEM_LEGACY_DEPENDENCIES),$(eval $(call \
   mfem_add_legacy_dependency,$(dep))))

# Timer option
ifeq ($(MFEM_TIMER_TYPE),2)
   ALL_LIBS += $(POSIX_CLOCKS_LIB)
endif

# zlib configuration
ifeq ($(MFEM_USE_ZLIB),YES)
   INCFLAGS += $(ZLIB_OPT)
   ALL_LIBS += $(ZLIB_LIB)
endif

# List of all defines that may be enabled in config.hpp and config.mk:
MFEM_DEFINES = MFEM_VERSION MFEM_VERSION_STRING MFEM_GIT_STRING MFEM_USE_MPI\
 MFEM_USE_METIS MFEM_USE_METIS_5 MFEM_DEBUG MFEM_USE_EXCEPTIONS MFEM_USE_ZLIB\
 MFEM_USE_LIBUNWIND MFEM_USE_LAPACK MFEM_THREAD_SAFE MFEM_USE_OPENMP\
 MFEM_USE_LEGACY_OPENMP MFEM_USE_MEMALLOC MFEM_TIMER_TYPE MFEM_USE_SUNDIALS\
 MFEM_USE_MESQUITE MFEM_USE_SUITESPARSE MFEM_USE_GINKGO MFEM_USE_SUPERLU\
 MFEM_USE_STRUMPACK MFEM_USE_GNUTLS MFEM_USE_NETCDF MFEM_USE_PETSC\
 MFEM_USE_SLEPC MFEM_USE_MPFR MFEM_USE_SIDRE MFEM_USE_CONDUIT MFEM_USE_PUMI\
 MFEM_USE_HIOP MFEM_USE_GSLIB MFEM_USE_CUDA MFEM_USE_HIP MFEM_USE_OCCA MFEM_USE_MOONOLITH \
 MFEM_USE_CEED MFEM_USE_RAJA MFEM_USE_UMPIRE MFEM_USE_SIMD MFEM_USE_ADIOS2\
 MFEM_USE_MKL_CPARDISO MFEM_USE_AMGX MFEM_USE_MUMPS MFEM_USE_CALIPER\
 MFEM_SOURCE_DIR MFEM_INSTALL_DIR

# List of makefile variables that will be written to config.mk:
MFEM_CONFIG_VARS = MFEM_CXX MFEM_HOST_CXX MFEM_CPPFLAGS MFEM_CXXFLAGS\
 MFEM_INC_DIR MFEM_TPLFLAGS MFEM_INCFLAGS MFEM_PICFLAG MFEM_FLAGS MFEM_LIB_DIR\
 MFEM_EXT_LIBS MFEM_LIBS MFEM_LIB_FILE MFEM_STATIC MFEM_SHARED MFEM_BUILD_TAG\
 MFEM_PREFIX MFEM_CONFIG_EXTRA MFEM_MPIEXEC MFEM_MPIEXEC_NP MFEM_MPI_NP\
 MFEM_TEST_MK

# Config vars: values of the form @VAL@ are replaced by $(VAL) in config.mk
MFEM_CPPFLAGS  ?= $(CPPFLAGS)
MFEM_CXXFLAGS  ?= $(CXXFLAGS)
MFEM_TPLFLAGS  ?= $(INCFLAGS)
MFEM_INCFLAGS  ?= -I@MFEM_INC_DIR@ @MFEM_TPLFLAGS@
MFEM_PICFLAG   ?= $(if $(shared),$(PICFLAG))
MFEM_FLAGS     ?= @MFEM_CPPFLAGS@ @MFEM_CXXFLAGS@ @MFEM_INCFLAGS@
MFEM_EXT_LIBS  ?= $(ALL_LIBS) $(LDFLAGS)
MFEM_LIBS      ?= $(if $(shared),$(BUILD_RPATH)) -L@MFEM_LIB_DIR@ -lmfem\
   @MFEM_EXT_LIBS@
MFEM_LIB_FILE  ?= @MFEM_LIB_DIR@/libmfem.$(if $(shared),$(SO_VER),a)
MFEM_BUILD_TAG ?= $(shell uname -snm)
MFEM_PREFIX    ?= $(PREFIX)
MFEM_INC_DIR   ?= $(if $(CONFIG_FILE_DEF),@MFEM_BUILD_DIR@,@MFEM_DIR@)
MFEM_LIB_DIR   ?= $(if $(CONFIG_FILE_DEF),@MFEM_BUILD_DIR@,@MFEM_DIR@)
MFEM_TEST_MK   ?= @MFEM_DIR@/config/test.mk
# Use "\n" (interpreted by sed) to add a newline.
MFEM_CONFIG_EXTRA ?= $(if $(CONFIG_FILE_DEF),MFEM_BUILD_DIR ?= @MFEM_DIR@,)

MFEM_SOURCE_DIR  = $(MFEM_REAL_DIR)
MFEM_INSTALL_DIR = $(abspath $(MFEM_PREFIX))

# If we have 'config' target, export variables used by config/makefile
ifneq (,$(filter config,$(MAKECMDGOALS)))
   export $(MFEM_DEFINES) MFEM_DEFINES $(MFEM_CONFIG_VARS) MFEM_CONFIG_VARS
   export VERBOSE HYPRE_OPT PUMI_DIR MUMPS_OPT
endif

# If we have 'install' target, export variables used by config/makefile
ifneq (,$(filter install,$(MAKECMDGOALS)))
   ifneq (install,$(MAKECMDGOALS))
      $(error Target 'install' can not be combined with other targets)
   endif
   # Allow changing the PREFIX during install with: make install PREFIX=<dir>
   PREFIX := $(MFEM_PREFIX)
   PREFIX_INC   := $(PREFIX)/include
   PREFIX_LIB   := $(PREFIX)/lib
   PREFIX_SHARE := $(PREFIX)/share/mfem
   override MFEM_DIR := $(MFEM_REAL_DIR)
   MFEM_INCFLAGS = -I@MFEM_INC_DIR@ @MFEM_TPLFLAGS@
   MFEM_FLAGS    = @MFEM_CPPFLAGS@ @MFEM_CXXFLAGS@ @MFEM_INCFLAGS@
   MFEM_LIBS     = $(if $(shared),$(INSTALL_RPATH)) -L@MFEM_LIB_DIR@ -lmfem\
      @MFEM_EXT_LIBS@
   MFEM_LIB_FILE = @MFEM_LIB_DIR@/libmfem.$(if $(shared),$(SO_VER),a)
   ifeq ($(MFEM_USE_OCCA),YES)
      ifneq ($(MFEM_INSTALL_DIR),$(abspath $(PREFIX)))
         $(error OCCA is enabled: PREFIX must be set during configuration!)
      endif
   endif
   MFEM_PREFIX := $(abspath $(PREFIX))
   MFEM_INC_DIR = $(abspath $(PREFIX_INC))
   MFEM_LIB_DIR = $(abspath $(PREFIX_LIB))
   MFEM_TEST_MK = $(abspath $(PREFIX_SHARE)/test.mk)
   MFEM_CONFIG_EXTRA =
   export $(MFEM_DEFINES) MFEM_DEFINES $(MFEM_CONFIG_VARS) MFEM_CONFIG_VARS
   export VERBOSE
endif

# Source dirs in logical order
<<<<<<< HEAD
DIRS = general linalg linalg/simd mesh fem fem/ceed

ifeq ($(MFEM_USE_MOONOLITH),YES)
   MFEM_CXXFLAGS += $(MOONOLITH_CXX_FLAGS)
   MFEM_INCFLAGS += -I$(MFEM_DIR)/transfer $(MOONOLITH_INCLUDES)
   MFEM_TPLFLAGS += $(MOONOLITH_INCLUDES)
   DIRS += transfer
endif

=======
DIRS = general linalg linalg/simd mesh fem fem/ceed fem/qinterp fem/tmop
>>>>>>> bf542247
SOURCE_FILES = $(foreach dir,$(DIRS),$(wildcard $(SRC)$(dir)/*.cpp))
RELSRC_FILES = $(patsubst $(SRC)%,%,$(SOURCE_FILES))
OBJECT_FILES = $(patsubst $(SRC)%,$(BLD)%,$(SOURCE_FILES:.cpp=.o))
OKL_DIRS = fem

.PHONY: lib all clean distclean install config status info deps serial parallel	\
	debug pdebug cuda hip pcuda cudebug pcudebug hpc style check test unittest \
	deprecation-warnings

.SUFFIXES:
.SUFFIXES: .cpp .o
# Remove some default implicit rules
%:	%.o
%.o:	%.cpp
%:	%.cpp

# Default rule.
lib: $(if $(static),$(BLD)libmfem.a) $(if $(shared),$(BLD)libmfem.$(SO_EXT))

# Flags used for compiling all source files.
MFEM_BUILD_FLAGS = $(MFEM_PICFLAG) $(MFEM_CPPFLAGS) $(MFEM_CXXFLAGS)\
 $(MFEM_TPLFLAGS) $(CONFIG_FILE_DEF)

# Rules for compiling all source files.
$(OBJECT_FILES): $(BLD)%.o: $(SRC)%.cpp $(CONFIG_MK)
	$(MFEM_CXX) $(MFEM_BUILD_FLAGS) -c $(<) -o $(@)

all: examples miniapps $(TEST_DIRS)

.PHONY: miniapps $(EM_DIRS) $(TEST_DIRS)
miniapps: $(MINIAPP_DIRS)
$(MINIAPP_USE_COMMON): miniapps/common
$(EM_DIRS) $(TEST_DIRS): lib
	$(MAKE) -C $(BLD)$(@)

.PHONY: doc
doc:
	$(MAKE) -C $(BLD)$(@)

-include $(BLD)deps.mk

$(BLD)libmfem.a: $(OBJECT_FILES)
	$(AR) $(ARFLAGS) $(@) $(OBJECT_FILES)
	$(RANLIB) $(@)
	@$(MAKE) deprecation-warnings

$(BLD)libmfem.$(SO_EXT): $(BLD)libmfem.$(SO_VER)
	cd $(@D) && ln -sf $(<F) $(@F)
	@$(MAKE) deprecation-warnings

# If some of the external libraries are build without -fPIC, linking shared MFEM
# library may fail. In such cases, one may set EXT_LIBS on the command line.
EXT_LIBS = $(MFEM_EXT_LIBS)
$(BLD)libmfem.$(SO_VER): $(OBJECT_FILES)
	$(MFEM_CXX) $(MFEM_LINK_FLAGS) $(BUILD_SOFLAGS) $(OBJECT_FILES) \
	   $(EXT_LIBS) -o $(@)

# Shortcut targets options
serial debug cuda hip cudebug hipdebug:           M_MPI=NO
parallel pdebug pcuda pcudebug phip phipdebug:    M_MPI=YES
serial parallel cuda pcuda hip phip:              M_DBG=NO
debug pdebug cudebug pcudebug hipdebug phipdebug: M_DBG=YES
cuda pcuda cudebug pcudebug:                      M_CUDA=YES
hip phip hipdebug phipdebug:                      M_HIP=YES

serial parallel debug pdebug:
	$(MAKE) -f $(THIS_MK) config MFEM_USE_MPI=$(M_MPI) MFEM_DEBUG=$(M_DBG) \
	   $(MAKEOVERRIDES_SAVE)
	$(MAKE) $(MAKEOVERRIDES_SAVE)

cuda pcuda cudebug pcudebug:
	$(MAKE) -f $(THIS_MK) config MFEM_USE_MPI=$(M_MPI) MFEM_DEBUG=$(M_DBG) \
	   MFEM_USE_CUDA=$(M_CUDA) $(MAKEOVERRIDES_SAVE)
	$(MAKE) $(MAKEOVERRIDES_SAVE)

hip phip hipdebug phipdebug:
	$(MAKE) -f $(THIS_MK) config MFEM_USE_MPI=$(M_MPI) MFEM_DEBUG=$(M_DBG) \
	MFEM_USE_HIP=$(M_HIP) $(MAKEOVERRIDES_SAVE)
	$(MAKE) $(MAKEOVERRIDES_SAVE)

# Build with MPI and all Device backends enabled (requires OCCA and RAJA)
hpc:
	$(MAKE) -f $(THIS_MK) config MFEM_USE_MPI=YES MFEM_USE_CUDA=YES \
	  MFEM_USE_OPENMP=YES MFEM_USE_OCCA=YES MFEM_USE_RAJA=YES \
	  $(MAKEOVERRIDES_SAVE)
	$(MAKE) $(MAKEOVERRIDES_SAVE)

deps:
	rm -f $(BLD)deps.mk
	for i in $(RELSRC_FILES:.cpp=); do \
	   $(DEP_CXX) $(MFEM_BUILD_FLAGS) -MM -MT $(BLD)$${i}.o $(SRC)$${i}.cpp\
	      >> $(BLD)deps.mk; done

check: lib
	@printf "Quick-checking the MFEM library."
	@printf " Use 'make test' for more extensive tests.\n"
	@$(MAKE) -C $(BLD)examples \
	$(if $(findstring YES,$(MFEM_USE_MPI)),ex1p-test-par,ex1-test-seq)

test test-noclean:
	@echo "Testing the MFEM library. This may take a while..."
	@echo "Building all examples, miniapps, and tests..."
	@$(MAKE) $(MAKEOVERRIDES_SAVE) all
	@echo "Running tests in: [ $(ALL_TEST_DIRS) ] ..."
	@ERR=0; for dir in $(ALL_TEST_DIRS); do \
	   echo "Running tests in $${dir} ..."; \
	   if ! $(MAKE) -j1 -C $(BLD)$${dir} $@; then \
	   ERR=1; fi; done; \
	   if [ 0 -ne $${ERR} ]; then echo "Some tests failed."; exit 1; \
	   else echo "All tests passed."; fi

unittest: lib
	$(MAKE) -C $(BLD)tests/unit test

.PHONY: test-print
test-print:
	@echo "Printing tests in: [ $(ALL_TEST_DIRS) ] ..."
	@for dir in $(ALL_TEST_DIRS); do \
	   $(MAKE) -j1 -C $(BLD)$${dir} test-print; done

ALL_CLEAN_SUBDIRS = $(addsuffix /clean,config $(EM_DIRS) doc $(TEST_DIRS))
.PHONY: $(ALL_CLEAN_SUBDIRS) miniapps/clean
miniapps/clean: $(addsuffix /clean,$(MINIAPP_DIRS))
$(ALL_CLEAN_SUBDIRS):
	$(MAKE) -C $(BLD)$(@D) $(@F)

clean: $(addsuffix /clean,$(EM_DIRS) $(TEST_DIRS))
	rm -f $(addprefix $(BLD),$(foreach d,$(DIRS),$(d)/*.o))
	rm -f $(addprefix $(BLD),$(foreach d,$(DIRS),$(d)/*~))
	rm -rf $(addprefix $(BLD),*~ libmfem.* deps.mk)

distclean: clean config/clean doc/clean
	rm -rf mfem/

INSTALL_SHARED_LIB = $(MFEM_CXX) $(MFEM_LINK_FLAGS) $(INSTALL_SOFLAGS)\
   $(OBJECT_FILES) $(EXT_LIBS) -o $(PREFIX_LIB)/libmfem.$(SO_VER) && \
   cd $(PREFIX_LIB) && ln -sf libmfem.$(SO_VER) libmfem.$(SO_EXT)

install: $(if $(static),$(BLD)libmfem.a) $(if $(shared),$(BLD)libmfem.$(SO_EXT))
	mkdir -p $(PREFIX_LIB)
# install static and/or shared library
	$(if $(static),$(INSTALL) -m 640 $(BLD)libmfem.a $(PREFIX_LIB))
	$(if $(shared),$(INSTALL_SHARED_LIB))
# install top level includes
	mkdir -p $(PREFIX_INC)/mfem
	$(INSTALL) -m 640 $(SRC)mfem.hpp $(SRC)mfem-performance.hpp \
	   $(PREFIX_INC)/mfem
	for hdr in mfem.hpp mfem-performance.hpp; do \
	   printf '// Auto-generated file.\n#include "mfem/'$$hdr'"\n' \
	      > $(PREFIX_INC)/$$hdr && chmod 640 $(PREFIX_INC)/$$hdr; done
# install config include
	mkdir -p $(PREFIX_INC)/mfem/config
	$(INSTALL) -m 640 $(BLD)config/_config.hpp $(PREFIX_INC)/mfem/config/config.hpp
	$(INSTALL) -m 640 $(SRC)config/tconfig.hpp $(PREFIX_INC)/mfem/config
# install remaining includes in each subdirectory
	for dir in $(DIRS); do \
	   mkdir -p $(PREFIX_INC)/mfem/$$dir && \
	   $(INSTALL) -m 640 $(SRC)$$dir/*.hpp $(PREFIX_INC)/mfem/$$dir; \
	done
# install *.okl files
	for dir in $(OKL_DIRS); do \
	   mkdir -p $(PREFIX_INC)/mfem/$$dir && \
	   $(INSTALL) -m 640 $(SRC)$$dir/*.okl $(PREFIX_INC)/mfem/$$dir; \
	done
# install libCEED q-function headers
	mkdir -p $(PREFIX_INC)/mfem/fem/ceed
	$(INSTALL) -m 640 $(SRC)fem/ceed/*.h $(PREFIX_INC)/mfem/fem/ceed
# install config.mk in $(PREFIX_SHARE)
	mkdir -p $(PREFIX_SHARE)
	$(MAKE) -C $(BLD)config config-mk CONFIG_MK=config-install.mk
	$(INSTALL) -m 640 $(BLD)config/config-install.mk $(PREFIX_SHARE)/config.mk
	rm -f $(BLD)config/config-install.mk
# install test.mk in $(PREFIX_SHARE)
	$(INSTALL) -m 640 $(SRC)config/test.mk $(PREFIX_SHARE)/test.mk

$(CONFIG_MK):
# Skip the error message when '-B' make flag is used (unconditionally
# make all targets), but still check for the $(CONFIG_MK) file
ifeq (,$(and $(findstring B,$(MAKEFLAGS)),$(wildcard $(CONFIG_MK))))
	$(info )
	$(info MFEM is not configured.)
	$(info Run "make config" first, or see "make help".)
	$(info )
	$(error )
endif

config: $(if $(CONFIG_FILE_DEF),build-config,local-config)

.PHONY: local-config
local-config:
	$(MAKE) -C config all
	@printf "\nBuild destination: <source> [$(BUILD_REAL_DIR)]\n\n"

.PHONY: build-config
build-config:
	for d in $(BUILD_SUBDIRS); do mkdir -p $(BLD)$${d}; done
	for dir in "" $(addsuffix /,config $(EM_DIRS) doc $(TEST_DIRS)); do \
	   printf "# Auto-generated file.\n%s\n%s\n" \
	      "MFEM_DIR = $(MFEM_REAL_DIR)" \
	      "include \$$(MFEM_DIR)/$${dir}makefile" \
	      > $(BLD)$${dir}GNUmakefile; done
	$(MAKE) -C $(BLD)config all
	cd "$(BUILD_DIR)" && ln -sf "$(MFEM_REAL_DIR)/data" .
	for hdr in mfem.hpp mfem-performance.hpp; do \
	   printf "// Auto-generated file.\n%s\n%s\n" \
	   "#define MFEM_CONFIG_FILE \"$(BUILD_REAL_DIR)/config/_config.hpp\"" \
	   "#include \"$(MFEM_REAL_DIR)/$${hdr}\"" > $(BLD)$${hdr}; done
	@printf "\nBuild destination: $(BUILD_DIR) [$(BUILD_REAL_DIR)]\n\n"

help:
	$(info $(value MFEM_HELP_MSG))
	@true

status info:
	$(info MFEM_VERSION           = $(MFEM_VERSION) [v$(MFEM_VERSION_STRING)])
	$(info MFEM_GIT_STRING        = $(MFEM_GIT_STRING))
	$(info MFEM_USE_MPI           = $(MFEM_USE_MPI))
	$(info MFEM_USE_METIS         = $(MFEM_USE_METIS))
	$(info MFEM_USE_METIS_5       = $(MFEM_USE_METIS_5))
	$(info MFEM_DEBUG             = $(MFEM_DEBUG))
	$(info MFEM_USE_EXCEPTIONS    = $(MFEM_USE_EXCEPTIONS))
	$(info MFEM_USE_ZLIB          = $(MFEM_USE_ZLIB))
	$(info MFEM_USE_LIBUNWIND     = $(MFEM_USE_LIBUNWIND))
	$(info MFEM_USE_LAPACK        = $(MFEM_USE_LAPACK))
	$(info MFEM_THREAD_SAFE       = $(MFEM_THREAD_SAFE))
	$(info MFEM_USE_OPENMP        = $(MFEM_USE_OPENMP))
	$(info MFEM_USE_LEGACY_OPENMP = $(MFEM_USE_LEGACY_OPENMP))
	$(info MFEM_USE_MEMALLOC      = $(MFEM_USE_MEMALLOC))
	$(info MFEM_TIMER_TYPE        = $(MFEM_TIMER_TYPE))
	$(info MFEM_USE_SUNDIALS      = $(MFEM_USE_SUNDIALS))
	$(info MFEM_USE_MESQUITE      = $(MFEM_USE_MESQUITE))
	$(info MFEM_USE_SUITESPARSE   = $(MFEM_USE_SUITESPARSE))
	$(info MFEM_USE_SUPERLU       = $(MFEM_USE_SUPERLU))
	$(info MFEM_USE_MUMPS         = $(MFEM_USE_MUMPS))
	$(info MFEM_USE_STRUMPACK     = $(MFEM_USE_STRUMPACK))
	$(info MFEM_USE_GINKGO        = $(MFEM_USE_GINKGO))
	$(info MFEM_USE_AMGX          = $(MFEM_USE_AMGX))
	$(info MFEM_USE_GNUTLS        = $(MFEM_USE_GNUTLS))
	$(info MFEM_USE_NETCDF        = $(MFEM_USE_NETCDF))
	$(info MFEM_USE_PETSC         = $(MFEM_USE_PETSC))
	$(info MFEM_USE_SLEPC         = $(MFEM_USE_SLEPC))
	$(info MFEM_USE_MPFR          = $(MFEM_USE_MPFR))
	$(info MFEM_USE_SIDRE         = $(MFEM_USE_SIDRE))
	$(info MFEM_USE_CONDUIT       = $(MFEM_USE_CONDUIT))
	$(info MFEM_USE_PUMI          = $(MFEM_USE_PUMI))
	$(info MFEM_USE_HIOP          = $(MFEM_USE_HIOP))
	$(info MFEM_USE_GSLIB         = $(MFEM_USE_GSLIB))
	$(info MFEM_USE_CUDA          = $(MFEM_USE_CUDA))
	$(info MFEM_USE_HIP           = $(MFEM_USE_HIP))
	$(info MFEM_USE_RAJA          = $(MFEM_USE_RAJA))
	$(info MFEM_USE_OCCA          = $(MFEM_USE_OCCA))
	$(info MFEM_USE_CALIPER       = $(MFEM_USE_CALIPER))
	$(info MFEM_USE_CEED          = $(MFEM_USE_CEED))
	$(info MFEM_USE_UMPIRE        = $(MFEM_USE_UMPIRE))
	$(info MFEM_USE_SIMD          = $(MFEM_USE_SIMD))
	$(info MFEM_USE_ADIOS2        = $(MFEM_USE_ADIOS2))
	$(info MFEM_USE_MKL_CPARDISO  = $(MFEM_USE_MKL_CPARDISO))
	$(info MFEM_USE_MOONOLITH     = $(MFEM_USE_MOONOLITH))
	$(info MFEM_CXX               = $(value MFEM_CXX))
	$(info MFEM_HOST_CXX          = $(value MFEM_HOST_CXX))
	$(info MFEM_CPPFLAGS          = $(value MFEM_CPPFLAGS))
	$(info MFEM_CXXFLAGS          = $(value MFEM_CXXFLAGS))
	$(info MFEM_TPLFLAGS          = $(value MFEM_TPLFLAGS))
	$(info MFEM_INCFLAGS          = $(value MFEM_INCFLAGS))
	$(info MFEM_FLAGS             = $(value MFEM_FLAGS))
	$(info MFEM_LINK_FLAGS        = $(value MFEM_LINK_FLAGS))
	$(info MFEM_EXT_LIBS          = $(value MFEM_EXT_LIBS))
	$(info MFEM_LIBS              = $(value MFEM_LIBS))
	$(info MFEM_LIB_FILE          = $(value MFEM_LIB_FILE))
	$(info MFEM_BUILD_TAG         = $(value MFEM_BUILD_TAG))
	$(info MFEM_PREFIX            = $(value MFEM_PREFIX))
	$(info MFEM_INC_DIR           = $(value MFEM_INC_DIR))
	$(info MFEM_LIB_DIR           = $(value MFEM_LIB_DIR))
	$(info MFEM_STATIC            = $(MFEM_STATIC))
	$(info MFEM_SHARED            = $(MFEM_SHARED))
	$(info MFEM_BUILD_DIR         = $(MFEM_BUILD_DIR))
	$(info MFEM_MPIEXEC           = $(MFEM_MPIEXEC))
	$(info MFEM_MPIEXEC_NP        = $(MFEM_MPIEXEC_NP))
	$(info MFEM_MPI_NP            = $(MFEM_MPI_NP))
	@true

ASTYLE_BIN = astyle
ASTYLE = $(ASTYLE_BIN) --options=$(SRC)config/mfem.astylerc
ASTYLE_VER = "Artistic Style Version 2.05.1"
FORMAT_FILES = $(foreach dir,$(DIRS) $(EM_DIRS) config,$(dir)/*.?pp)
FORMAT_FILES += tests/unit/*.cpp
UNIT_TESTS_SUBDIRS = general linalg mesh fem miniapps ceed
FORMAT_FILES += $(foreach dir,$(UNIT_TESTS_SUBDIRS),tests/unit/$(dir)/*.?pp)
FORMAT_LIST = $(filter-out general/tinyxml2.cpp,$(wildcard $(FORMAT_FILES)))

COUT_CERR_FILES = $(foreach dir,$(DIRS),$(dir)/*.[ch]pp)
COUT_CERR_EXCLUDE = '^general/error\.cpp' '^general/globals\.[ch]pp'

DEPRECATION_WARNING := \
"This feature is planned for removal in the next release."\
"Please open an issue at github.com/mfem/mfem/issues if you depend on it."
deprecation-warnings:
	@if [ -t 1 ]; then\
	   red="\033[0;31m"; yellow="\033[0;33m"; end="\033[0m";\
	 fi;\
	if [ $(MFEM_USE_LEGACY_OPENMP) = YES ]; then\
	  printf $$red"[MFEM_USE_LEGACY_OPENMP]"$$end": "$$yellow"%s"$$end"\n"\
	  $(DEPRECATION_WARNING);\
	fi

# $(call mfem_check_command, command-to-execute, success_msg, failed_msg)
mfem_check_command = \
  if [ -t 1 ]; then red="\033[0;31m"; green="\033[0;32m"; end="\033[0m"; fi;\
  if ! $(1); then\
    printf $$green"%s"$$end"\n" "[  OK  ] "$(strip $(2));\
  else\
    printf $$red"%s"$$end"\n"   "[FAILED] "$(strip $(3)); err_code=1;\
  fi

# Verify the C++ code styling in MFEM and check that std::cout and std::cerr are
# not used in the library (use mfem::out and mfem::err instead).
style:
	@echo "Applying C++ code style..."
	@astyle_version="$$($(ASTYLE_BIN) --version)";\
	 if [ "$$astyle_version" != $(ASTYLE_VER) ]; then\
	    printf "%s\n" "Invalid astyle version: '$$astyle_version'"\
	           "Please use: '"$(ASTYLE_VER)"'";\
	    exit 1;\
	 fi
	@err_code=0;\
	$(call mfem_check_command,\
	    $(ASTYLE) $(FORMAT_LIST) | grep Formatted,\
	    "No source files were changed",\
	    "Please make sure the changes are committed");\
	echo "Checking for use of std::cout...";\
	$(call mfem_check_command,\
	   grep cout $(COUT_CERR_FILES) | grep -v $(COUT_CERR_EXCLUDE:%=-e %),\
	   "No use of std::cout found", "Use mfem::out instead of std::cout");\
	echo "Checking for use of std::cerr...";\
	$(call mfem_check_command,\
	   grep cerr $(COUT_CERR_FILES) |\
	      grep -v $(COUT_CERR_EXCLUDE:%=-e %) -e cerrno,\
	   "No use of std::cerr found", "Use mfem::err instead of std::cerr");\
	exit $$err_code

# Generate a TAGS table in $MFEM_DIR from all the tracked files
.PHONY: tags
tags:
ifndef ETAGS_BIN
	$(error Error could not find suitable 'etags', please install one \
	using your package manager)
else ifndef EGREP_BIN
	$(error Error could not find suitable 'egrep', please install one \
	using your package manager)
endif
	$(eval MFEM_TRACKED_SOURCE = $(shell git -C $(MFEM_REAL_DIR) ls-files |\
	$(EGREP_BIN) '(\.[hc](pp)?)$$'))
	@cd $(MFEM_REAL_DIR) && $(ETAGS_BIN) --class-qualify \
	--declarations -o $(MFEM_REAL_DIR)/TAGS $(MFEM_TRACKED_SOURCE)

# Creates symlinks to the hooks in the `.git/hooks` directory. Individual
# hooks can be enabled by manually creating symlinks. Hooks can be customized
# using hard copies (trading off with automated updates).
.PHONY: hooks
hooks:
	@cd $(MFEM_DIR)/.git/hooks && \
	ln -s ../../config/githooks/pre-commit pre-commit; \
	ln -s ../../config/githooks/pre-push pre-push;

# Print the contents of a makefile variable, e.g.: 'make print-MFEM_LIBS'.
print-%:
	$(info [ variable name]: $*)
	$(info [        origin]: $(origin $*))
	$(info [         value]: $(value $*))
	$(info [expanded value]: $($*))
	$(info )
	@true

# Print the contents of all makefile variables.
.PHONY: printall
printall: $(subst :,\:,$(foreach var,$(.VARIABLES),print-$(var)))
	@true<|MERGE_RESOLUTION|>--- conflicted
+++ resolved
@@ -414,8 +414,7 @@
 endif
 
 # Source dirs in logical order
-<<<<<<< HEAD
-DIRS = general linalg linalg/simd mesh fem fem/ceed
+DIRS = general linalg linalg/simd mesh fem fem/ceed fem/qinterp fem/tmop
 
 ifeq ($(MFEM_USE_MOONOLITH),YES)
    MFEM_CXXFLAGS += $(MOONOLITH_CXX_FLAGS)
@@ -424,9 +423,6 @@
    DIRS += transfer
 endif
 
-=======
-DIRS = general linalg linalg/simd mesh fem fem/ceed fem/qinterp fem/tmop
->>>>>>> bf542247
 SOURCE_FILES = $(foreach dir,$(DIRS),$(wildcard $(SRC)$(dir)/*.cpp))
 RELSRC_FILES = $(patsubst $(SRC)%,%,$(SOURCE_FILES))
 OBJECT_FILES = $(patsubst $(SRC)%,$(BLD)%,$(SOURCE_FILES:.cpp=.o))
