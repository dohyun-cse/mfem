--- conflicted
+++ resolved
@@ -411,15 +411,10 @@
 endif
 
 # Source dirs in logical order
-<<<<<<< HEAD
-DIRS = general linalg linalg/simd mesh mesh/submesh fem \
-       fem/fe fem/ceed fem/qinterp fem/tmop fem/lor
-=======
-DIRS = general linalg linalg/simd mesh fem fem/ceed/interface \
+DIRS = general linalg linalg/simd mesh mesh/submesh fem fem/ceed/interface \
        fem/ceed/integrators/mass fem/ceed/integrators/convection \
        fem/ceed/integrators/diffusion fem/ceed/integrators/nlconvection \
        fem/ceed/solvers fem/fe fem/lor fem/qinterp fem/tmop
->>>>>>> d3e94af7
 
 ifeq ($(MFEM_USE_MOONOLITH),YES)
    MFEM_CXXFLAGS += $(MOONOLITH_CXX_FLAGS)
