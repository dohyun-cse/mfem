# Copyright (c) 2010-2022, Lawrence Livermore National Security, LLC. Produced
# at the Lawrence Livermore National Laboratory. All Rights reserved. See files
# LICENSE and NOTICE for details. LLNL-CODE-806117.
#
# This file is part of the MFEM library. For more information and source code
# availability visit https://mfem.org.
#
# MFEM is free software; you can redistribute it and/or modify it under the
# terms of the BSD-3 license. We welcome feedback and contributions, see file
# CONTRIBUTING.md for details.

# The current MFEM version as an integer, see also `CMakeLists.txt`.
MFEM_VERSION = 40401
MFEM_VERSION_STRING = $(shell printf "%06d" $(MFEM_VERSION) | \
  sed -e 's/^0*\(.*.\)\(..\)\(..\)$$/\1.\2.\3/' -e 's/\.0/./g' -e 's/\.0$$//')

define MFEM_HELP_MSG

MFEM makefile targets:

   make config
   make
   make all
   make status/info
   make serial
   make parallel
   make debug
   make pdebug
   make cuda
   make hip
   make pcuda
   make cudebug
   make pcudebug
   make test/check
   make install
   make clean
   make distclean
   make style
   make tags
   make hooks

Examples:

make config MFEM_USE_MPI=YES MFEM_DEBUG=YES MPICXX=mpiCC
   Configure the make system for subsequent runs (analogous to a configure script).
   The available options are documented in the INSTALL file.
make config BUILD_DIR=<dir>
   Configure an out-of-source-tree build in the given directory.
make config -f <mfem-dir>/makefile
   Configure an out-of-source-tree build in the current directory.
make -j 4
   Build the library (in parallel) using the current configuration options.
make all
   Build the library, the examples and the miniapps using the current configuration.
make status
   Display information about the current configuration.
make serial
   A shortcut to configure and build the serial optimized version of the library.
make parallel
   A shortcut to configure and build the parallel optimized version of the library.
make debug
   A shortcut to configure and build the serial debug version of the library.
make pdebug
   A shortcut to configure and build the parallel debug version of the library.
make cuda
   A shortcut to configure and build the serial GPU/CUDA optimized version of the library.
make pcuda
   A shortcut to configure and build the parallel GPU/CUDA optimized version of the library.
make cudebug
   A shortcut to configure and build the serial GPU/CUDA debug version of the library.
make pcudebug
   A shortcut to configure and build the parallel GPU/CUDA debug version of the library.
make hip
   A shortcut to configure and build the serial GPU/HIP optimized version of the library.
make phip
   A shortcut to configure and build the parallel GPU/HIP optimized version of the library.
make hipdebug
   A shortcut to configure and build the serial GPU/HIP debug version of the library.
make phipdebug
   A shortcut to configure and build the parallel GPU/HIP debug version of the library.
make test
   Verify the build by checking the results from running all examples, miniapps,
   and tests.
make check
   Quick-check the build by compiling and running Example 1/1p.
make unittest
   Verify the build against the unit tests.
make install PREFIX=<dir>
   Install the library and headers in <dir>/lib and <dir>/include.
make clean
   Clean the library and object files, but keep the configuration.
make distclean
   In addition to "make clean", clean the configuration and remove the local
   installation directory.
make style
   Format the MFEM C++ source files using Artistic Style (astyle).
make tags
   Generate a vi or Emacs compatible TAGS file in ${MFEM_DIR}/TAGS. Requires
   functional "etags" and "egrep" in the user ${PATH}.
make hooks
   Creates symlinks to the hooks in the `.git/hooks` directory.
endef

# Save the MAKEOVERRIDES for cases where we explicitly want to pass the command
# line overrides to sub-make:
override MAKEOVERRIDES_SAVE := $(MAKEOVERRIDES)
# Do not pass down variables from the command-line to sub-make:
MAKEOVERRIDES =

# Path to the mfem source directory, defaults to this makefile's directory:
THIS_MK := $(lastword $(MAKEFILE_LIST))
$(if $(wildcard $(THIS_MK)),,$(error Makefile not found "$(THIS_MK)"))
MFEM_DIR ?= $(patsubst %/,%,$(dir $(THIS_MK)))
MFEM_REAL_DIR := $(realpath $(MFEM_DIR))
$(if $(MFEM_REAL_DIR),,$(error Source directory "$(MFEM_DIR)" is not valid))
SRC := $(if $(MFEM_REAL_DIR:$(CURDIR)=),$(MFEM_DIR)/,)
$(if $(word 2,$(SRC)),$(error Spaces in SRC = "$(SRC)" are not supported))

MFEM_GIT_STRING = $(shell [ -d $(MFEM_DIR)/.git ] && git -C $(MFEM_DIR) \
   describe --all --long --abbrev=40 --dirty --always 2> /dev/null)

EXAMPLE_SUBDIRS = amgx caliper ginkgo hiop petsc pumi sundials superlu moonolith
EXAMPLE_DIRS := examples $(addprefix examples/,$(EXAMPLE_SUBDIRS))
EXAMPLE_TEST_DIRS := examples

MINIAPP_SUBDIRS = common electromagnetics meshing navier performance tools toys nurbs gslib adjoint solvers shifted mtop parelag autodiff
MINIAPP_DIRS := $(addprefix miniapps/,$(MINIAPP_SUBDIRS))
MINIAPP_TEST_DIRS := $(filter-out %/common,$(MINIAPP_DIRS))
MINIAPP_USE_COMMON := $(addprefix miniapps/,electromagnetics meshing tools toys shifted)

EM_DIRS = $(EXAMPLE_DIRS) $(MINIAPP_DIRS)

TEST_SUBDIRS = unit
TEST_DIRS := $(addprefix tests/,$(TEST_SUBDIRS))

ALL_TEST_DIRS = $(filter-out\
   $(SKIP_TEST_DIRS),$(TEST_DIRS) $(EXAMPLE_TEST_DIRS) $(MINIAPP_TEST_DIRS))

# Use BUILD_DIR on the command line; set MFEM_BUILD_DIR before including this
# makefile or config/config.mk from a separate $(BUILD_DIR).
MFEM_BUILD_DIR ?= .
BUILD_DIR := $(MFEM_BUILD_DIR)
BUILD_REAL_DIR := $(abspath $(BUILD_DIR))
ifneq ($(BUILD_REAL_DIR),$(MFEM_REAL_DIR))
   BUILD_SUBDIRS = $(DIRS) config $(EM_DIRS) doc $(TEST_DIRS)
   CONFIG_FILE_DEF = -DMFEM_CONFIG_FILE='"$(BUILD_REAL_DIR)/config/_config.hpp"'
   BLD := $(if $(BUILD_REAL_DIR:$(CURDIR)=),$(BUILD_DIR)/,)
   $(if $(word 2,$(BLD)),$(error Spaces in BLD = "$(BLD)" are not supported))
else
   BUILD_DIR = $(MFEM_DIR)
   BLD := $(SRC)
endif
MFEM_BUILD_DIR := $(BUILD_DIR)

CONFIG_MK = $(BLD)config/config.mk

DEFAULTS_MK = $(SRC)config/defaults.mk
include $(DEFAULTS_MK)

# Optional user config file, see config/defaults.mk
USER_CONFIG = $(BLD)config/user.mk
-include $(USER_CONFIG)

# Helper print-info function
mfem-info = $(if $(filter YES,$(VERBOSE)),$(info *** [info]$(1)),)
export VERBOSE

$(call mfem-info, MAKECMDGOALS = $(MAKECMDGOALS))
$(call mfem-info, MAKEFLAGS    = $(MAKEFLAGS))
$(call mfem-info, MFEM_DIR  = $(MFEM_DIR))
$(call mfem-info, BUILD_DIR = $(BUILD_DIR))
$(call mfem-info, SRC       = $(SRC))
$(call mfem-info, BLD       = $(BLD))

# Include $(CONFIG_MK) unless some of the $(SKIP_INCLUDE_TARGETS) are given
SKIP_INCLUDE_TARGETS = help config clean distclean serial parallel debug pdebug\
 cuda hip pcuda phip cudebug hipdebug pcudebug phipdebug hpc style
HAVE_SKIP_INCLUDE_TARGET = $(filter $(SKIP_INCLUDE_TARGETS),$(MAKECMDGOALS))
ifeq (,$(HAVE_SKIP_INCLUDE_TARGET))
   $(call mfem-info, Including $(CONFIG_MK))
   -include $(CONFIG_MK)
else
   # Do not allow skip-include targets to be combined with other targets
   ifneq (1,$(words $(MAKECMDGOALS)))
      $(error Target '$(firstword $(HAVE_SKIP_INCLUDE_TARGET))' can not be\
      combined with other targets)
   endif
   $(call mfem-info, NOT including $(CONFIG_MK))
endif

# Compile flags used by MFEM: CPPFLAGS, CXXFLAGS, plus library flags
INCFLAGS =
# Link flags used by MFEM: library link flags plus LDFLAGS (added last)
ALL_LIBS =

# Building static and/or shared libraries:
MFEM_STATIC ?= $(STATIC)
MFEM_SHARED ?= $(SHARED)

# Internal shortcuts
override jit = $(if $(MFEM_USE_JIT:YES=),,YES)
override static = $(if $(MFEM_STATIC:YES=),,YES)
override shared = $(if $(MFEM_SHARED:YES=),,YES)

# The default value of CXXFLAGS is based on the value of MFEM_DEBUG
ifeq ($(MFEM_DEBUG),YES)
   CXXFLAGS ?= $(DEBUG_FLAGS)
endif
CXXFLAGS ?= $(OPTIM_FLAGS)

# MPI configuration
ifneq ($(MFEM_USE_MPI),YES)
   HOST_CXX = $(CXX)
   PKGS_NEED_MPI = SUPERLU MUMPS STRUMPACK PETSC PUMI SLEPC MKL_CPARDISO
   $(foreach mpidep,$(PKGS_NEED_MPI),$(if $(MFEM_USE_$(mpidep):NO=),\
     $(warning *** [MPI is OFF] setting MFEM_USE_$(mpidep) = NO)\
     $(eval override MFEM_USE_$(mpidep)=NO),))
else
   HOST_CXX = $(MPICXX)
   INCFLAGS += $(HYPRE_OPT)
   ALL_LIBS += $(HYPRE_LIB)
endif

# Default configuration
ifeq ($(MFEM_USE_CUDA)$(MFEM_USE_HIP),NONO)
   MFEM_CXX ?= $(HOST_CXX)
   MFEM_HOST_CXX ?= $(MFEM_CXX)
   XCOMPILER = $(CXX_XCOMPILER)
   XLINKER   = $(CXX_XLINKER)
endif

ifeq ($(MFEM_USE_CUDA),YES)
   MFEM_CXX ?= $(CUDA_CXX)
   MFEM_HOST_CXX ?= $(HOST_CXX)
   CXXFLAGS += $(CUDA_FLAGS) -ccbin $(MFEM_HOST_CXX)
   XCOMPILER = $(CUDA_XCOMPILER)
   XLINKER   = $(CUDA_XLINKER)
   # CUDA_OPT and CUDA_LIB are added below
   # Compatibility test against MFEM_USE_HIP
   ifeq ($(MFEM_USE_HIP),YES)
      $(error Incompatible config: MFEM_USE_CUDA can not be combined with MFEM_USE_HIP)
   endif
else
   # The '-x' is required when input is from standard input
   JIT_LANG = -x c++
endif

# HIP configuration
ifeq ($(MFEM_USE_HIP),YES)
   ifeq ($(MFEM_USE_MPI),YES)
      INCFLAGS += $(MPI_OPT)
      ALL_LIBS += $(MPI_LIB)
   endif
   MFEM_CXX ?= $(HIP_CXX)
   MFEM_HOST_CXX ?= $(MFEM_CXX)
   CXXFLAGS += $(HIP_FLAGS)
   XLINKER   = $(HIP_XLINKER)
   XCOMPILER = $(HIP_XCOMPILER)
   # HIP_OPT and HIP_LIB are added below
   # Compatibility test against MFEM_USE_CUDA
   ifeq ($(MFEM_USE_CUDA),YES)
      $(error Incompatible config: MFEM_USE_HIP can not be combined with MFEM_USE_CUDA)
   endif
endif

# JIT configuration
MFEM_JIT = mjit
ifeq ($(MFEM_USE_JIT),YES)
	LDFLAGS += -ldl
endif

DEP_CXX ?= $(MFEM_CXX)

# Check legacy OpenMP configuration
ifeq ($(MFEM_USE_LEGACY_OPENMP),YES)
   MFEM_THREAD_SAFE ?= YES
   ifneq ($(MFEM_THREAD_SAFE),YES)
      $(error Incompatible config: MFEM_USE_LEGACY_OPENMP requires MFEM_THREAD_SAFE)
   endif
   # NOTE: MFEM_USE_LEGACY_OPENMP cannot be combined with any of:
   # MFEM_USE_OPENMP, MFEM_USE_CUDA, MFEM_USE_RAJA, MFEM_USE_OCCA
endif

# List of MFEM dependencies, that require the *_LIB variable to be non-empty
MFEM_REQ_LIB_DEPS = SUPERLU MUMPS METIS FMS CONDUIT SIDRE LAPACK SUNDIALS MESQUITE\
 SUITESPARSE STRUMPACK GINKGO GNUTLS NETCDF PETSC SLEPC MPFR PUMI HIOP GSLIB\
 OCCA CEED RAJA UMPIRE MKL_CPARDISO AMGX CALIPER PARELAG BENCHMARK MOONOLITH

PETSC_ERROR_MSG = $(if $(PETSC_FOUND),,. PETSC config not found: $(PETSC_VARS))
SLEPC_ERROR_MSG = $(if $(SLEPC_FOUND),,. SLEPC config not found: $(SLEPC_VARS))

define mfem_check_dependency
ifeq ($$(MFEM_USE_$(1)),YES)
   $$(if $$($(1)_LIB),,$$(error $(1)_LIB is empty$$($(1)_ERROR_MSG)))
endif
endef

# During configuration, check dependencies from MFEM_REQ_LIB_DEPS
ifeq ($(MAKECMDGOALS),config)
   $(foreach dep,$(MFEM_REQ_LIB_DEPS),\
      $(eval $(call mfem_check_dependency,$(dep))))
endif

# List of MFEM dependencies, processed below
MFEM_DEPENDENCIES = $(MFEM_REQ_LIB_DEPS) LIBUNWIND OPENMP CUDA HIP

# List of deprecated MFEM dependencies, processed below
MFEM_LEGACY_DEPENDENCIES = OPENMP

# Macro for adding dependencies
define mfem_add_dependency
ifeq ($(MFEM_USE_$(1)),YES)
   INCFLAGS += $($(1)_OPT)
   ALL_LIBS += $($(1)_LIB)
endif
endef

# Macro for adding legacy dependencies
define mfem_add_legacy_dependency
ifeq ($(MFEM_USE_LEGACY_$(1)),YES)
   INCFLAGS += $($(1)_OPT)
   ALL_LIBS += $($(1)_LIB)
endif
endef

# Process dependencies
$(foreach dep,$(MFEM_DEPENDENCIES),$(eval $(call mfem_add_dependency,$(dep))))
$(foreach dep,$(MFEM_LEGACY_DEPENDENCIES),$(eval $(call \
   mfem_add_legacy_dependency,$(dep))))

# Timer option
ifeq ($(MFEM_TIMER_TYPE),2)
   ALL_LIBS += $(POSIX_CLOCKS_LIB)
endif

# zlib configuration
ifeq ($(MFEM_USE_ZLIB),YES)
   INCFLAGS += $(ZLIB_OPT)
   ALL_LIBS += $(ZLIB_LIB)
endif

# List of all defines that may be enabled in config.hpp and config.mk:
MFEM_DEFINES = MFEM_VERSION MFEM_VERSION_STRING MFEM_GIT_STRING MFEM_USE_MPI\
 MFEM_USE_METIS MFEM_USE_METIS_5 MFEM_DEBUG MFEM_USE_EXCEPTIONS MFEM_USE_ZLIB\
 MFEM_USE_LIBUNWIND MFEM_USE_LAPACK MFEM_THREAD_SAFE MFEM_USE_OPENMP\
 MFEM_USE_LEGACY_OPENMP MFEM_USE_MEMALLOC MFEM_TIMER_TYPE MFEM_USE_SUNDIALS\
 MFEM_USE_MESQUITE MFEM_USE_SUITESPARSE MFEM_USE_GINKGO MFEM_USE_SUPERLU\
 MFEM_USE_STRUMPACK MFEM_USE_GNUTLS MFEM_USE_NETCDF MFEM_USE_PETSC\
 MFEM_USE_SLEPC MFEM_USE_MPFR MFEM_USE_SIDRE MFEM_USE_FMS MFEM_USE_CONDUIT\
 MFEM_USE_PUMI MFEM_USE_HIOP MFEM_USE_GSLIB MFEM_USE_CUDA MFEM_USE_HIP\
 MFEM_USE_OCCA MFEM_USE_MOONOLITH MFEM_USE_CEED MFEM_USE_RAJA MFEM_USE_UMPIRE MFEM_USE_SIMD\
 MFEM_USE_ADIOS2 MFEM_USE_MKL_CPARDISO MFEM_USE_AMGX MFEM_USE_MUMPS\
 MFEM_USE_ADFORWARD MFEM_USE_CODIPACK MFEM_USE_CALIPER MFEM_USE_BENCHMARK\
 MFEM_USE_PARELAG MFEM_SOURCE_DIR MFEM_INSTALL_DIR\
 MFEM_USE_JIT MFEM_JIT_CXX MFEM_JIT_BUILD_FLAGS

# List of makefile variables that will be written to config.mk:
MFEM_CONFIG_VARS = MFEM_CXX MFEM_HOST_CXX MFEM_CPPFLAGS MFEM_CXXFLAGS\
 MFEM_INC_DIR MFEM_TPLFLAGS MFEM_INCFLAGS MFEM_PICFLAG MFEM_FLAGS MFEM_LIB_DIR\
 MFEM_EXT_LIBS MFEM_LIBS MFEM_LIB_FILE MFEM_STATIC MFEM_SHARED MFEM_BUILD_TAG\
 MFEM_PREFIX MFEM_CONFIG_EXTRA MFEM_MPIEXEC MFEM_MPIEXEC_NP MFEM_MPI_NP\
 MFEM_TEST_MK

# Config vars: values of the form @VAL@ are replaced by $(VAL) in config.mk
MFEM_CPPFLAGS  ?= $(CPPFLAGS)
MFEM_CXXFLAGS  ?= $(CXXFLAGS)
MFEM_TPLFLAGS  ?= $(INCFLAGS)
MFEM_INCFLAGS  ?= -I@MFEM_INC_DIR@ @MFEM_TPLFLAGS@
MFEM_PICFLAG   ?= $(if $(shared),$(PICFLAG))
MFEM_FLAGS     ?= @MFEM_CPPFLAGS@ @MFEM_CXXFLAGS@ @MFEM_INCFLAGS@
MFEM_EXT_LIBS  ?= $(ALL_LIBS) $(LDFLAGS)
MFEM_LIBS      ?= $(if $(shared),$(BUILD_RPATH)) -L@MFEM_LIB_DIR@ -lmfem\
   @MFEM_EXT_LIBS@
MFEM_LIB_FILE  ?= @MFEM_LIB_DIR@/libmfem.$(if $(shared),$(SO_VER),a)
MFEM_BUILD_TAG ?= $(shell uname -snm)
MFEM_PREFIX    ?= $(PREFIX)
MFEM_INC_DIR   ?= $(if $(CONFIG_FILE_DEF),@MFEM_BUILD_DIR@,@MFEM_DIR@)
MFEM_LIB_DIR   ?= $(if $(CONFIG_FILE_DEF),@MFEM_BUILD_DIR@,@MFEM_DIR@)
MFEM_TEST_MK   ?= @MFEM_DIR@/config/test.mk
# Use "\n" (interpreted by sed) to add a newline.
MFEM_CONFIG_EXTRA ?= $(if $(CONFIG_FILE_DEF),MFEM_BUILD_DIR ?= @MFEM_DIR@,)

MFEM_JIT_CXX = $(MFEM_CXX)
MFEM_JIT_BUILD_FLAGS ?= $(strip $(CPPFLAGS) $(CXXFLAGS))

MFEM_SOURCE_DIR  = $(MFEM_REAL_DIR)
MFEM_INSTALL_DIR = $(abspath $(MFEM_PREFIX))

# If we have 'config' target, export variables used by config/makefile
ifneq (,$(filter config,$(MAKECMDGOALS)))
   export $(MFEM_DEFINES) MFEM_DEFINES $(MFEM_CONFIG_VARS) MFEM_CONFIG_VARS
   export VERBOSE HYPRE_OPT PUMI_DIR MUMPS_OPT
endif

# If we have 'install' target, export variables used by config/makefile
ifneq (,$(filter install,$(MAKECMDGOALS)))
   ifneq (install,$(MAKECMDGOALS))
      $(error Target 'install' can not be combined with other targets)
   endif
   # Allow changing the PREFIX during install with: make install PREFIX=<dir>
   PREFIX := $(MFEM_PREFIX)
   PREFIX_INC   := $(PREFIX)/include
   PREFIX_LIB   := $(PREFIX)/lib
   PREFIX_SHARE := $(PREFIX)/share/mfem
   override MFEM_DIR := $(MFEM_REAL_DIR)
   MFEM_INCFLAGS = -I@MFEM_INC_DIR@ @MFEM_TPLFLAGS@
   MFEM_FLAGS    = @MFEM_CPPFLAGS@ @MFEM_CXXFLAGS@ @MFEM_INCFLAGS@
   MFEM_LIBS     = $(if $(shared),$(INSTALL_RPATH)) -L@MFEM_LIB_DIR@ -lmfem\
      @MFEM_EXT_LIBS@
   MFEM_LIB_FILE = @MFEM_LIB_DIR@/libmfem.$(if $(shared),$(SO_VER),a)
   ifeq ($(MFEM_USE_OCCA),YES)
      ifneq ($(MFEM_INSTALL_DIR),$(abspath $(PREFIX)))
         $(error OCCA is enabled: PREFIX must be set during configuration!)
      endif
   endif
   MFEM_PREFIX := $(abspath $(PREFIX))
   MFEM_INC_DIR = $(abspath $(PREFIX_INC))
   MFEM_LIB_DIR = $(abspath $(PREFIX_LIB))
   MFEM_TEST_MK = $(abspath $(PREFIX_SHARE)/test.mk)
   MFEM_CONFIG_EXTRA =
   export $(MFEM_DEFINES) MFEM_DEFINES $(MFEM_CONFIG_VARS) MFEM_CONFIG_VARS
   export VERBOSE
endif

# Source dirs in logical order
<<<<<<< HEAD
DIRS = general general/jit linalg linalg/simd mesh \
		 fem fem/fe fem/ceed fem/qinterp fem/tmop
=======
DIRS = general linalg linalg/simd mesh fem fem/fe fem/ceed fem/qinterp fem/tmop \
       fem/lor
>>>>>>> 343480ff

ifeq ($(MFEM_USE_MOONOLITH),YES)
   MFEM_CXXFLAGS += $(MOONOLITH_CXX_FLAGS)
   MFEM_INCFLAGS += -I$(MFEM_DIR)/fem/moonolith $(MOONOLITH_INCLUDES)
   MFEM_TPLFLAGS += $(MOONOLITH_INCLUDES)
   DIRS += fem/moonolith
endif

SOURCE_FILES = $(foreach dir,$(DIRS),$(wildcard $(SRC)$(dir)/*.cpp))
RELSRC_FILES = $(patsubst $(SRC)%,%,$(SOURCE_FILES))
OBJECT_FILES = $(patsubst $(SRC)%,$(BLD)%,$(SOURCE_FILES:.cpp=.o))
OKL_DIRS = fem

.PHONY: lib all clean distclean install config status info deps serial parallel	\
	debug pdebug cuda hip pcuda cudebug pcudebug hpc style check test unittest \
	deprecation-warnings

.SUFFIXES:
.SUFFIXES: .cpp .o
# Remove some default implicit rules
%:	%.o
%.o:	%.cpp
%:	%.cpp

# Default rule.
lib: $(if $(shared),$(BLD)libmfem.$(SO_EXT)) $(if $(static),$(BLD)libmfem.a) \
$(if $(jit),$(BLD)$(MFEM_JIT))

# Flags used for compiling all source files.
MFEM_BUILD_FLAGS = $(MFEM_PICFLAG) $(MFEM_CPPFLAGS) $(MFEM_CXXFLAGS)\
 $(MFEM_TPLFLAGS) $(CONFIG_FILE_DEF)

# Rules for compiling all source files.
ifneq ($(MFEM_USE_JIT),YES)
$(OBJECT_FILES): $(BLD)%.o: $(SRC)%.cpp $(CONFIG_MK)
	$(MFEM_CXX) $(MFEM_BUILD_FLAGS) -c $(<) -o $(@)
else
# JIT compilation rules
# Files that will be preprocessed
JIT_SOURCE_FILES = $(SRC)fem/bilininteg_diffusion_pa.cpp

# Definitions to compile the preprocessor and grab the MFEM compiler
ifeq ($(shell uname -s),Linux)
JIT_LIB = -ldl
endif
$(BLD)$(MFEM_JIT): $(BLD)general/jit/parser.o
	$(MFEM_CXX) $(MFEM_LINK_FLAGS) -o $(@) $(<) $(JIT_LIB) 

# Filtering out the objects that will be compiled through the preprocessor
JIT_OBJECTS_FILES = $(JIT_SOURCE_FILES:$(SRC)%.cpp=$(BLD)%.o)
STD_OBJECTS_FILES = $(filter-out $(JIT_OBJECTS_FILES), $(OBJECT_FILES))

$(STD_OBJECTS_FILES): $(BLD)%.o: $(SRC)%.cpp $(CONFIG_MK)
	$(MFEM_CXX) $(strip $(MFEM_BUILD_FLAGS)) -c $(<) -o $(@)

JIT_BUILD_FLAGS  = $(strip $(MFEM_BUILD_FLAGS))
JIT_BUILD_FLAGS += $(JIT_LANG) -I$(patsubst %/,%,$(<D))
$(JIT_OBJECTS_FILES): $(BLD)%.o: $(SRC)%.cpp $(CONFIG_MK) $(BLD)$(MFEM_JIT)
	$(BLD)./$(MFEM_JIT) $(<) | $(MFEM_CXX) $(JIT_BUILD_FLAGS) -c -o $(@) -
endif

all: examples miniapps $(TEST_DIRS)

.PHONY: miniapps $(EM_DIRS) $(TEST_DIRS)
miniapps: $(MINIAPP_DIRS)
$(MINIAPP_USE_COMMON): miniapps/common
$(EM_DIRS) $(TEST_DIRS): lib
	$(MAKE) -C $(BLD)$(@)

.PHONY: doc
doc:
	$(MAKE) -C $(BLD)$(@)

-include $(BLD)deps.mk

$(BLD)libmfem.a: $(OBJECT_FILES)
	$(AR) $(ARFLAGS) $(@) $(OBJECT_FILES)
	$(RANLIB) $(@)
	@$(MAKE) deprecation-warnings

$(BLD)libmfem.$(SO_EXT): $(BLD)libmfem.$(SO_VER)
	cd $(@D) && ln -sf $(<F) $(@F)
	@$(MAKE) deprecation-warnings

# If some of the external libraries are build without -fPIC, linking shared MFEM
# library may fail. In such cases, one may set EXT_LIBS on the command line.
EXT_LIBS = $(MFEM_EXT_LIBS)
$(BLD)libmfem.$(SO_VER): $(OBJECT_FILES)
	$(MFEM_CXX) $(MFEM_LINK_FLAGS) $(BUILD_SOFLAGS) $(OBJECT_FILES) \
	   $(EXT_LIBS) -o $(@)

# Shortcut targets options
serial debug cuda hip cudebug hipdebug:           M_MPI=NO
parallel pdebug pcuda pcudebug phip phipdebug:    M_MPI=YES
serial parallel cuda pcuda hip phip:              M_DBG=NO
debug pdebug cudebug pcudebug hipdebug phipdebug: M_DBG=YES
cuda pcuda cudebug pcudebug:                      M_CUDA=YES
hip phip hipdebug phipdebug:                      M_HIP=YES

serial parallel debug pdebug:
	$(MAKE) -f $(THIS_MK) config MFEM_USE_MPI=$(M_MPI) MFEM_DEBUG=$(M_DBG) \
	   $(MAKEOVERRIDES_SAVE)
	$(MAKE) $(MAKEOVERRIDES_SAVE)

cuda pcuda cudebug pcudebug:
	$(MAKE) -f $(THIS_MK) config MFEM_USE_MPI=$(M_MPI) MFEM_DEBUG=$(M_DBG) \
	   MFEM_USE_CUDA=$(M_CUDA) $(MAKEOVERRIDES_SAVE)
	$(MAKE) $(MAKEOVERRIDES_SAVE)

hip phip hipdebug phipdebug:
	$(MAKE) -f $(THIS_MK) config MFEM_USE_MPI=$(M_MPI) MFEM_DEBUG=$(M_DBG) \
	MFEM_USE_HIP=$(M_HIP) $(MAKEOVERRIDES_SAVE)
	$(MAKE) $(MAKEOVERRIDES_SAVE)

# Build with MPI and all Device backends enabled (requires OCCA and RAJA)
hpc:
	$(MAKE) -f $(THIS_MK) config MFEM_USE_MPI=YES MFEM_USE_CUDA=YES \
	  MFEM_USE_OPENMP=YES MFEM_USE_OCCA=YES MFEM_USE_RAJA=YES \
	  $(MAKEOVERRIDES_SAVE)
	$(MAKE) $(MAKEOVERRIDES_SAVE)

deps:
	rm -f $(BLD)deps.mk
	for i in $(RELSRC_FILES:.cpp=); do \
	   $(DEP_CXX) $(MFEM_BUILD_FLAGS) $(DEP_FLAGS) $(BLD)$${i}.o $(SRC)$${i}.cpp\
	      >> $(BLD)deps.mk; done

check: lib
	@printf "Quick-checking the MFEM library."
	@printf " Use 'make test' for more extensive tests.\n"
	@$(MAKE) -C $(BLD)examples \
	$(if $(findstring YES,$(MFEM_USE_MPI)),ex1p-test-par,ex1-test-seq)

test test-noclean:
	@echo "Testing the MFEM library. This may take a while..."
	@echo "Building all examples, miniapps, and tests..."
	@$(MAKE) $(MAKEOVERRIDES_SAVE) all
	@echo "Running tests in: [ $(ALL_TEST_DIRS) ] ..."
	@ERR=0; for dir in $(ALL_TEST_DIRS); do \
	   echo "Running tests in $${dir} ..."; \
	   if ! $(MAKE) -j1 -C $(BLD)$${dir} $@; then \
	   ERR=1; fi; done; \
	   if [ 0 -ne $${ERR} ]; then echo "Some tests failed."; exit 1; \
	   else echo "All tests passed."; fi

.PHONY: test-miniapps
test-miniapps:
	@echo "Building all miniapps ..."
	@$(MAKE) $(MAKEOVERRIDES_SAVE) miniapps
	@ERR=0; for dir in $(MINIAPP_TEST_DIRS); do \
	   echo "Running tests in $${dir} ..."; \
	   if ! $(MAKE) -j1 -C $(BLD)$${dir} test; then \
	   ERR=1; fi; done; \
	   if [ 0 -ne $${ERR} ]; then echo "Some miniapp tests failed."; \
	   exit 1; else echo "All miniapp tests passed."; fi

unittest: lib
	$(MAKE) -C $(BLD)tests/unit test

.PHONY: test-print
test-print:
	@echo "Printing tests in: [ $(ALL_TEST_DIRS) ] ..."
	@for dir in $(ALL_TEST_DIRS); do \
	   $(MAKE) -j1 -C $(BLD)$${dir} test-print; done

ALL_CLEAN_SUBDIRS = $(addsuffix /clean,config $(EM_DIRS) doc $(TEST_DIRS))
.PHONY: $(ALL_CLEAN_SUBDIRS) miniapps/clean
miniapps/clean: $(addsuffix /clean,$(MINIAPP_DIRS))
$(ALL_CLEAN_SUBDIRS):
	$(MAKE) -C $(BLD)$(@D) $(@F)

clean: $(addsuffix /clean,$(EM_DIRS) $(TEST_DIRS))
	rm -f $(addprefix $(BLD),$(foreach d,$(DIRS),$(d)/*.o))
	rm -f $(addprefix $(BLD),$(foreach d,$(DIRS),$(d)/*~))
	rm -rf $(addprefix $(BLD),*~ libmfem.* deps.mk $(MFEM_JIT))

distclean: clean config/clean doc/clean
	rm -rf mfem/

INSTALL_SHARED_LIB = $(MFEM_CXX) $(MFEM_LINK_FLAGS) $(INSTALL_SOFLAGS)\
   $(OBJECT_FILES) $(EXT_LIBS) -o $(PREFIX_LIB)/libmfem.$(SO_VER) && \
   cd $(PREFIX_LIB) && ln -sf libmfem.$(SO_VER) libmfem.$(SO_EXT)

install: $(if $(static),$(BLD)libmfem.a) $(if $(shared),$(BLD)libmfem.$(SO_EXT))
	mkdir -p $(PREFIX_LIB)
# install static and/or shared library
	$(if $(static),$(INSTALL) -m 640 $(BLD)libmfem.a $(PREFIX_LIB))
	$(if $(shared),$(INSTALL_SHARED_LIB))
# install top level includes
	mkdir -p $(PREFIX_INC)/mfem
	$(INSTALL) -m 640 $(SRC)mfem.hpp $(SRC)mfem-performance.hpp \
	   $(PREFIX_INC)/mfem
	for hdr in mfem.hpp mfem-performance.hpp; do \
	   printf '// Auto-generated file.\n#include "mfem/'$$hdr'"\n' \
	      > $(PREFIX_INC)/$$hdr && chmod 640 $(PREFIX_INC)/$$hdr; done
# install config include
	mkdir -p $(PREFIX_INC)/mfem/config
	$(INSTALL) -m 640 $(BLD)config/_config.hpp $(PREFIX_INC)/mfem/config/config.hpp
	$(INSTALL) -m 640 $(SRC)config/tconfig.hpp $(PREFIX_INC)/mfem/config
# install remaining includes in each subdirectory
	for dir in $(DIRS); do \
	   mkdir -p $(PREFIX_INC)/mfem/$$dir && \
	   $(INSTALL) -m 640 $(SRC)$$dir/*.hpp $(PREFIX_INC)/mfem/$$dir; \
	done
# install JIT header
	$(if $(jit),mkdir -p $(PREFIX_INC)/mfem/general/jit)
	$(if $(jit),$(INSTALL) -m 640 $(SRC)general/jit/jit.hpp $(PREFIX_INC)/mfem/general/jit)
# install *.okl files
	for dir in $(OKL_DIRS); do \
	   mkdir -p $(PREFIX_INC)/mfem/$$dir && \
	   $(INSTALL) -m 640 $(SRC)$$dir/*.okl $(PREFIX_INC)/mfem/$$dir; \
	done
# install libCEED q-function headers
	mkdir -p $(PREFIX_INC)/mfem/fem/ceed
	$(INSTALL) -m 640 $(SRC)fem/ceed/*.h $(PREFIX_INC)/mfem/fem/ceed
# install config.mk in $(PREFIX_SHARE)
	mkdir -p $(PREFIX_SHARE)
	$(MAKE) -C $(BLD)config config-mk CONFIG_MK=config-install.mk
	$(INSTALL) -m 640 $(BLD)config/config-install.mk $(PREFIX_SHARE)/config.mk
	rm -f $(BLD)config/config-install.mk
# install test.mk in $(PREFIX_SHARE)
	$(INSTALL) -m 640 $(SRC)config/test.mk $(PREFIX_SHARE)/test.mk

$(CONFIG_MK):
# Skip the error message when '-B' make flag is used (unconditionally
# make all targets), but still check for the $(CONFIG_MK) file
ifeq (,$(and $(findstring B,$(MAKEFLAGS)),$(wildcard $(CONFIG_MK))))
	$(info )
	$(info MFEM is not configured.)
	$(info Run "make config" first, or see "make help".)
	$(info )
	$(error )
endif

config: $(if $(CONFIG_FILE_DEF),build-config,local-config)

.PHONY: local-config
local-config:
	$(MAKE) -C config all
	@printf "\nBuild destination: <source> [$(BUILD_REAL_DIR)]\n\n"

.PHONY: build-config
build-config:
	for d in $(BUILD_SUBDIRS); do mkdir -p $(BLD)$${d}; done
	for dir in "" $(addsuffix /,config $(EM_DIRS) doc $(TEST_DIRS)); do \
	   printf "# Auto-generated file.\n%s\n%s\n" \
	      "MFEM_DIR = $(MFEM_REAL_DIR)" \
	      "include \$$(MFEM_DIR)/$${dir}makefile" \
	      > $(BLD)$${dir}GNUmakefile; done
	$(MAKE) -C $(BLD)config all
	cd "$(BUILD_DIR)" && ln -sf "$(MFEM_REAL_DIR)/data" .
	for hdr in mfem.hpp mfem-performance.hpp; do \
	   printf "// Auto-generated file.\n%s\n%s\n" \
	   "#define MFEM_CONFIG_FILE \"$(BUILD_REAL_DIR)/config/_config.hpp\"" \
	   "#include \"$(MFEM_REAL_DIR)/$${hdr}\"" > $(BLD)$${hdr}; done
	@printf "\nBuild destination: $(BUILD_DIR) [$(BUILD_REAL_DIR)]\n\n"

help:
	$(info $(value MFEM_HELP_MSG))
	@true

status info:
	$(info MFEM_VERSION           = $(MFEM_VERSION) [v$(MFEM_VERSION_STRING)])
	$(info MFEM_GIT_STRING        = $(MFEM_GIT_STRING))
	$(info MFEM_USE_MPI           = $(MFEM_USE_MPI))
	$(info MFEM_USE_METIS         = $(MFEM_USE_METIS))
	$(info MFEM_USE_METIS_5       = $(MFEM_USE_METIS_5))
	$(info MFEM_DEBUG             = $(MFEM_DEBUG))
	$(info MFEM_USE_EXCEPTIONS    = $(MFEM_USE_EXCEPTIONS))
	$(info MFEM_USE_ZLIB          = $(MFEM_USE_ZLIB))
	$(info MFEM_USE_LIBUNWIND     = $(MFEM_USE_LIBUNWIND))
	$(info MFEM_USE_LAPACK        = $(MFEM_USE_LAPACK))
	$(info MFEM_THREAD_SAFE       = $(MFEM_THREAD_SAFE))
	$(info MFEM_USE_OPENMP        = $(MFEM_USE_OPENMP))
	$(info MFEM_USE_LEGACY_OPENMP = $(MFEM_USE_LEGACY_OPENMP))
	$(info MFEM_USE_MEMALLOC      = $(MFEM_USE_MEMALLOC))
	$(info MFEM_TIMER_TYPE        = $(MFEM_TIMER_TYPE))
	$(info MFEM_USE_SUNDIALS      = $(MFEM_USE_SUNDIALS))
	$(info MFEM_USE_MESQUITE      = $(MFEM_USE_MESQUITE))
	$(info MFEM_USE_SUITESPARSE   = $(MFEM_USE_SUITESPARSE))
	$(info MFEM_USE_SUPERLU       = $(MFEM_USE_SUPERLU))
	$(info MFEM_USE_MUMPS         = $(MFEM_USE_MUMPS))
	$(info MFEM_USE_STRUMPACK     = $(MFEM_USE_STRUMPACK))
	$(info MFEM_USE_GINKGO        = $(MFEM_USE_GINKGO))
	$(info MFEM_USE_AMGX          = $(MFEM_USE_AMGX))
	$(info MFEM_USE_GNUTLS        = $(MFEM_USE_GNUTLS))
	$(info MFEM_USE_NETCDF        = $(MFEM_USE_NETCDF))
	$(info MFEM_USE_PETSC         = $(MFEM_USE_PETSC))
	$(info MFEM_USE_SLEPC         = $(MFEM_USE_SLEPC))
	$(info MFEM_USE_MPFR          = $(MFEM_USE_MPFR))
	$(info MFEM_USE_SIDRE         = $(MFEM_USE_SIDRE))
	$(info MFEM_USE_FMS           = $(MFEM_USE_FMS))
	$(info MFEM_USE_CONDUIT       = $(MFEM_USE_CONDUIT))
	$(info MFEM_USE_PUMI          = $(MFEM_USE_PUMI))
	$(info MFEM_USE_HIOP          = $(MFEM_USE_HIOP))
	$(info MFEM_USE_GSLIB         = $(MFEM_USE_GSLIB))
	$(info MFEM_USE_CUDA          = $(MFEM_USE_CUDA))
	$(info MFEM_USE_HIP           = $(MFEM_USE_HIP))
	$(info MFEM_USE_RAJA          = $(MFEM_USE_RAJA))
	$(info MFEM_USE_OCCA          = $(MFEM_USE_OCCA))
	$(info MFEM_USE_CALIPER       = $(MFEM_USE_CALIPER))
	$(info MFEM_USE_CEED          = $(MFEM_USE_CEED))
	$(info MFEM_USE_JIT           = $(MFEM_USE_JIT))
	$(info MFEM_USE_UMPIRE        = $(MFEM_USE_UMPIRE))
	$(info MFEM_USE_SIMD          = $(MFEM_USE_SIMD))
	$(info MFEM_USE_ADIOS2        = $(MFEM_USE_ADIOS2))
	$(info MFEM_USE_MKL_CPARDISO  = $(MFEM_USE_MKL_CPARDISO))
	$(info MFEM_USE_MOONOLITH     = $(MFEM_USE_MOONOLITH))
	$(info MFEM_USE_ADFORWARD     = $(MFEM_USE_ADFORWARD))
	$(info MFEM_USE_CODIPACK      = $(MFEM_USE_CODIPACK))
	$(info MFEM_USE_BENCHMARK     = $(MFEM_USE_BENCHMARK))
	$(info MFEM_USE_PARELAG       = $(MFEM_USE_PARELAG))
	$(info MFEM_CXX               = $(value MFEM_CXX))
	$(info MFEM_HOST_CXX          = $(value MFEM_HOST_CXX))
	$(info MFEM_CPPFLAGS          = $(value MFEM_CPPFLAGS))
	$(info MFEM_CXXFLAGS          = $(value MFEM_CXXFLAGS))
	$(info MFEM_TPLFLAGS          = $(value MFEM_TPLFLAGS))
	$(info MFEM_INCFLAGS          = $(value MFEM_INCFLAGS))
	$(info MFEM_FLAGS             = $(value MFEM_FLAGS))
	$(info MFEM_LINK_FLAGS        = $(value MFEM_LINK_FLAGS))
	$(info MFEM_EXT_LIBS          = $(value MFEM_EXT_LIBS))
	$(info MFEM_LIBS              = $(value MFEM_LIBS))
	$(info MFEM_LIB_FILE          = $(value MFEM_LIB_FILE))
	$(info MFEM_BUILD_TAG         = $(value MFEM_BUILD_TAG))
	$(info MFEM_PREFIX            = $(value MFEM_PREFIX))
	$(info MFEM_INC_DIR           = $(value MFEM_INC_DIR))
	$(info MFEM_LIB_DIR           = $(value MFEM_LIB_DIR))
	$(info MFEM_STATIC            = $(MFEM_STATIC))
	$(info MFEM_SHARED            = $(MFEM_SHARED))
	$(info MFEM_BUILD_DIR         = $(MFEM_BUILD_DIR))
	$(info MFEM_MPIEXEC           = $(MFEM_MPIEXEC))
	$(info MFEM_MPIEXEC_NP        = $(MFEM_MPIEXEC_NP))
	$(info MFEM_MPI_NP            = $(MFEM_MPI_NP))
	@true

ASTYLE_BIN = astyle
ASTYLE = $(ASTYLE_BIN) --options=$(SRC)config/mfem.astylerc
ASTYLE_VER = "Artistic Style Version 3.1"
FORMAT_FILES = $(foreach dir,$(DIRS) $(EM_DIRS) config,$(dir)/*.?pp)
FORMAT_FILES += tests/unit/*.?pp
UNIT_TESTS_SUBDIRS = general linalg mesh fem miniapps ceed
FORMAT_FILES += $(foreach dir,$(UNIT_TESTS_SUBDIRS),tests/unit/$(dir)/*.?pp)
FORMAT_EXCLUDE = general/tinyxml2.cpp tests/unit/catch.hpp
FORMAT_LIST = $(filter-out $(FORMAT_EXCLUDE),$(wildcard $(FORMAT_FILES)))

COUT_CERR_FILES = $(foreach dir,$(DIRS),$(dir)/*.[ch]pp)
COUT_CERR_EXCLUDE = '^general/error\.cpp' '^general/globals\.[ch]pp'\
 '^general/debug\.hpp' '^general/jit/jit\.cpp' '^general/jit/main\.cpp'\
 '^general/jit/parser\.cpp'

DEPRECATION_WARNING := \
"This feature is planned for removal in the next release."\
"Please open an issue at github.com/mfem/mfem/issues if you depend on it."
deprecation-warnings:
	@if [ -t 1 ]; then\
	   red="\033[0;31m"; yellow="\033[0;33m"; end="\033[0m";\
	 fi;\
	if [ $(MFEM_USE_LEGACY_OPENMP) = YES ]; then\
	  printf $$red"[MFEM_USE_LEGACY_OPENMP]"$$end": "$$yellow"%s"$$end"\n"\
	  $(DEPRECATION_WARNING);\
	fi

# $(call mfem_check_command, command-to-execute, success_msg, failed_msg)
mfem_check_command = \
  if [ -t 1 ]; then red="\033[0;31m"; green="\033[0;32m"; end="\033[0m"; fi;\
  if ! $(1); then\
    printf $$green"%s"$$end"\n" "[  OK  ] "$(strip $(2));\
  else\
    printf $$red"%s"$$end"\n"   "[FAILED] "$(strip $(3)); err_code=1;\
  fi

# Verify the C++ code styling in MFEM and check that std::cout and std::cerr are
# not used in the library (use mfem::out and mfem::err instead).
style:
	@echo "Applying C++ code style..."
	@astyle_version="$$($(ASTYLE_BIN) --version)";\
	 if [ "$$astyle_version" != $(ASTYLE_VER) ]; then\
	    printf "%s\n" "Invalid astyle version: '$$astyle_version'"\
	           "Please use: '"$(ASTYLE_VER)"'";\
	    exit 1;\
	 fi
	@err_code=0;\
	$(call mfem_check_command,\
	    $(ASTYLE) $(FORMAT_LIST) | grep Formatted,\
	    "No source files were changed",\
	    "Please make sure the changes are committed");\
	echo "Checking for use of std::cout...";\
	$(call mfem_check_command,\
	   grep cout $(COUT_CERR_FILES) | grep -v $(COUT_CERR_EXCLUDE:%=-e %),\
	   "No use of std::cout found", "Use mfem::out instead of std::cout");\
	echo "Checking for use of std::cerr...";\
	$(call mfem_check_command,\
	   grep cerr $(COUT_CERR_FILES) |\
	      grep -v $(COUT_CERR_EXCLUDE:%=-e %) -e cerrno,\
	   "No use of std::cerr found", "Use mfem::err instead of std::cerr");\
	exit $$err_code

# Generate a TAGS table in $MFEM_DIR from all the tracked files
.PHONY: tags
tags:
ifndef ETAGS_BIN
	$(error Error could not find suitable 'etags', please install one \
	using your package manager)
else ifndef EGREP_BIN
	$(error Error could not find suitable 'egrep', please install one \
	using your package manager)
endif
	$(eval MFEM_TRACKED_SOURCE = $(shell git -C $(MFEM_REAL_DIR) ls-files |\
	$(EGREP_BIN) '(\.[hc](pp)?)$$'))
	@cd $(MFEM_REAL_DIR) && $(ETAGS_BIN) --class-qualify \
	--declarations -o $(MFEM_REAL_DIR)/TAGS $(MFEM_TRACKED_SOURCE)

# Creates symlinks to the hooks in the `.git/hooks` directory. Individual
# hooks can be enabled by manually creating symlinks. Hooks can be customized
# using hard copies (trading off with automated updates).
.PHONY: hooks
hooks:
	@cd $(MFEM_DIR)/.git/hooks && \
	ln -s ../../config/githooks/pre-commit pre-commit; \
	ln -s ../../config/githooks/pre-push pre-push;

# Print the contents of a makefile variable, e.g.: 'make print-MFEM_LIBS'.
print-%:
	$(info [ variable name]: $*)
	$(info [        origin]: $(origin $*))
	$(info [         value]: $(value $*))
	$(info [expanded value]: $($*))
	$(info )
	@true

# Print the contents of all makefile variables.
.PHONY: printall
printall: $(subst :,\:,$(foreach var,$(.VARIABLES),print-$(var)))
	@true<|MERGE_RESOLUTION|>--- conflicted
+++ resolved
@@ -423,13 +423,8 @@
 endif
 
 # Source dirs in logical order
-<<<<<<< HEAD
-DIRS = general general/jit linalg linalg/simd mesh \
-		 fem fem/fe fem/ceed fem/qinterp fem/tmop
-=======
-DIRS = general linalg linalg/simd mesh fem fem/fe fem/ceed fem/qinterp fem/tmop \
-       fem/lor
->>>>>>> 343480ff
+DIRS = general general/jit linalg linalg/simd mesh fem fem/fe fem/ceed \
+ fem/qinterp fem/tmop fem/lor
 
 ifeq ($(MFEM_USE_MOONOLITH),YES)
    MFEM_CXXFLAGS += $(MOONOLITH_CXX_FLAGS)
