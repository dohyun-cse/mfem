--- conflicted
+++ resolved
@@ -17,17 +17,12 @@
   MAIN nurbs_curveint.cpp
   LIBRARIES mfem)
 
-<<<<<<< HEAD
-add_mfem_miniapp(nurbs_curveint
-  MAIN nurbs_curveint.cpp
+add_mfem_miniapp(nurbs_naca_cmesh
+  MAIN nurbs_naca_cmesh.cpp
   LIBRARIES mfem)
 
-add_mfem_miniapp(nurbs_naca_cmesh
-  MAIN nurbs_naca_cmesh.cpp
-=======
 add_mfem_miniapp(nurbs_patch_ex1
   MAIN nurbs_patch_ex1.cpp
->>>>>>> 1ccb31fd
   LIBRARIES mfem)
 
 if (MFEM_ENABLE_TESTING)
@@ -77,17 +72,6 @@
     COMMAND $<TARGET_FILE:nurbs_ex1> -no-vis
     -m ${PROJECT_SOURCE_DIR}/data/square-disc-nurbs-patch.mesh -o 2 --weak-bc -r 1)
 
-<<<<<<< HEAD
-   add_test(NAME nurbs_ex1_two_squares_knot_insert
-    COMMAND $<TARGET_FILE:nurbs_ex1> -no-vis
-    -m ${PROJECT_SOURCE_DIR}/data/two-squares-nurbs.mesh -o 1 -r 0
-    -rf ${PROJECT_SOURCE_DIR}/data/two-squares.ref)
-
-    add_test(NAME nurbs_ex1_two_squares_rot_knot_insert
-    COMMAND $<TARGET_FILE:nurbs_ex1> -no-vis
-    -m ${PROJECT_SOURCE_DIR}/data/two-squares-nurbs-rot.mesh -o 1 -r 0
-    -rf ${PROJECT_SOURCE_DIR}/data/two-squares.ref)
-=======
   if (MFEM_USE_LAPACK)
     add_test(NAME nurbs_patch_ex1_o4_r2_iro8_patcha_ser
       COMMAND $<TARGET_FILE:nurbs_patch_ex1> -incdeg 3 -ref 2 -iro 8 -patcha)
@@ -130,7 +114,7 @@
   add_test(NAME nurbs_ex1_two_cubes_autoedge_knot_insert
     COMMAND $<TARGET_FILE:nurbs_ex1> -no-vis
     -m ${PROJECT_SOURCE_DIR}/miniapps/nurbs/meshes/two-cubes-nurbs-autoedge.mesh -o 1 -r 3 -rf ${PROJECT_SOURCE_DIR}/miniapps/nurbs/meshes/two-cubes.ref)
->>>>>>> 1ccb31fd
+
 endif()
 
 if (MFEM_USE_MPI)
