# Copyright (c) 2010-2024, Lawrence Livermore National Security, LLC. Produced
# at the Lawrence Livermore National Laboratory. All Rights reserved. See files
# LICENSE and NOTICE for details. LLNL-CODE-806117.
#
# This file is part of the MFEM library. For more information and source code
# availability visit https://mfem.org.
#
# MFEM is free software; you can redistribute it and/or modify it under the
# terms of the BSD-3 license. We welcome feedback and contributions, see file
# CONTRIBUTING.md for details.

# Use the MFEM build directory
MFEM_DIR ?= ../..
MFEM_BUILD_DIR ?= ../..
MFEM_INSTALL_DIR ?= ../../mfem
SRC = $(if $(MFEM_DIR:../..=),$(MFEM_DIR)/miniapps/meshing/,)
CONFIG_MK = $(or $(wildcard $(MFEM_BUILD_DIR)/config/config.mk),\
   $(wildcard $(MFEM_INSTALL_DIR)/share/mfem/config.mk))

# Include defaults.mk to get XLINKER
DEFAULTS_MK = $(MFEM_DIR)/config/defaults.mk
include $(DEFAULTS_MK)

MFEM_LIB_FILE = mfem_is_not_built
-include $(CONFIG_MK)

SEQ_MINIAPPS = mobius-strip klein-bottle toroid trimmer twist mesh-explorer\
	shaper extruder mesh-optimizer minimal-surface polar-nc reflector\
<<<<<<< HEAD
	mesh-quality hpref_serial
PAR_MINIAPPS = pmesh-optimizer pminimal-surface pmesh-fitting fit-node-position hpref
=======
	ref321 mesh-quality
PAR_MINIAPPS = pmesh-optimizer pminimal-surface pmesh-fitting fit-node-position
>>>>>>> 65585868
ifeq ($(MFEM_USE_MPI),NO)
   MINIAPPS = $(SEQ_MINIAPPS)
else
   MINIAPPS = $(PAR_MINIAPPS) $(SEQ_MINIAPPS)
endif

COMMON_LIB = -L$(MFEM_BUILD_DIR)/miniapps/common -lmfem-common

# If MFEM_SHARED is set, add the ../common rpath
COMMON_LIB += $(if $(MFEM_SHARED:YES=),,\
   $(if $(MFEM_USE_CUDA:YES=),$(CXX_XLINKER),$(CUDA_XLINKER))-rpath,$(abspath\
   $(MFEM_BUILD_DIR)/miniapps/common))

.SUFFIXES:
.SUFFIXES: .o .cpp .mk
.PHONY: all lib-common clean clean-build clean-exec

# Remove built-in rule
%: %.cpp

# Replace the default implicit rule for *.cpp files
%: $(SRC)%.cpp $(MFEM_LIB_FILE) $(CONFIG_MK) | lib-common
	$(MFEM_CXX) $(MFEM_FLAGS) $< -o $@ $(COMMON_LIB) $(MFEM_LIBS)

all: $(MINIAPPS)

# Rule for building lib-common
lib-common:
	$(MAKE) -C $(MFEM_BUILD_DIR)/miniapps/common

# Rules to copy the *.mesh files - needed for running the sample runs when
# building out-of-source:
ifneq ($(SRC),)
MESH_FILES = amr-quad-q2.mesh blade.mesh cube.mesh cube-tet.mesh icf.mesh\
jagged.mesh square01.mesh square01-tri.mesh stretched2D.mesh 
$(MESH_FILES): %: $(SRC)%
	ln -sf $(<) .
mesh-optimizer pmesh-optimizer pmesh-fitting fit-node-position: | $(MESH_FILES)
.PHONY: copy-data
copy-data: | $(MESH_FILES)
endif

MFEM_TESTS = MINIAPPS
include $(MFEM_TEST_MK)

# Testing: Parallel vs. serial runs
RUN_MPI = $(MFEM_MPIEXEC) $(MFEM_MPIEXEC_NP) $(MFEM_MPI_NP)
%-test-par: %
	@$(call mfem-test-file,$<, $(RUN_MPI), Meshing miniapp,$(<).mesh)
%-test-seq: %
	@$(call mfem-test-file,$<,, Meshing miniapp,$(<).mesh)
toroid-test-seq: toroid
	@$(call mfem-test-file,$<,, Meshing miniapp,$(<)-wedge-o3-s0.mesh)
twist-test-seq: twist
	@$(call mfem-test-file,$<,, Meshing miniapp,$(<)-hex-o3-s2-p.mesh)
mesh-optimizer-test-seq: mesh-optimizer
	@$(call mfem-test,$<,, Meshing miniapp)
pmesh-optimizer-test-par: pmesh-optimizer
	@$(call mfem-test,$<, $(RUN_MPI), Parallel meshing miniapp)
mesh-quality-test-seq: mesh-quality
	@$(call mfem-test,$<,, Mesh quality miniapp)
pmesh-fitting-test-par: pmesh-fitting
	@$(call mfem-test,$<, $(RUN_MPI), Parallel mesh fitting miniapp)
fit-node-position-test-par: fit-node-position
	@$(call mfem-test,$<, $(RUN_MPI), Parallel position fitting miniapp)
minimal-surface-test-seq: minimal-surface
	@$(call mfem-test,$<,, Meshing miniapp)
pminimal-surface-test-par: pminimal-surface
	@$(call mfem-test,$<, $(RUN_MPI), Parallel meshing miniapp)
reflector-test-seq: reflector
	@$(call mfem-test-file,$<,, Meshing miniapp,reflected.mesh)
<<<<<<< HEAD
hpref_serial-test-seq: hpref_serial
	@$(call mfem-test,$<,, Serial hp-refinement)
hpref-test-par: hpref
	@$(call mfem-test,$<, $(RUN_MPI), Parallel hp-refinement)
=======
ref321-test-seq: ref321
	@$(call mfem-test-file,$<,, Meshing miniapp,ref321.mesh)
>>>>>>> 65585868

# Testing: Specific execution options
mesh-explorer-test-seq:
	@true
shaper-test-seq:
	@true

# Testing: "test" target and mfem-test* variables are defined in config/test.mk

# Generate an error message if the MFEM library is not built and exit
$(MFEM_LIB_FILE):
	$(error The MFEM library is not built)

clean: clean-build clean-exec

clean-build:
	rm -f *.o *~ mobius-strip klein-bottle toroid twist
<<<<<<< HEAD
	rm -f mesh-explorer shaper extruder trimmer reflector
	rm -f mesh-optimizer pmesh-optimizer pmesh-fitting polar-nc hpref hpref_serial
=======
	rm -f mesh-explorer shaper extruder trimmer reflector ref321
	rm -f mesh-optimizer pmesh-optimizer pmesh-fitting polar-nc
>>>>>>> 65585868
	rm -f minimal-surface pminimal-surface mesh-quality fit-node-position
	rm -rf *.dSYM *.TVD.*breakpoints

clean-exec:
	@rm -f mobius-strip.mesh klein-bottle.mesh mesh-explorer.mesh*
	@rm -f toroid-*.mesh twist-*.mesh trimmer.mesh reflected.mesh
	@rm -f partitioning.txt shaper.mesh extruder.mesh ref321.mesh sol.gf
	@rm -f optimized* perturbed* polar-nc.mesh
	@rm -rf mesh-explorer-{visit,paraview}*
	@rm -f mesh.* order.* sol.* refined.mesh<|MERGE_RESOLUTION|>--- conflicted
+++ resolved
@@ -26,13 +26,8 @@
 
 SEQ_MINIAPPS = mobius-strip klein-bottle toroid trimmer twist mesh-explorer\
 	shaper extruder mesh-optimizer minimal-surface polar-nc reflector\
-<<<<<<< HEAD
-	mesh-quality hpref_serial
+	ref321 mesh-quality hpref_serial
 PAR_MINIAPPS = pmesh-optimizer pminimal-surface pmesh-fitting fit-node-position hpref
-=======
-	ref321 mesh-quality
-PAR_MINIAPPS = pmesh-optimizer pminimal-surface pmesh-fitting fit-node-position
->>>>>>> 65585868
 ifeq ($(MFEM_USE_MPI),NO)
    MINIAPPS = $(SEQ_MINIAPPS)
 else
@@ -104,15 +99,12 @@
 	@$(call mfem-test,$<, $(RUN_MPI), Parallel meshing miniapp)
 reflector-test-seq: reflector
 	@$(call mfem-test-file,$<,, Meshing miniapp,reflected.mesh)
-<<<<<<< HEAD
 hpref_serial-test-seq: hpref_serial
 	@$(call mfem-test,$<,, Serial hp-refinement)
 hpref-test-par: hpref
 	@$(call mfem-test,$<, $(RUN_MPI), Parallel hp-refinement)
-=======
 ref321-test-seq: ref321
 	@$(call mfem-test-file,$<,, Meshing miniapp,ref321.mesh)
->>>>>>> 65585868
 
 # Testing: Specific execution options
 mesh-explorer-test-seq:
@@ -130,13 +122,8 @@
 
 clean-build:
 	rm -f *.o *~ mobius-strip klein-bottle toroid twist
-<<<<<<< HEAD
-	rm -f mesh-explorer shaper extruder trimmer reflector
+	rm -f mesh-explorer shaper extruder trimmer reflector ref321
 	rm -f mesh-optimizer pmesh-optimizer pmesh-fitting polar-nc hpref hpref_serial
-=======
-	rm -f mesh-explorer shaper extruder trimmer reflector ref321
-	rm -f mesh-optimizer pmesh-optimizer pmesh-fitting polar-nc
->>>>>>> 65585868
 	rm -f minimal-surface pminimal-surface mesh-quality fit-node-position
 	rm -rf *.dSYM *.TVD.*breakpoints
 
