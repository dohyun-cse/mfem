// Copyright (c) 2010-2022, Lawrence Livermore National Security, LLC. Produced
// at the Lawrence Livermore National Laboratory. All Rights reserved. See files
// LICENSE and NOTICE for details. LLNL-CODE-806117.
//
// This file is part of the MFEM library. For more information and source code
// availability visit https://mfem.org.
//
// MFEM is free software; you can redistribute it and/or modify it under the
// terms of the BSD-3 license. We welcome feedback and contributions, see file
// CONTRIBUTING.md for details.

// Raviart-Thomas Finite Element classes

#include "fe_rt.hpp"
#include "../coefficient.hpp"

namespace mfem
{

using namespace std;

const double RT_QuadrilateralElement::nk[8] =
{ 0., -1.,  1., 0.,  0., 1.,  -1., 0. };

RT_QuadrilateralElement::RT_QuadrilateralElement(const int p,
                                                 const int cb_type,
                                                 const int ob_type)
   : VectorTensorFiniteElement(2, 2, 0, 2*(p + 1)*(p + 2), p + 1,
                               cb_type, ob_type,
                               H_DIV, DofMapType::L2_DOF_MAP),
     dof2nk(dof),
     cp(poly1d.ClosedPoints(p + 1, cb_type))
{
   if (obasis1d.IsIntegratedType()) { is_nodal = false; }

   dof_map.SetSize(dof);

   const double *op = poly1d.OpenPoints(p, ob_type);
   const int dof2 = dof/2;

#ifndef MFEM_THREAD_SAFE
   shape_cx.SetSize(p + 2);
   shape_ox.SetSize(p + 1);
   shape_cy.SetSize(p + 2);
   shape_oy.SetSize(p + 1);
   dshape_cx.SetSize(p + 2);
   dshape_cy.SetSize(p + 2);
#endif

   // edges
   int o = 0;
   for (int i = 0; i <= p; i++)  // (0,1)
   {
      dof_map[1*dof2 + i + 0*(p + 1)] = o++;
   }
   for (int i = 0; i <= p; i++)  // (1,2)
   {
      dof_map[0*dof2 + (p + 1) + i*(p + 2)] = o++;
   }
   for (int i = 0; i <= p; i++)  // (2,3)
   {
      dof_map[1*dof2 + (p - i) + (p + 1)*(p + 1)] = o++;
   }
   for (int i = 0; i <= p; i++)  // (3,0)
   {
      dof_map[0*dof2 + 0 + (p - i)*(p + 2)] = o++;
   }

   // interior
   for (int j = 0; j <= p; j++)  // x-components
      for (int i = 1; i <= p; i++)
      {
         dof_map[0*dof2 + i + j*(p + 2)] = o++;
      }
   for (int j = 1; j <= p; j++)  // y-components
      for (int i = 0; i <= p; i++)
      {
         dof_map[1*dof2 + i + j*(p + 1)] = o++;
      }

   // dof orientations
   // x-components
   for (int j = 0; j <= p; j++)
      for (int i = 0; i <= p/2; i++)
      {
         int idx = 0*dof2 + i + j*(p + 2);
         dof_map[idx] = -1 - dof_map[idx];
      }
   if (p%2 == 1)
      for (int j = p/2 + 1; j <= p; j++)
      {
         int idx = 0*dof2 + (p/2 + 1) + j*(p + 2);
         dof_map[idx] = -1 - dof_map[idx];
      }
   // y-components
   for (int j = 0; j <= p/2; j++)
      for (int i = 0; i <= p; i++)
      {
         int idx = 1*dof2 + i + j*(p + 1);
         dof_map[idx] = -1 - dof_map[idx];
      }
   if (p%2 == 1)
      for (int i = 0; i <= p/2; i++)
      {
         int idx = 1*dof2 + i + (p/2 + 1)*(p + 1);
         dof_map[idx] = -1 - dof_map[idx];
      }

   o = 0;
   for (int j = 0; j <= p; j++)
      for (int i = 0; i <= p + 1; i++)
      {
         int idx;
         if ((idx = dof_map[o++]) < 0)
         {
            idx = -1 - idx;
            dof2nk[idx] = 3;
         }
         else
         {
            dof2nk[idx] = 1;
         }
         Nodes.IntPoint(idx).Set2(cp[i], op[j]);
      }
   for (int j = 0; j <= p + 1; j++)
      for (int i = 0; i <= p; i++)
      {
         int idx;
         if ((idx = dof_map[o++]) < 0)
         {
            idx = -1 - idx;
            dof2nk[idx] = 0;
         }
         else
         {
            dof2nk[idx] = 2;
         }
         Nodes.IntPoint(idx).Set2(op[i], cp[j]);
      }
}

void RT_QuadrilateralElement::CalcVShape(const IntegrationPoint &ip,
                                         DenseMatrix &shape) const
{
   const int pp1 = order;

#ifdef MFEM_THREAD_SAFE
   Vector shape_cx(pp1 + 1), shape_ox(pp1), shape_cy(pp1 + 1), shape_oy(pp1);
   Vector dshape_cx, dshape_cy;
#endif

   if (obasis1d.IsIntegratedType())
   {
      cbasis1d.Eval(ip.x, shape_cx, dshape_cx);
      cbasis1d.Eval(ip.y, shape_cy, dshape_cy);
      obasis1d.EvalIntegrated(dshape_cx, shape_ox);
      obasis1d.EvalIntegrated(dshape_cy, shape_oy);
   }
   else
   {
      cbasis1d.Eval(ip.x, shape_cx);
      cbasis1d.Eval(ip.y, shape_cy);
      obasis1d.Eval(ip.x, shape_ox);
      obasis1d.Eval(ip.y, shape_oy);
   }

   int o = 0;
   for (int j = 0; j < pp1; j++)
      for (int i = 0; i <= pp1; i++)
      {
         int idx, s;
         if ((idx = dof_map[o++]) < 0)
         {
            idx = -1 - idx, s = -1;
         }
         else
         {
            s = +1;
         }
         shape(idx,0) = s*shape_cx(i)*shape_oy(j);
         shape(idx,1) = 0.;
      }
   for (int j = 0; j <= pp1; j++)
      for (int i = 0; i < pp1; i++)
      {
         int idx, s;
         if ((idx = dof_map[o++]) < 0)
         {
            idx = -1 - idx, s = -1;
         }
         else
         {
            s = +1;
         }
         shape(idx,0) = 0.;
         shape(idx,1) = s*shape_ox(i)*shape_cy(j);
      }
}

void RT_QuadrilateralElement::CalcDivShape(const IntegrationPoint &ip,
                                           Vector &divshape) const
{
   const int pp1 = order;

#ifdef MFEM_THREAD_SAFE
   Vector shape_cx(pp1 + 1), shape_ox(pp1), shape_cy(pp1 + 1), shape_oy(pp1);
   Vector dshape_cx(pp1 + 1), dshape_cy(pp1 + 1);
#endif

   cbasis1d.Eval(ip.x, shape_cx, dshape_cx);
   cbasis1d.Eval(ip.y, shape_cy, dshape_cy);
   if (obasis1d.IsIntegratedType())
   {
      obasis1d.EvalIntegrated(dshape_cx, shape_ox);
      obasis1d.EvalIntegrated(dshape_cy, shape_oy);
   }
   else
   {
      obasis1d.Eval(ip.x, shape_ox);
      obasis1d.Eval(ip.y, shape_oy);
   }

   int o = 0;
   for (int j = 0; j < pp1; j++)
      for (int i = 0; i <= pp1; i++)
      {
         int idx, s;
         if ((idx = dof_map[o++]) < 0)
         {
            idx = -1 - idx, s = -1;
         }
         else
         {
            s = +1;
         }
         divshape(idx) = s*dshape_cx(i)*shape_oy(j);
      }
   for (int j = 0; j <= pp1; j++)
      for (int i = 0; i < pp1; i++)
      {
         int idx, s;
         if ((idx = dof_map[o++]) < 0)
         {
            idx = -1 - idx, s = -1;
         }
         else
         {
            s = +1;
         }
         divshape(idx) = s*shape_ox(i)*dshape_cy(j);
      }
}

void RT_QuadrilateralElement::ProjectIntegrated(VectorCoefficient &vc,
                                                ElementTransformation &Trans,
                                                Vector &dofs) const
{
   MFEM_ASSERT(obasis1d.IsIntegratedType(), "Not integrated type");
   double vk[Geometry::MaxDim];
   Vector xk(vk, vc.GetVDim());

   const IntegrationRule &ir = IntRules.Get(Geometry::SEGMENT, order);
   const int nqpt = ir.GetNPoints();

   IntegrationPoint ip2d;

   int o = 0;
   for (int c = 0; c < 2; c++)
   {
      int im = (c == 0) ? order + 1 : order;
      int jm = (c == 1) ? order + 1 : order;
      for (int j = 0; j < jm; j++)
         for (int i = 0; i < im; i++)
         {
            int idx = dof_map[o++];
            if (idx < 0) { idx = -1 - idx; }
            int ic = (c == 0) ? j : i;
            const double h = cp[ic+1] - cp[ic];
            double val = 0.0;
            for (int k = 0; k < nqpt; k++)
            {
               const IntegrationPoint &ip1d = ir.IntPoint(k);
               if (c == 0) { ip2d.Set2(cp[i], cp[j] + (h*ip1d.x)); }
               else { ip2d.Set2(cp[i] + (h*ip1d.x), cp[j]); }
               Trans.SetIntPoint(&ip2d);
               vc.Eval(xk, Trans, ip2d);
               // nk^t adj(J) xk
               const double ipval = Trans.AdjugateJacobian().InnerProduct(vk,
                                                                          nk + dof2nk[idx]*dim);
               val += ip1d.weight*ipval;
            }
            dofs(idx) = val*h;
         }
   }
}


const double RT_HexahedronElement::nk[18] =
{ 0.,0.,-1.,  0.,-1.,0.,  1.,0.,0.,  0.,1.,0.,  -1.,0.,0.,  0.,0.,1. };

RT_HexahedronElement::RT_HexahedronElement(const int p,
                                           const int cb_type,
                                           const int ob_type)
   : VectorTensorFiniteElement(3, 3, 0, 3*(p + 1)*(p + 1)*(p + 2), p + 1,
                               cb_type, ob_type, H_DIV, DofMapType::L2_DOF_MAP),
     dof2nk(dof),
     cp(poly1d.ClosedPoints(p + 1, cb_type))
{
   if (obasis1d.IsIntegratedType()) { is_nodal = false; }

   dof_map.SetSize(dof);

   const double *op = poly1d.OpenPoints(p, ob_type);
   const int dof3 = dof/3;

#ifndef MFEM_THREAD_SAFE
   shape_cx.SetSize(p + 2);
   shape_ox.SetSize(p + 1);
   shape_cy.SetSize(p + 2);
   shape_oy.SetSize(p + 1);
   shape_cz.SetSize(p + 2);
   shape_oz.SetSize(p + 1);
   dshape_cx.SetSize(p + 2);
   dshape_cy.SetSize(p + 2);
   dshape_cz.SetSize(p + 2);
#endif

   // faces
   int o = 0;
   for (int j = 0; j <= p; j++)  // (3,2,1,0) -- bottom
      for (int i = 0; i <= p; i++)
      {
         dof_map[2*dof3 + i + ((p - j) + 0*(p + 1))*(p + 1)] = o++;
      }
   for (int j = 0; j <= p; j++)  // (0,1,5,4) -- front
      for (int i = 0; i <= p; i++)
      {
         dof_map[1*dof3 + i + (0 + j*(p + 2))*(p + 1)] = o++;
      }
   for (int j = 0; j <= p; j++)  // (1,2,6,5) -- right
      for (int i = 0; i <= p; i++)
      {
         dof_map[0*dof3 + (p + 1) + (i + j*(p + 1))*(p + 2)] = o++;
      }
   for (int j = 0; j <= p; j++)  // (2,3,7,6) -- back
      for (int i = 0; i <= p; i++)
      {
         dof_map[1*dof3 + (p - i) + ((p + 1) + j*(p + 2))*(p + 1)] = o++;
      }
   for (int j = 0; j <= p; j++)  // (3,0,4,7) -- left
      for (int i = 0; i <= p; i++)
      {
         dof_map[0*dof3 + 0 + ((p - i) + j*(p + 1))*(p + 2)] = o++;
      }
   for (int j = 0; j <= p; j++)  // (4,5,6,7) -- top
      for (int i = 0; i <= p; i++)
      {
         dof_map[2*dof3 + i + (j + (p + 1)*(p + 1))*(p + 1)] = o++;
      }

   // interior
   // x-components
   for (int k = 0; k <= p; k++)
      for (int j = 0; j <= p; j++)
         for (int i = 1; i <= p; i++)
         {
            dof_map[0*dof3 + i + (j + k*(p + 1))*(p + 2)] = o++;
         }
   // y-components
   for (int k = 0; k <= p; k++)
      for (int j = 1; j <= p; j++)
         for (int i = 0; i <= p; i++)
         {
            dof_map[1*dof3 + i + (j + k*(p + 2))*(p + 1)] = o++;
         }
   // z-components
   for (int k = 1; k <= p; k++)
      for (int j = 0; j <= p; j++)
         for (int i = 0; i <= p; i++)
         {
            dof_map[2*dof3 + i + (j + k*(p + 1))*(p + 1)] = o++;
         }

   // dof orientations
   // for odd p, do not change the orientations in the mid-planes
   // {i = p/2 + 1}, {j = p/2 + 1}, {k = p/2 + 1} in the x, y, z-components
   // respectively.
   // x-components
   for (int k = 0; k <= p; k++)
      for (int j = 0; j <= p; j++)
         for (int i = 0; i <= p/2; i++)
         {
            int idx = 0*dof3 + i + (j + k*(p + 1))*(p + 2);
            dof_map[idx] = -1 - dof_map[idx];
         }
   // y-components
   for (int k = 0; k <= p; k++)
      for (int j = 0; j <= p/2; j++)
         for (int i = 0; i <= p; i++)
         {
            int idx = 1*dof3 + i + (j + k*(p + 2))*(p + 1);
            dof_map[idx] = -1 - dof_map[idx];
         }
   // z-components
   for (int k = 0; k <= p/2; k++)
      for (int j = 0; j <= p; j++)
         for (int i = 0; i <= p; i++)
         {
            int idx = 2*dof3 + i + (j + k*(p + 1))*(p + 1);
            dof_map[idx] = -1 - dof_map[idx];
         }

   o = 0;
   // x-components
   for (int k = 0; k <= p; k++)
      for (int j = 0; j <= p; j++)
         for (int i = 0; i <= p + 1; i++)
         {
            int idx;
            if ((idx = dof_map[o++]) < 0)
            {
               idx = -1 - idx;
               dof2nk[idx] = 4;
            }
            else
            {
               dof2nk[idx] = 2;
            }
            Nodes.IntPoint(idx).Set3(cp[i], op[j], op[k]);
         }
   // y-components
   for (int k = 0; k <= p; k++)
      for (int j = 0; j <= p + 1; j++)
         for (int i = 0; i <= p; i++)
         {
            int idx;
            if ((idx = dof_map[o++]) < 0)
            {
               idx = -1 - idx;
               dof2nk[idx] = 1;
            }
            else
            {
               dof2nk[idx] = 3;
            }
            Nodes.IntPoint(idx).Set3(op[i], cp[j], op[k]);
         }
   // z-components
   for (int k = 0; k <= p + 1; k++)
      for (int j = 0; j <= p; j++)
         for (int i = 0; i <= p; i++)
         {
            int idx;
            if ((idx = dof_map[o++]) < 0)
            {
               idx = -1 - idx;
               dof2nk[idx] = 0;
            }
            else
            {
               dof2nk[idx] = 5;
            }
            Nodes.IntPoint(idx).Set3(op[i], op[j], cp[k]);
         }
}

void RT_HexahedronElement::CalcVShape(const IntegrationPoint &ip,
                                      DenseMatrix &shape) const
{
   const int pp1 = order;

#ifdef MFEM_THREAD_SAFE
   Vector shape_cx(pp1 + 1), shape_ox(pp1), shape_cy(pp1 + 1), shape_oy(pp1);
   Vector shape_cz(pp1 + 1), shape_oz(pp1);
   Vector dshape_cx, dshape_cy, dshape_cz;
#endif

   if (obasis1d.IsIntegratedType())
   {
      cbasis1d.Eval(ip.x, shape_cx, dshape_cx);
      cbasis1d.Eval(ip.y, shape_cy, dshape_cy);
      cbasis1d.Eval(ip.z, shape_cz, dshape_cz);
      obasis1d.EvalIntegrated(dshape_cx, shape_ox);
      obasis1d.EvalIntegrated(dshape_cy, shape_oy);
      obasis1d.EvalIntegrated(dshape_cz, shape_oz);
   }
   else
   {
      cbasis1d.Eval(ip.x, shape_cx);
      cbasis1d.Eval(ip.y, shape_cy);
      cbasis1d.Eval(ip.z, shape_cz);
      obasis1d.Eval(ip.x, shape_ox);
      obasis1d.Eval(ip.y, shape_oy);
      obasis1d.Eval(ip.z, shape_oz);
   }

   int o = 0;
   // x-components
   for (int k = 0; k < pp1; k++)
      for (int j = 0; j < pp1; j++)
         for (int i = 0; i <= pp1; i++)
         {
            int idx, s;
            if ((idx = dof_map[o++]) < 0)
            {
               idx = -1 - idx, s = -1;
            }
            else
            {
               s = +1;
            }
            shape(idx,0) = s*shape_cx(i)*shape_oy(j)*shape_oz(k);
            shape(idx,1) = 0.;
            shape(idx,2) = 0.;
         }
   // y-components
   for (int k = 0; k < pp1; k++)
      for (int j = 0; j <= pp1; j++)
         for (int i = 0; i < pp1; i++)
         {
            int idx, s;
            if ((idx = dof_map[o++]) < 0)
            {
               idx = -1 - idx, s = -1;
            }
            else
            {
               s = +1;
            }
            shape(idx,0) = 0.;
            shape(idx,1) = s*shape_ox(i)*shape_cy(j)*shape_oz(k);
            shape(idx,2) = 0.;
         }
   // z-components
   for (int k = 0; k <= pp1; k++)
      for (int j = 0; j < pp1; j++)
         for (int i = 0; i < pp1; i++)
         {
            int idx, s;
            if ((idx = dof_map[o++]) < 0)
            {
               idx = -1 - idx, s = -1;
            }
            else
            {
               s = +1;
            }
            shape(idx,0) = 0.;
            shape(idx,1) = 0.;
            shape(idx,2) = s*shape_ox(i)*shape_oy(j)*shape_cz(k);
         }
}

void RT_HexahedronElement::CalcDivShape(const IntegrationPoint &ip,
                                        Vector &divshape) const
{
   const int pp1 = order;

#ifdef MFEM_THREAD_SAFE
   Vector shape_cx(pp1 + 1), shape_ox(pp1), shape_cy(pp1 + 1), shape_oy(pp1);
   Vector shape_cz(pp1 + 1), shape_oz(pp1);
   Vector dshape_cx(pp1 + 1), dshape_cy(pp1 + 1), dshape_cz(pp1 + 1);
#endif

   cbasis1d.Eval(ip.x, shape_cx, dshape_cx);
   cbasis1d.Eval(ip.y, shape_cy, dshape_cy);
   cbasis1d.Eval(ip.z, shape_cz, dshape_cz);
   if (obasis1d.IsIntegratedType())
   {
      obasis1d.EvalIntegrated(dshape_cx, shape_ox);
      obasis1d.EvalIntegrated(dshape_cy, shape_oy);
      obasis1d.EvalIntegrated(dshape_cz, shape_oz);
   }
   else
   {
      obasis1d.Eval(ip.x, shape_ox);
      obasis1d.Eval(ip.y, shape_oy);
      obasis1d.Eval(ip.z, shape_oz);
   }

   int o = 0;
   // x-components
   for (int k = 0; k < pp1; k++)
      for (int j = 0; j < pp1; j++)
         for (int i = 0; i <= pp1; i++)
         {
            int idx, s;
            if ((idx = dof_map[o++]) < 0)
            {
               idx = -1 - idx, s = -1;
            }
            else
            {
               s = +1;
            }
            divshape(idx) = s*dshape_cx(i)*shape_oy(j)*shape_oz(k);
         }
   // y-components
   for (int k = 0; k < pp1; k++)
      for (int j = 0; j <= pp1; j++)
         for (int i = 0; i < pp1; i++)
         {
            int idx, s;
            if ((idx = dof_map[o++]) < 0)
            {
               idx = -1 - idx, s = -1;
            }
            else
            {
               s = +1;
            }
            divshape(idx) = s*shape_ox(i)*dshape_cy(j)*shape_oz(k);
         }
   // z-components
   for (int k = 0; k <= pp1; k++)
      for (int j = 0; j < pp1; j++)
         for (int i = 0; i < pp1; i++)
         {
            int idx, s;
            if ((idx = dof_map[o++]) < 0)
            {
               idx = -1 - idx, s = -1;
            }
            else
            {
               s = +1;
            }
            divshape(idx) = s*shape_ox(i)*shape_oy(j)*dshape_cz(k);
         }
}

void RT_HexahedronElement::ProjectIntegrated(VectorCoefficient &vc,
                                             ElementTransformation &Trans,
                                             Vector &dofs) const
{
   MFEM_ASSERT(obasis1d.IsIntegratedType(), "Not integrated type");
   double vq[Geometry::MaxDim];
   Vector xq(vq, vc.GetVDim());

   const IntegrationRule &ir2d = IntRules.Get(Geometry::SQUARE, order);
   const int nqpt = ir2d.GetNPoints();

   IntegrationPoint ip3d;

   int o = 0;
   for (int c = 0; c < 3; c++)
   {
      int im = (c == 0) ? order + 1 : order;
      int jm = (c == 1) ? order + 1 : order;
      int km = (c == 2) ? order + 1 : order;
      for (int k = 0; k < km; k++)
         for (int j = 0; j < jm; j++)
            for (int i = 0; i < im; i++)
            {
               int idx = dof_map[o++];
               if (idx < 0) { idx = -1 - idx; }
               int ic1, ic2;
               if (c == 0) { ic1 = j; ic2 = k; }
               else if (c == 1) { ic1 = i; ic2 = k; }
               else { ic1 = i; ic2 = j; }
               const double h1 = cp[ic1+1] - cp[ic1];
               const double h2 = cp[ic2+1] - cp[ic2];
               double val = 0.0;
               for (int q = 0; q < nqpt; q++)
               {
                  const IntegrationPoint &ip2d = ir2d.IntPoint(q);
                  if (c == 0) { ip3d.Set3(cp[i], cp[j] + h1*ip2d.x, cp[k] + h2*ip2d.y); }
                  else if (c == 1) { ip3d.Set3(cp[i] + h1*ip2d.x, cp[j], cp[k] + h2*ip2d.y); }
                  else { ip3d.Set3(cp[i] + h1*ip2d.x, cp[j] + h2*ip2d.y, cp[k]); }
                  Trans.SetIntPoint(&ip3d);
                  vc.Eval(xq, Trans, ip3d);
                  // nk^t adj(J) xq
                  const double ipval
                     = Trans.AdjugateJacobian().InnerProduct(vq, nk + dof2nk[idx]*dim);
                  val += ip2d.weight*ipval;
               }
               dofs(idx) = val*h1*h2;
            }
   }
}


const double RT_TriangleElement::nk[6] =
{ 0., -1., 1., 1., -1., 0. };

const double RT_TriangleElement::c = 1./3.;

RT_TriangleElement::RT_TriangleElement(const int p)
   : VectorFiniteElement(2, 2, 0, Geometry::TRIANGLE, (p + 1)*(p + 3), p + 1,
                         H_DIV, FunctionSpace::Pk),
     dof2nk(dof)
{
   const double *iop = (p > 0) ? poly1d.OpenPoints(p - 1) : NULL;
   const double *bop = poly1d.OpenPoints(p);

#ifndef MFEM_THREAD_SAFE
   shape_x.SetSize(p + 1);
   shape_y.SetSize(p + 1);
   shape_l.SetSize(p + 1);
   dshape_x.SetSize(p + 1);
   dshape_y.SetSize(p + 1);
   dshape_l.SetSize(p + 1);
   u.SetSize(dof, dim);
   divu.SetSize(dof);
#else
   Vector shape_x(p + 1), shape_y(p + 1), shape_l(p + 1);
#endif

   // edges
   int o = 0;
   for (int i = 0; i <= p; i++)  // (0,1)
   {
      Nodes.IntPoint(o).Set2(bop[i], 0.);
      dof2nk[o++] = 0;
   }
   for (int i = 0; i <= p; i++)  // (1,2)
   {
      Nodes.IntPoint(o).Set2(bop[p-i], bop[i]);
      dof2nk[o++] = 1;
   }
   for (int i = 0; i <= p; i++)  // (2,0)
   {
      Nodes.IntPoint(o).Set2(0., bop[p-i]);
      dof2nk[o++] = 2;
   }

   // interior
   for (int j = 0; j < p; j++)
      for (int i = 0; i + j < p; i++)
      {
         double w = iop[i] + iop[j] + iop[p-1-i-j];
         Nodes.IntPoint(o).Set2(iop[i]/w, iop[j]/w);
         dof2nk[o++] = 0;
         Nodes.IntPoint(o).Set2(iop[i]/w, iop[j]/w);
         dof2nk[o++] = 2;
      }

   DenseMatrix T(dof);
   for (int k = 0; k < dof; k++)
   {
      const IntegrationPoint &ip = Nodes.IntPoint(k);
      poly1d.CalcBasis(p, ip.x, shape_x);
      poly1d.CalcBasis(p, ip.y, shape_y);
      poly1d.CalcBasis(p, 1. - ip.x - ip.y, shape_l);
      const double *n_k = nk + 2*dof2nk[k];

      o = 0;
      for (int j = 0; j <= p; j++)
         for (int i = 0; i + j <= p; i++)
         {
            double s = shape_x(i)*shape_y(j)*shape_l(p-i-j);
            T(o++, k) = s*n_k[0];
            T(o++, k) = s*n_k[1];
         }
      for (int i = 0; i <= p; i++)
      {
         double s = shape_x(i)*shape_y(p-i);
         T(o++, k) = s*((ip.x - c)*n_k[0] + (ip.y - c)*n_k[1]);
      }
   }

   Ti.Factor(T);
   // mfem::out << "RT_TriangleElement(" << p << ") : "; Ti.TestInversion();
}

void RT_TriangleElement::CalcVShape(const IntegrationPoint &ip,
                                    DenseMatrix &shape) const
{
   const int p = order - 1;

#ifdef MFEM_THREAD_SAFE
   Vector shape_x(p + 1), shape_y(p + 1), shape_l(p + 1);
   DenseMatrix u(dof, dim);
#endif

   poly1d.CalcBasis(p, ip.x, shape_x);
   poly1d.CalcBasis(p, ip.y, shape_y);
   poly1d.CalcBasis(p, 1. - ip.x - ip.y, shape_l);

   int o = 0;
   for (int j = 0; j <= p; j++)
      for (int i = 0; i + j <= p; i++)
      {
         double s = shape_x(i)*shape_y(j)*shape_l(p-i-j);
         u(o,0) = s;  u(o,1) = 0;  o++;
         u(o,0) = 0;  u(o,1) = s;  o++;
      }
   for (int i = 0; i <= p; i++)
   {
      double s = shape_x(i)*shape_y(p-i);
      u(o,0) = (ip.x - c)*s;
      u(o,1) = (ip.y - c)*s;
      o++;
   }

   Ti.Mult(u, shape);
}

void RT_TriangleElement::CalcDivShape(const IntegrationPoint &ip,
                                      Vector &divshape) const
{
   const int p = order - 1;

#ifdef MFEM_THREAD_SAFE
   Vector shape_x(p + 1),  shape_y(p + 1),  shape_l(p + 1);
   Vector dshape_x(p + 1), dshape_y(p + 1), dshape_l(p + 1);
   Vector divu(dof);
#endif

   poly1d.CalcBasis(p, ip.x, shape_x, dshape_x);
   poly1d.CalcBasis(p, ip.y, shape_y, dshape_y);
   poly1d.CalcBasis(p, 1. - ip.x - ip.y, shape_l, dshape_l);

   int o = 0;
   for (int j = 0; j <= p; j++)
      for (int i = 0; i + j <= p; i++)
      {
         int k = p - i - j;
         divu(o++) = (dshape_x(i)*shape_l(k) -
                      shape_x(i)*dshape_l(k))*shape_y(j);
         divu(o++) = (dshape_y(j)*shape_l(k) -
                      shape_y(j)*dshape_l(k))*shape_x(i);
      }
   for (int i = 0; i <= p; i++)
   {
      int j = p - i;
      divu(o++) = ((shape_x(i) + (ip.x - c)*dshape_x(i))*shape_y(j) +
                   (shape_y(j) + (ip.y - c)*dshape_y(j))*shape_x(i));
   }

   Ti.Mult(divu, divshape);
}


const double RT_TetrahedronElement::nk[12] =
{ 1,1,1,  -1,0,0,  0,-1,0,  0,0,-1 };
// { .5,.5,.5, -.5,0,0, 0,-.5,0, 0,0,-.5}; // n_F |F|

const double RT_TetrahedronElement::c = 1./4.;

RT_TetrahedronElement::RT_TetrahedronElement(const int p)
   : VectorFiniteElement(3, 3, 0, Geometry::TETRAHEDRON,
                         (p + 1)*(p + 2)*(p + 4)/2,
                         p + 1, H_DIV, FunctionSpace::Pk),
     dof2nk(dof)
{
   const double *iop = (p > 0) ? poly1d.OpenPoints(p - 1) : NULL;
   const double *bop = poly1d.OpenPoints(p);

#ifndef MFEM_THREAD_SAFE
   shape_x.SetSize(p + 1);
   shape_y.SetSize(p + 1);
   shape_z.SetSize(p + 1);
   shape_l.SetSize(p + 1);
   dshape_x.SetSize(p + 1);
   dshape_y.SetSize(p + 1);
   dshape_z.SetSize(p + 1);
   dshape_l.SetSize(p + 1);
   u.SetSize(dof, dim);
   divu.SetSize(dof);
#else
   Vector shape_x(p + 1), shape_y(p + 1), shape_z(p + 1), shape_l(p + 1);
#endif

   int o = 0;
   // faces (see Mesh::GenerateFaces in mesh/mesh.cpp,
   //        the constructor of H1_TetrahedronElement)
   for (int j = 0; j <= p; j++)
      for (int i = 0; i + j <= p; i++)  // (1,2,3)
      {
         double w = bop[i] + bop[j] + bop[p-i-j];
         Nodes.IntPoint(o).Set3(bop[p-i-j]/w, bop[i]/w, bop[j]/w);
         dof2nk[o++] = 0;
      }
   for (int j = 0; j <= p; j++)
      for (int i = 0; i + j <= p; i++)  // (0,3,2)
      {
         double w = bop[i] + bop[j] + bop[p-i-j];
         Nodes.IntPoint(o).Set3(0., bop[j]/w, bop[i]/w);
         dof2nk[o++] = 1;
      }
   for (int j = 0; j <= p; j++)
      for (int i = 0; i + j <= p; i++)  // (0,1,3)
      {
         double w = bop[i] + bop[j] + bop[p-i-j];
         Nodes.IntPoint(o).Set3(bop[i]/w, 0., bop[j]/w);
         dof2nk[o++] = 2;
      }
   for (int j = 0; j <= p; j++)
      for (int i = 0; i + j <= p; i++)  // (0,2,1)
      {
         double w = bop[i] + bop[j] + bop[p-i-j];
         Nodes.IntPoint(o).Set3(bop[j]/w, bop[i]/w, 0.);
         dof2nk[o++] = 3;
      }

   // interior
   for (int k = 0; k < p; k++)
      for (int j = 0; j + k < p; j++)
         for (int i = 0; i + j + k < p; i++)
         {
            double w = iop[i] + iop[j] + iop[k] + iop[p-1-i-j-k];
            Nodes.IntPoint(o).Set3(iop[i]/w, iop[j]/w, iop[k]/w);
            dof2nk[o++] = 1;
            Nodes.IntPoint(o).Set3(iop[i]/w, iop[j]/w, iop[k]/w);
            dof2nk[o++] = 2;
            Nodes.IntPoint(o).Set3(iop[i]/w, iop[j]/w, iop[k]/w);
            dof2nk[o++] = 3;
         }

   DenseMatrix T(dof);
   for (int m = 0; m < dof; m++)
   {
      const IntegrationPoint &ip = Nodes.IntPoint(m);
      poly1d.CalcBasis(p, ip.x, shape_x);
      poly1d.CalcBasis(p, ip.y, shape_y);
      poly1d.CalcBasis(p, ip.z, shape_z);
      poly1d.CalcBasis(p, 1. - ip.x - ip.y - ip.z, shape_l);
      const double *nm = nk + 3*dof2nk[m];

      o = 0;
      for (int k = 0; k <= p; k++)
         for (int j = 0; j + k <= p; j++)
            for (int i = 0; i + j + k <= p; i++)
            {
               double s = shape_x(i)*shape_y(j)*shape_z(k)*shape_l(p-i-j-k);
               T(o++, m) = s * nm[0];
               T(o++, m) = s * nm[1];
               T(o++, m) = s * nm[2];
            }
      for (int j = 0; j <= p; j++)
         for (int i = 0; i + j <= p; i++)
         {
            double s = shape_x(i)*shape_y(j)*shape_z(p-i-j);
            T(o++, m) = s*((ip.x - c)*nm[0] + (ip.y - c)*nm[1] +
                           (ip.z - c)*nm[2]);
         }
   }

   Ti.Factor(T);
   // mfem::out << "RT_TetrahedronElement(" << p << ") : "; Ti.TestInversion();
}

void RT_TetrahedronElement::CalcVShape(const IntegrationPoint &ip,
                                       DenseMatrix &shape) const
{
   const int p = order - 1;

#ifdef MFEM_THREAD_SAFE
   Vector shape_x(p + 1), shape_y(p + 1), shape_z(p + 1), shape_l(p + 1);
   DenseMatrix u(dof, dim);
#endif

   poly1d.CalcBasis(p, ip.x, shape_x);
   poly1d.CalcBasis(p, ip.y, shape_y);
   poly1d.CalcBasis(p, ip.z, shape_z);
   poly1d.CalcBasis(p, 1. - ip.x - ip.y - ip.z, shape_l);

   int o = 0;
   for (int k = 0; k <= p; k++)
      for (int j = 0; j + k <= p; j++)
         for (int i = 0; i + j + k <= p; i++)
         {
            double s = shape_x(i)*shape_y(j)*shape_z(k)*shape_l(p-i-j-k);
            u(o,0) = s;  u(o,1) = 0;  u(o,2) = 0;  o++;
            u(o,0) = 0;  u(o,1) = s;  u(o,2) = 0;  o++;
            u(o,0) = 0;  u(o,1) = 0;  u(o,2) = s;  o++;
         }
   for (int j = 0; j <= p; j++)
      for (int i = 0; i + j <= p; i++)
      {
         double s = shape_x(i)*shape_y(j)*shape_z(p-i-j);
         u(o,0) = (ip.x - c)*s;  u(o,1) = (ip.y - c)*s;  u(o,2) = (ip.z - c)*s;
         o++;
      }

   Ti.Mult(u, shape);
}

void RT_TetrahedronElement::CalcDivShape(const IntegrationPoint &ip,
                                         Vector &divshape) const
{
   const int p = order - 1;

#ifdef MFEM_THREAD_SAFE
   Vector shape_x(p + 1),  shape_y(p + 1),  shape_z(p + 1),  shape_l(p + 1);
   Vector dshape_x(p + 1), dshape_y(p + 1), dshape_z(p + 1), dshape_l(p + 1);
   Vector divu(dof);
#endif

   poly1d.CalcBasis(p, ip.x, shape_x, dshape_x);
   poly1d.CalcBasis(p, ip.y, shape_y, dshape_y);
   poly1d.CalcBasis(p, ip.z, shape_z, dshape_z);
   poly1d.CalcBasis(p, 1. - ip.x - ip.y - ip.z, shape_l, dshape_l);

   int o = 0;
   for (int k = 0; k <= p; k++)
      for (int j = 0; j + k <= p; j++)
         for (int i = 0; i + j + k <= p; i++)
         {
            int l = p - i - j - k;
            divu(o++) = (dshape_x(i)*shape_l(l) -
                         shape_x(i)*dshape_l(l))*shape_y(j)*shape_z(k);
            divu(o++) = (dshape_y(j)*shape_l(l) -
                         shape_y(j)*dshape_l(l))*shape_x(i)*shape_z(k);
            divu(o++) = (dshape_z(k)*shape_l(l) -
                         shape_z(k)*dshape_l(l))*shape_x(i)*shape_y(j);
         }
   for (int j = 0; j <= p; j++)
      for (int i = 0; i + j <= p; i++)
      {
         int k = p - i - j;
         divu(o++) =
            (shape_x(i) + (ip.x - c)*dshape_x(i))*shape_y(j)*shape_z(k) +
            (shape_y(j) + (ip.y - c)*dshape_y(j))*shape_x(i)*shape_z(k) +
            (shape_z(k) + (ip.z - c)*dshape_z(k))*shape_x(i)*shape_y(j);
      }

   Ti.Mult(divu, divshape);
}

const double RT_WedgeElement::nk[15] =
{ 0,0,-1, 0,0,1, 0,-1,0, 1,1,0, -1,0,0};

RT_WedgeElement::RT_WedgeElement(const int p)
   : VectorFiniteElement(3, 3, 0, Geometry::PRISM,
                         (p + 2) * ((p + 1) * (p + 2)) / 2 +
                         (p + 1) * (p + 1) * (p + 3), p + 1,
                         H_DIV, FunctionSpace::Pk),
     dof2nk(dof),
     t_dof(dof),
     s_dof(dof),
     L2TriangleFE(p),
     RTTriangleFE(p),
     H1SegmentFE(p + 1),
     L2SegmentFE(p)
{
   MFEM_ASSERT(L2TriangleFE.GetDof() * H1SegmentFE.GetDof() +
               RTTriangleFE.GetDof() * L2SegmentFE.GetDof() == dof,
               "Mismatch in number of degrees of freedom "
               "when building RT_WedgeElement!");

   const int pm1 = p - 1;

#ifndef MFEM_THREAD_SAFE
   tl2_shape.SetSize(L2TriangleFE.GetDof());
   sh1_shape.SetSize(H1SegmentFE.GetDof());
   trt_shape.SetSize(RTTriangleFE.GetDof(), 2);
   sl2_shape.SetSize(L2SegmentFE.GetDof());
   sh1_dshape.SetSize(H1SegmentFE.GetDof(), 1);
   trt_dshape.SetSize(RTTriangleFE.GetDof());
#endif

   const IntegrationRule &tl2_n = L2TriangleFE.GetNodes();
   const IntegrationRule &trt_n = RTTriangleFE.GetNodes();
   const IntegrationRule &sh1_n = H1SegmentFE.GetNodes();
   const IntegrationRule &sl2_n = L2SegmentFE.GetNodes();

   // faces
   int o = 0;
   int l = 0;
   // (0,2,1) -- bottom
   for (int j = 0; j <= p; j++)
      for (int i = 0; i + j <= p; i++)
      {
         l = j + i * (2 * p + 3 - i) / 2;
         t_dof[o] = l; s_dof[o] = 0; dof2nk[o] = 0;
         const IntegrationPoint & t_ip = tl2_n.IntPoint(t_dof[o]);
         Nodes.IntPoint(o).Set3(t_ip.x, t_ip.y, sh1_n.IntPoint(s_dof[o]).x);
         o++;
      }
   // (3,4,5) -- top
   l = 0;
   for (int j = 0; j <= p; j++)
      for (int i = 0; i + j <= p; i++)
      {
         t_dof[o] = l; s_dof[o] = 1; dof2nk[o] = 1; l++;
         const IntegrationPoint & t_ip = tl2_n.IntPoint(t_dof[o]);
         Nodes.IntPoint(o).Set3(t_ip.x, t_ip.y, sh1_n.IntPoint(s_dof[o]).x);
         o++;
      }
   // (0, 1, 4, 3) -- xz plane
   for (int j = 0; j <= p; j++)
      for (int i = 0; i <= p; i++)
      {
         t_dof[o] = i; s_dof[o] = j; dof2nk[o] = 2;
         const IntegrationPoint & t_ip = trt_n.IntPoint(t_dof[o]);
         Nodes.IntPoint(o).Set3(t_ip.x, t_ip.y, sl2_n.IntPoint(s_dof[o]).x);
         o++;
      }
   // (1, 2, 5, 4) -- (y-x)z plane
   for (int j = 0; j <= p; j++)
      for (int i = 0; i <= p; i++)
      {
         t_dof[o] = p + 1 + i; s_dof[o] = j; dof2nk[o] = 3;
         const IntegrationPoint & t_ip = trt_n.IntPoint(t_dof[o]);
         Nodes.IntPoint(o).Set3(t_ip.x, t_ip.y, sl2_n.IntPoint(s_dof[o]).x);
         o++;
      }
   // (2, 0, 3, 5) -- yz plane
   for (int j = 0; j <= p; j++)
      for (int i = 0; i <= p; i++)
      {
         t_dof[o] = 2 * p + 2 + i; s_dof[o] = j; dof2nk[o] = 4;
         const IntegrationPoint & t_ip = trt_n.IntPoint(t_dof[o]);
         Nodes.IntPoint(o).Set3(t_ip.x, t_ip.y, sl2_n.IntPoint(s_dof[o]).x);
         o++;
      }

   // interior
   for (int k = 0; k < L2SegmentFE.GetDof(); k++)
   {
      l = 0;
      for (int j = 0; j <= pm1; j++)
         for (int i = 0; i + j <= pm1; i++)
         {
            t_dof[o] = 3 * (p + 1) + 2 * l;     s_dof[o] = k;
            dof2nk[o] = 2;
            const IntegrationPoint & t_ip0 = trt_n.IntPoint(t_dof[o]);
            const IntegrationPoint & s_ip0 = sl2_n.IntPoint(s_dof[o]);
            Nodes.IntPoint(o).Set3(t_ip0.x, t_ip0.y, s_ip0.x);
            o++;
            t_dof[o] = 3 * (p + 1) + 2 * l + 1; s_dof[o] = k;
            dof2nk[o] = 4; l++;
            const IntegrationPoint & t_ip1 = trt_n.IntPoint(t_dof[o]);
            const IntegrationPoint & s_ip1 = sl2_n.IntPoint(s_dof[o]);
            Nodes.IntPoint(o).Set3(t_ip1.x, t_ip1.y, s_ip1.x);
            o++;
         }
   }
   for (int k = 2; k < H1SegmentFE.GetDof(); k++)
   {
      for (l = 0; l < L2TriangleFE.GetDof(); l++)
      {
         t_dof[o] = l; s_dof[o] = k; dof2nk[o] = 1;
         const IntegrationPoint & t_ip = tl2_n.IntPoint(t_dof[o]);
         Nodes.IntPoint(o).Set3(t_ip.x, t_ip.y, sh1_n.IntPoint(s_dof[o]).x);
         o++;
      }
   }
}

void RT_WedgeElement::CalcVShape(const IntegrationPoint &ip,
                                 DenseMatrix &shape) const
{
#ifdef MFEM_THREAD_SAFE
   DenseMatrix trt_shape(RTTriangleFE.GetDof(), 2);
   Vector tl2_shape(L2TriangleFE.GetDof());
   Vector sh1_shape(H1SegmentFE.GetDof());
   Vector sl2_shape(L2SegmentFE.GetDof());
#endif

   IntegrationPoint ipz; ipz.x = ip.z; ipz.y = 0.0; ipz.z = 0.0;

   L2TriangleFE.CalcShape(ip, tl2_shape);
   RTTriangleFE.CalcVShape(ip, trt_shape);
   H1SegmentFE.CalcShape(ipz, sh1_shape);
   L2SegmentFE.CalcShape(ipz, sl2_shape);

   for (int i=0; i<dof; i++)
   {
      if ( dof2nk[i] >= 2 )
      {
         shape(i, 0) = trt_shape(t_dof[i], 0) * sl2_shape[s_dof[i]];
         shape(i, 1) = trt_shape(t_dof[i], 1) * sl2_shape[s_dof[i]];
         shape(i, 2) = 0.0;
      }
      else
      {
         double s = (dof2nk[i] == 0) ? -1.0 : 1.0;
         shape(i, 0) = 0.0;
         shape(i, 1) = 0.0;
         shape(i, 2) = s * tl2_shape[t_dof[i]] * sh1_shape(s_dof[i]);
      }
   }
}

void RT_WedgeElement::CalcDivShape(const IntegrationPoint &ip,
                                   Vector &divshape) const
{
#ifdef MFEM_THREAD_SAFE
   Vector      trt_dshape(RTSegmentFE.GetDof());
   Vector      tl2_shape(L2TriangleFE.GetDof());
   Vector      sl2_shape(L2SegmentFE.GetDof());
   DenseMatrix sh1_dshape(H1SegmentFE.GetDof(), 1);
#endif

   IntegrationPoint ipz; ipz.x = ip.z; ipz.y = 0.0; ipz.z = 0.0;

   RTTriangleFE.CalcDivShape(ip, trt_dshape);
   L2TriangleFE.CalcShape(ip, tl2_shape);

   L2SegmentFE.CalcShape(ipz, sl2_shape);
   H1SegmentFE.CalcDShape(ipz, sh1_dshape);

   for (int i=0; i<dof; i++)
   {
      if ( dof2nk[i] >= 2 )
      {
         divshape(i) = trt_dshape(t_dof[i]) * sl2_shape(s_dof[i]);
      }
      else
      {
         double s = (dof2nk[i] == 0) ? -1.0 : 1.0;
         divshape(i) = s * tl2_shape(t_dof[i]) * sh1_dshape(s_dof[i], 0);
      }
   }
}

<<<<<<< HEAD

=======
>>>>>>> d6f752e6
const double RT_R1D_SegmentElement::nk[9] = { 1.,0.,0., 0.,1.,0., 0.,0.,1. };

RT_R1D_SegmentElement::RT_R1D_SegmentElement(const int p,
                                             const int cb_type,
                                             const int ob_type)
<<<<<<< HEAD
   : VectorFiniteElement(1, 3, 0, Geometry::SEGMENT, 3 * p + 4, p + 1,
=======
   : VectorFiniteElement(1, Geometry::SEGMENT, 3 * p + 4, p + 1,
>>>>>>> d6f752e6
                         H_DIV, FunctionSpace::Pk),
     dof2nk(dof),
     cbasis1d(poly1d.GetBasis(p + 1, VerifyClosed(cb_type))),
     obasis1d(poly1d.GetBasis(p, VerifyOpen(ob_type)))
{
<<<<<<< HEAD
=======
   // Override default dimension for VectorFiniteElements
   vdim = 3;

>>>>>>> d6f752e6
   const double *cp = poly1d.ClosedPoints(p + 1, cb_type);
   const double *op = poly1d.OpenPoints(p, ob_type);

#ifndef MFEM_THREAD_SAFE
   shape_cx.SetSize(p + 2);
   shape_ox.SetSize(p + 1);
   dshape_cx.SetSize(p + 2);
#endif

   dof_map.SetSize(dof);

   int o = 0;
   // nodes
   // (0)
   Nodes.IntPoint(o).x = cp[0]; // x-directed
   dof_map[0] = o; dof2nk[o++] = 0;

   // (1)
   Nodes.IntPoint(o).x = cp[p+1]; // x-directed
   dof_map[p+1] = o; dof2nk[o++] = 0;

   // interior
   // x-components
   for (int i = 1; i <= p; i++)
   {
      Nodes.IntPoint(o).x = cp[i];
      dof_map[i] = o; dof2nk[o++] = 0;
   }
   // y-components
   for (int i = 0; i <= p; i++)
   {
      Nodes.IntPoint(o).x = op[i];
      dof_map[p+i+2] = o; dof2nk[o++] = 1;
   }
   // z-components
   for (int i = 0; i <= p; i++)
   {
      Nodes.IntPoint(o).x = op[i];
      dof_map[2*p+3+i] = o; dof2nk[o++] = 2;
   }
}

void RT_R1D_SegmentElement::CalcVShape(const IntegrationPoint &ip,
                                       DenseMatrix &shape) const
{
   const int p = order;

#ifdef MFEM_THREAD_SAFE
   Vector shape_cx(p + 1), shape_ox(p);
#endif

   cbasis1d.Eval(ip.x, shape_cx);
   obasis1d.Eval(ip.x, shape_ox);

   int o = 0;
   // x-components
   for (int i = 0; i <= p; i++)
   {
      int idx = dof_map[o++];
      shape(idx,0) = shape_cx(i);
      shape(idx,1) = 0.;
      shape(idx,2) = 0.;
   }
   // y-components
   for (int i = 0; i < p; i++)
   {
      int idx = dof_map[o++];
      shape(idx,0) = 0.;
      shape(idx,1) = shape_ox(i);
      shape(idx,2) = 0.;
   }
   // z-components
   for (int i = 0; i < p; i++)
   {
      int idx = dof_map[o++];
      shape(idx,0) = 0.;
      shape(idx,1) = 0.;
      shape(idx,2) = shape_ox(i);
   }
}

void RT_R1D_SegmentElement::CalcVShape(ElementTransformation &Trans,
                                       DenseMatrix &shape) const
{
   CalcVShape(Trans.GetIntPoint(), shape);
   const DenseMatrix & J = Trans.Jacobian();
   MFEM_ASSERT(J.Width() == 1 && J.Height() == 1,
               "RT_R1D_SegmentElement cannot be embedded in "
               "2 or 3 dimensional spaces");
   for (int i=0; i<dof; i++)
   {
      shape(i, 0) *= J(0,0);
   }
   shape *= (1.0 / Trans.Weight());
}

void RT_R1D_SegmentElement::CalcDivShape(const IntegrationPoint &ip,
                                         Vector &divshape) const
{
   const int p = order;

#ifdef MFEM_THREAD_SAFE
   Vector shape_cx(p + 1);
   Vector dshape_cx(p + 1);
#endif

   cbasis1d.Eval(ip.x, shape_cx, dshape_cx);

   int o = 0;
   // x-components
   for (int i = 0; i <= p; i++)
   {
      int idx = dof_map[o++];
      divshape(idx) = dshape_cx(i);
   }
   // y-components
   for (int i = 0; i < p; i++)
   {
      int idx = dof_map[o++];
      divshape(idx) = 0.;
   }
   // z-components
   for (int i = 0; i < p; i++)
   {
      int idx = dof_map[o++];
      divshape(idx) = 0.;
   }
}

void RT_R1D_SegmentElement::Project(VectorCoefficient &vc,
                                    ElementTransformation &Trans,
                                    Vector &dofs) const
{
   double data[3];
   Vector vk1(data, 1);
   Vector vk3(data, 3);

   double * nk_ptr = const_cast<double*>(nk);

   for (int k = 0; k < dof; k++)
   {
      Trans.SetIntPoint(&Nodes.IntPoint(k));

      vc.Eval(vk3, Trans, Nodes.IntPoint(k));
      // dof_k = nk^t adj(J) vk
      Vector n1(&nk_ptr[dof2nk[k] * 3], 1);
      Vector n3(&nk_ptr[dof2nk[k] * 3], 3);

      dofs(k) = Trans.AdjugateJacobian().InnerProduct(vk1, n1) +
                Trans.Weight() * vk3(1) * n3(1) +
                Trans.Weight() * vk3(2) * n3(2);
   }
}

<<<<<<< HEAD
void
RT_R1D_SegmentElement::ProjectMatrixCoefficient(MatrixCoefficient &mc,
                                                ElementTransformation &Trans,
                                                Vector &dofs) const
{
   MFEM_ASSERT(mc.GetWidth() == 3, "");
   MFEM_ASSERT(dofs.Size() == dof*mc.GetHeight(), "");
   DenseMatrix MQ(mc.GetHeight(), mc.GetWidth());

   double data[1];
   Vector vk1(data, 1);

   double * nk_ptr = const_cast<double*>(nk);

   for (int k = 0; k < dof; k++)
   {
      Trans.SetIntPoint(&Nodes.IntPoint(k));

      mc.Eval(MQ, Trans, Nodes.IntPoint(k));
      // dof_k = nk^t adj(J) vk
      Vector n1(&nk_ptr[dof2nk[k] * 3], 1);
      Vector n3(&nk_ptr[dof2nk[k] * 3], 3);

      for (int r = 0; r < MQ.Height(); r++)
      {
         vk1[0] = MQ(r, 0);
         dofs(k + dof*r) = Trans.AdjugateJacobian().InnerProduct(vk1, n1) +
                           Trans.Weight() * MQ(r, 1) * n3(1) +
                           Trans.Weight() * MQ(r, 2) * n3(2);
      }
   }
}

=======
>>>>>>> d6f752e6
void RT_R1D_SegmentElement::Project(const FiniteElement &fe,
                                    ElementTransformation &Trans,
                                    DenseMatrix &I) const
{
   if (fe.GetRangeType() == SCALAR)
   {
      double vk[Geometry::MaxDim];
      Vector shape(fe.GetDof());

      double * nk_ptr = const_cast<double*>(nk);

      I.SetSize(dof, vdim*fe.GetDof());
      for (int k = 0; k < dof; k++)
      {
         const IntegrationPoint &ip = Nodes.IntPoint(k);

         Vector n1(&nk_ptr[dof2nk[k] * 3], 1);
         Vector n3(&nk_ptr[dof2nk[k] * 3], 3);

         fe.CalcShape(ip, shape);
         Trans.SetIntPoint(&ip);
         // Transform RT face normals from reference to physical space
         // vk = adj(J)^T nk
         Trans.AdjugateJacobian().MultTranspose(n1, vk);
         vk[1] = n3[1] * Trans.Weight();
         vk[2] = n3[2] * Trans.Weight();
         if (fe.GetMapType() == INTEGRAL)
         {
            double w = 1.0/Trans.Weight();
            for (int d = 0; d < 1; d++)
            {
               vk[d] *= w;
            }
         }

         for (int j = 0; j < shape.Size(); j++)
         {
            double s = shape(j);
            if (fabs(s) < 1e-12)
            {
               s = 0.0;
            }
            // Project scalar basis function multiplied by each coordinate
            // direction onto the transformed face normals
            for (int d = 0; d < vdim; d++)
            {
               I(k,j+d*shape.Size()) = s*vk[d];
            }
         }
      }
   }
   else
   {
      double vk[Geometry::MaxDim];
      DenseMatrix vshape(fe.GetDof(), fe.GetVDim());

      double * nk_ptr = const_cast<double*>(nk);

      I.SetSize(dof, fe.GetDof());
      for (int k = 0; k < dof; k++)
      {
         const IntegrationPoint &ip = Nodes.IntPoint(k);

         Vector n1(&nk_ptr[dof2nk[k] * 3], 1);
         Vector n3(&nk_ptr[dof2nk[k] * 3], 3);

         Trans.SetIntPoint(&ip);
         // Transform RT face normals from reference to physical space
         // vk = adj(J)^T nk
         Trans.AdjugateJacobian().MultTranspose(n1, vk);
         // Compute fe basis functions in physical space
         fe.CalcVShape(Trans, vshape);
         // Project fe basis functions onto transformed face normals
         for (int j=0; j<vshape.Height(); j++)
         {
            I(k, j) = 0.0;
            I(k, j) += vshape(j, 0) * vk[0];
            if (vshape.Width() == 3)
            {
               I(k, j) += Trans.Weight() * vshape(j, 1) * n3(1);
               I(k, j) += Trans.Weight() * vshape(j, 2) * n3(2);
            }
         }
      }
   }
}

void RT_R1D_SegmentElement::ProjectCurl(const FiniteElement &fe,
                                        ElementTransformation &Trans,
                                        DenseMatrix &curl) const
{
   DenseMatrix curl_shape(fe.GetDof(), fe.GetVDim());
   Vector curl_k(fe.GetDof());

   double * nk_ptr = const_cast<double*>(nk);

   curl.SetSize(dof, fe.GetDof());
   for (int k = 0; k < dof; k++)
   {
      fe.CalcCurlShape(Nodes.IntPoint(k), curl_shape);
      curl_shape.Mult(nk_ptr + dof2nk[k] * 3, curl_k);
      for (int j = 0; j < curl_k.Size(); j++)
      {
         curl(k,j) = (fabs(curl_k(j)) < 1e-12) ? 0.0 : curl_k(j);
      }
   }
}

const double RT_R2D_SegmentElement::nk[2] = { 0.,1.};

RT_R2D_SegmentElement::RT_R2D_SegmentElement(const int p,
                                             const int ob_type)
<<<<<<< HEAD
   : VectorFiniteElement(1, 2, 0, Geometry::SEGMENT, p + 1, p + 1,
=======
   : VectorFiniteElement(1, Geometry::SEGMENT, p + 1, p + 1,
>>>>>>> d6f752e6
                         H_DIV, FunctionSpace::Pk),
     dof2nk(dof),
     obasis1d(poly1d.GetBasis(p, VerifyOpen(ob_type)))
{
<<<<<<< HEAD
=======
   // Override default dimension for VectorFiniteElements
   vdim = 2;

>>>>>>> d6f752e6
   const double *op = poly1d.OpenPoints(p, ob_type);

#ifndef MFEM_THREAD_SAFE
   shape_ox.SetSize(p+1);
#endif

   dof_map.SetSize(dof);

   int o = 0;
   // interior
   // z-components
   for (int i = 0; i <= p; i++)
   {
      Nodes.IntPoint(o).x = op[i];
      dof_map[i] = o; dof2nk[o++] = 0;
   }
}

void RT_R2D_SegmentElement::CalcVShape(const IntegrationPoint &ip,
                                       DenseMatrix &shape) const
{
   const int p = order;

#ifdef MFEM_THREAD_SAFE
   Vector shape_ox(p);
#endif

   obasis1d.Eval(ip.x, shape_ox);

   int o = 0;
   // z-components
   for (int i = 0; i <= p; i++)
   {
      int idx = dof_map[o++];
      shape(idx,0) = shape_ox(i);
      shape(idx,1) = 0.;
   }
}

void RT_R2D_SegmentElement::CalcVShape(ElementTransformation &Trans,
                                       DenseMatrix &shape) const
{
   CalcVShape(Trans.GetIntPoint(), shape);
   const DenseMatrix & J = Trans.Jacobian();
   MFEM_ASSERT(J.Width() == 1 && J.Height() == 1,
               "RT_R2D_SegmentElement cannot be embedded in "
               "2 or 3 dimensional spaces");
   for (int i=0; i<dof; i++)
   {
      shape(i, 0) *= J(0,0);
   }
   shape *= (1.0 / Trans.Weight());
}

void RT_R2D_SegmentElement::CalcDivShape(const IntegrationPoint &ip,
                                         Vector &div_shape) const
{
   div_shape = 0.0;
}

void RT_R2D_SegmentElement::LocalInterpolation(const VectorFiniteElement &cfe,
                                               ElementTransformation &Trans,
                                               DenseMatrix &I) const
{
   double vk[Geometry::MaxDim]; vk[1] = 0.0; vk[2] = 0.0;
   Vector xk(vk, dim);
   IntegrationPoint ip;
   DenseMatrix vshape(cfe.GetDof(), vdim);

   double * nk_ptr = const_cast<double*>(nk);

   I.SetSize(dof, vshape.Height());

   // assuming Trans is linear; this should be ok for all refinement types
   Trans.SetIntPoint(&Geometries.GetCenter(geom_type));
   const DenseMatrix &adjJ = Trans.AdjugateJacobian();
   for (int k = 0; k < dof; k++)
   {
      Vector n2(&nk_ptr[dof2nk[k] * 2], 2);

      Trans.Transform(Nodes.IntPoint(k), xk);
      ip.Set3(vk);
      cfe.CalcVShape(ip, vshape);
      // xk = |J| J^{-t} n_k
      adjJ.MultTranspose(n2, vk);
      // I_k = vshape_k.adj(J)^t.n_k, k=1,...,dof
      for (int j = 0; j < vshape.Height(); j++)
      {
         double Ikj = 0.;
         /*
              for (int i = 0; i < dim; i++)
              {
                 Ikj += vshape(j, i) * vk[i];
              }
         */
         Ikj += Trans.Weight() * vshape(j, 1) * n2(1);
         I(k, j) = (fabs(Ikj) < 1e-12) ? 0.0 : Ikj;
      }
   }
}

RT_R2D_FiniteElement::RT_R2D_FiniteElement(int p, Geometry::Type G, int Do,
                                           const double *nk_fe)
<<<<<<< HEAD
   : VectorFiniteElement(2, 3, 0, G, Do, p + 1,
=======
   : VectorFiniteElement(2, G, Do, p + 1,
>>>>>>> d6f752e6
                         H_DIV, FunctionSpace::Pk),
     nk(nk_fe),
     dof_map(dof),
     dof2nk(dof)
<<<<<<< HEAD
{}
=======
{
   // Override default dimension for VectorFiniteElements
   vdim = 3;
}
>>>>>>> d6f752e6

void RT_R2D_FiniteElement::CalcVShape(ElementTransformation &Trans,
                                      DenseMatrix &shape) const
{
   CalcVShape(Trans.GetIntPoint(), shape);
   const DenseMatrix & J = Trans.Jacobian();
   MFEM_ASSERT(J.Width() == 2 && J.Height() == 2,
               "RT_R2D_FiniteElement cannot be embedded in "
               "3 dimensional spaces");
   for (int i=0; i<dof; i++)
   {
      double sx = shape(i, 0);
      double sy = shape(i, 1);
      shape(i, 0) = sx * J(0, 0) + sy * J(0, 1);
      shape(i, 1) = sx * J(1, 0) + sy * J(1, 1);
   }
   shape *= (1.0 / Trans.Weight());
}

void
RT_R2D_FiniteElement::LocalInterpolation(const VectorFiniteElement &cfe,
                                         ElementTransformation &Trans,
                                         DenseMatrix &I) const
{
   double vk[Geometry::MaxDim]; vk[2] = 0.0;
   Vector xk(vk, dim);
   IntegrationPoint ip;
   DenseMatrix vshape(cfe.GetDof(), vdim);

   double * nk_ptr = const_cast<double*>(nk);

   I.SetSize(dof, vshape.Height());

   // assuming Trans is linear; this should be ok for all refinement types
   Trans.SetIntPoint(&Geometries.GetCenter(geom_type));
   const DenseMatrix &adjJ = Trans.AdjugateJacobian();
   for (int k = 0; k < dof; k++)
   {
      Vector n2(&nk_ptr[dof2nk[k] * 3], 2);
      Vector n3(&nk_ptr[dof2nk[k] * 3], 3);

      Trans.Transform(Nodes.IntPoint(k), xk);
      ip.Set3(vk);
      cfe.CalcVShape(ip, vshape);
      // xk = |J| J^{-t} n_k
      adjJ.MultTranspose(n2, vk);
      // I_k = vshape_k.adj(J)^t.n_k, k=1,...,dof
      for (int j = 0; j < vshape.Height(); j++)
      {
         double Ikj = 0.;
         for (int i = 0; i < dim; i++)
         {
            Ikj += vshape(j, i) * vk[i];
         }
         Ikj += Trans.Weight() * vshape(j, 2) * n3(2);
         I(k, j) = (fabs(Ikj) < 1e-12) ? 0.0 : Ikj;
      }
   }
}

void RT_R2D_FiniteElement::GetLocalRestriction(ElementTransformation &Trans,
                                               DenseMatrix &R) const
{
   double pt_data[Geometry::MaxDim];
   IntegrationPoint ip;
   Vector pt(pt_data, dim);

#ifdef MFEM_THREAD_SAFE
   DenseMatrix vshape(dof, vdim);
#endif

   double * nk_ptr = const_cast<double*>(nk);

   Trans.SetIntPoint(&Geometries.GetCenter(geom_type));
   const DenseMatrix &J = Trans.Jacobian();
   const double weight = Trans.Weight();
   for (int j = 0; j < dof; j++)
   {
      Vector n2(&nk_ptr[dof2nk[j] * 3], 2);
      Vector n3(&nk_ptr[dof2nk[j] * 3], 3);

      InvertLinearTrans(Trans, Nodes.IntPoint(j), pt);
      ip.Set(pt_data, dim);
      if (Geometries.CheckPoint(geom_type, ip)) // do we need an epsilon here?
      {
         CalcVShape(ip, vshape);
         J.MultTranspose(n2, pt_data);
         pt /= weight;
         for (int k = 0; k < dof; k++)
         {
            double R_jk = 0.0;
            for (int d = 0; d < dim; d++)
            {
               R_jk += vshape(k,d)*pt_data[d];
            }
            R_jk += vshape(k,2) * n3(2);
            R(j,k) = R_jk;
         }
      }
      else
      {
         // Set the whole row to avoid valgrind warnings in R.Threshold().
         R.SetRow(j, infinity());
      }
   }
   R.Threshold(1e-12);
}

void RT_R2D_FiniteElement::Project(VectorCoefficient &vc,
                                   ElementTransformation &Trans,
                                   Vector &dofs) const
{
   double data[3];
   Vector vk2(data, 2);
   Vector vk3(data, 3);

   double * nk_ptr = const_cast<double*>(nk);

   for (int k = 0; k < dof; k++)
   {
      Trans.SetIntPoint(&Nodes.IntPoint(k));

      vc.Eval(vk3, Trans, Nodes.IntPoint(k));
      // dof_k = nk^t adj(J) vk
      Vector n2(&nk_ptr[dof2nk[k] * 3], 2);
      Vector n3(&nk_ptr[dof2nk[k] * 3], 3);

      dofs(k) = Trans.AdjugateJacobian().InnerProduct(vk2, n2) +
                Trans.Weight() * vk3(2) * n3(2);
   }
}

<<<<<<< HEAD
void
RT_R2D_FiniteElement::ProjectMatrixCoefficient(MatrixCoefficient &mc,
                                               ElementTransformation &Trans,
                                               Vector &dofs) const
{
   MFEM_ASSERT(mc.GetWidth() == 3, "");
   MFEM_ASSERT(dofs.Size() == dof*mc.GetHeight(), "");
   DenseMatrix MQ(mc.GetHeight(), mc.GetWidth());

   double data[2];
   Vector vk2(data, 2);

   double * nk_ptr = const_cast<double*>(nk);

   for (int k = 0; k < dof; k++)
   {
      Trans.SetIntPoint(&Nodes.IntPoint(k));

      mc.Eval(MQ, Trans, Nodes.IntPoint(k));
      // dof_k = nk^t adj(J) vk
      Vector n2(&nk_ptr[dof2nk[k] * 3], 2);
      Vector n3(&nk_ptr[dof2nk[k] * 3], 3);

      for (int r = 0; r < MQ.Height(); r++)
      {
         vk2[0] = MQ(r, 0); vk2[1] = MQ(r, 1);
         dofs(k + dof*r) = Trans.AdjugateJacobian().InnerProduct(vk2, n2) +
                           Trans.Weight() * MQ(r, 2) * n3(2);
      }
   }
}

=======
>>>>>>> d6f752e6
void RT_R2D_FiniteElement::Project(const FiniteElement &fe,
                                   ElementTransformation &Trans,
                                   DenseMatrix &I) const
{
   if (fe.GetRangeType() == SCALAR)
   {
      double vk[Geometry::MaxDim];
      Vector shape(fe.GetDof());

      double * nk_ptr = const_cast<double*>(nk);

      I.SetSize(dof, vdim*fe.GetDof());
      for (int k = 0; k < dof; k++)
      {
         const IntegrationPoint &ip = Nodes.IntPoint(k);

         Vector n2(&nk_ptr[dof2nk[k] * 3], 2);
         Vector n3(&nk_ptr[dof2nk[k] * 3], 3);

         fe.CalcShape(ip, shape);
         Trans.SetIntPoint(&ip);
         // Transform RT face normals from reference to physical space
         // vk = adj(J)^T nk
         Trans.AdjugateJacobian().MultTranspose(n2, vk);
         vk[2] = n3[2] * Trans.Weight();
         if (fe.GetMapType() == INTEGRAL)
         {
            double w = 1.0/Trans.Weight();
            for (int d = 0; d < 2; d++)
            {
               vk[d] *= w;
            }
         }

         for (int j = 0; j < shape.Size(); j++)
         {
            double s = shape(j);
            if (fabs(s) < 1e-12)
            {
               s = 0.0;
            }
            // Project scalar basis function multiplied by each coordinate
            // direction onto the transformed face normals
            for (int d = 0; d < vdim; d++)
            {
               I(k,j+d*shape.Size()) = s*vk[d];
            }
         }
      }
   }
   else
   {
      double vk[Geometry::MaxDim];
      DenseMatrix vshape(fe.GetDof(), fe.GetVDim());

      double * nk_ptr = const_cast<double*>(nk);

      I.SetSize(dof, fe.GetDof());
      for (int k = 0; k < dof; k++)
      {
         const IntegrationPoint &ip = Nodes.IntPoint(k);

         Vector n2(&nk_ptr[dof2nk[k] * 3], 2);
         Vector n3(&nk_ptr[dof2nk[k] * 3], 3);

         Trans.SetIntPoint(&ip);
         // Transform RT face normals from reference to physical space
         // vk = adj(J)^T nk
         Trans.AdjugateJacobian().MultTranspose(n2, vk);
         // Compute fe basis functions in physical space
         fe.CalcVShape(Trans, vshape);
         // Project fe basis functions onto transformed face normals
         for (int j=0; j<vshape.Height(); j++)
         {
            I(k, j) = 0.0;
            for (int i=0; i<2; i++)
            {
               I(k, j) += vshape(j, i) * vk[i];
            }
            if (vshape.Width() == 3)
            {
               I(k, j) += Trans.Weight() * vshape(j, 2) * n3(2);
            }
         }
      }
   }
}

void RT_R2D_FiniteElement::ProjectCurl(const FiniteElement &fe,
                                       ElementTransformation &Trans,
                                       DenseMatrix &curl) const
{
   DenseMatrix curl_shape(fe.GetDof(), fe.GetVDim());
   Vector curl_k(fe.GetDof());

   double * nk_ptr = const_cast<double*>(nk);

   curl.SetSize(dof, fe.GetDof());
   for (int k = 0; k < dof; k++)
   {
      fe.CalcCurlShape(Nodes.IntPoint(k), curl_shape);
      curl_shape.Mult(nk_ptr + dof2nk[k] * 3, curl_k);
      for (int j = 0; j < curl_k.Size(); j++)
      {
         curl(k,j) = (fabs(curl_k(j)) < 1e-12) ? 0.0 : curl_k(j);
      }
   }
}

const double RT_R2D_TriangleElement::nk_t[12] =
{ 0.,-1.,0.,  1.,1.,0.,  -1.,0.,0., 0.,0.,1. };

RT_R2D_TriangleElement::RT_R2D_TriangleElement(const int p)
   : RT_R2D_FiniteElement(p, Geometry::TRIANGLE, ((p + 1)*(3 * p + 8))/2, nk_t),
     RT_FE(p),
     L2_FE(p)
{
   L2_FE.SetMapType(INTEGRAL);

#ifndef MFEM_THREAD_SAFE
   rt_shape.SetSize(RT_FE.GetDof(), 2);
   l2_shape.SetSize(L2_FE.GetDof());
   rt_dshape.SetSize(RT_FE.GetDof());
#endif

   int o = 0;
   int r = 0;
   int l = 0;

   // Three edges
   for (int e=0; e<3; e++)
   {
      // Dofs in the plane
      for (int i=0; i<=p; i++)
      {
         dof_map[o] = r++; dof2nk[o++] = e;
      }
   }

   // Interior dofs in the plane
   for (int j = 0; j < p; j++)
      for (int i = 0; i + j < p; i++)
      {
         dof_map[o] = r++; dof2nk[o++] = 0;
         dof_map[o] = r++; dof2nk[o++] = 2;
      }

   // Interior z-directed dofs
   for (int j = 0; j <= p; j++)
      for (int i = 0; i + j <= p; i++)
      {
         dof_map[o] = -1 - l++; dof2nk[o++] = 3;
      }

   MFEM_VERIFY(r == RT_FE.GetDof(),
               "RT_R2D_Triangle incorrect number of RT dofs.");
   MFEM_VERIFY(l == L2_FE.GetDof(),
               "RT_R2D_Triangle incorrect number of L2 dofs.");
   MFEM_VERIFY(o == GetDof(),
               "RT_R2D_Triangle incorrect number of dofs.");

   const IntegrationRule & rt_Nodes = RT_FE.GetNodes();
   const IntegrationRule & l2_Nodes = L2_FE.GetNodes();

   for (int i=0; i<dof; i++)
   {
      int idx = dof_map[i];
      if (idx >= 0)
      {
         const IntegrationPoint & ip = rt_Nodes.IntPoint(idx);
         Nodes.IntPoint(i).Set2(ip.x, ip.y);
      }
      else
      {
         const IntegrationPoint & ip = l2_Nodes.IntPoint(-idx-1);
         Nodes.IntPoint(i).Set2(ip.x, ip.y);
      }
   }
}

void RT_R2D_TriangleElement::CalcVShape(const IntegrationPoint &ip,
                                        DenseMatrix &shape) const
{
#ifdef MFEM_THREAD_SAFE
   DenseMatrix rt_shape(RT_FE.GetDof(), 2);
   Vector      l2_shape(L2_FE.GetDof());
#endif

   RT_FE.CalcVShape(ip, rt_shape);
   L2_FE.CalcShape(ip, l2_shape);

   for (int i=0; i<dof; i++)
   {
      int idx = dof_map[i];
      if (idx >= 0)
      {
         shape(i, 0) = rt_shape(idx, 0);
         shape(i, 1) = rt_shape(idx, 1);
         shape(i, 2) = 0.0;
      }
      else
      {
         shape(i, 0) = 0.0;
         shape(i, 1) = 0.0;
         shape(i, 2) = l2_shape(-idx-1);
      }
   }
}

void RT_R2D_TriangleElement::CalcDivShape(const IntegrationPoint &ip,
                                          Vector &div_shape) const
{
#ifdef MFEM_THREAD_SAFE
   Vector rt_dshape(RT_FE.GetDof());
#endif

   RT_FE.CalcDivShape(ip, rt_dshape);

   for (int i=0; i<dof; i++)
   {
      int idx = dof_map[i];
      if (idx >= 0)
      {
         div_shape(i) = rt_dshape(idx);
      }
      else
      {
         div_shape(i) = 0.0;
      }
   }
}

<<<<<<< HEAD

=======
>>>>>>> d6f752e6
const double RT_R2D_QuadrilateralElement::nk_q[15] =
{ 0., -1., 0.,  1., 0., 0.,  0., 1., 0.,  -1., 0., 0.,  0., 0., 1. };

RT_R2D_QuadrilateralElement::RT_R2D_QuadrilateralElement(const int p,
                                                         const int cb_type,
                                                         const int ob_type)
   : RT_R2D_FiniteElement(p, Geometry::SQUARE, (3*p + 5)*(p + 1), nk_q),
     cbasis1d(poly1d.GetBasis(p + 1, VerifyClosed(cb_type))),
     obasis1d(poly1d.GetBasis(p, VerifyOpen(ob_type)))
{
   const double *cp = poly1d.ClosedPoints(p + 1, cb_type);
   const double *op = poly1d.OpenPoints(p, ob_type);
   const int dofx = (p + 1)*(p + 2);
   const int dofy = (p + 1)*(p + 2);
   const int dofxy = dofx + dofy;

#ifndef MFEM_THREAD_SAFE
   shape_cx.SetSize(p + 2);
   shape_ox.SetSize(p + 1);
   shape_cy.SetSize(p + 2);
   shape_oy.SetSize(p + 1);
   dshape_cx.SetSize(p + 2);
   dshape_cy.SetSize(p + 2);
#endif

   // edges
   int o = 0;
   for (int i = 0; i <= p; i++)  // (0,1)
   {
      dof_map[dofx + i + 0*(p + 1)] = o++;
   }
   for (int i = 0; i <= p; i++)  // (1,2)
   {
      dof_map[(p + 1) + i*(p + 2)] = o++;
   }
   for (int i = 0; i <= p; i++)  // (2,3)
   {
      dof_map[dofx + (p - i) + (p + 1)*(p + 1)] = o++;
   }
   for (int i = 0; i <= p; i++)  // (3,0)
   {
      dof_map[0 + (p - i)*(p + 2)] = o++;
   }

   // interior
   for (int j = 0; j <= p; j++)  // x-components
      for (int i = 1; i <= p; i++)
      {
         dof_map[i + j*(p + 2)] = o++;
      }
   for (int j = 1; j <= p; j++)  // y-components
      for (int i = 0; i <= p; i++)
      {
         dof_map[dofx + i + j*(p + 1)] = o++;
      }
   for (int j = 0; j <= p; j++)  // z-components
      for (int i = 0; i <= p; i++)
      {
         dof_map[dofxy + i + j*(p + 1)] = o++;
      }

   // dof orientations
   // x-components
   for (int j = 0; j <= p; j++)
      for (int i = 0; i <= p/2; i++)
      {
         int idx = i + j*(p + 2);
         dof_map[idx] = -1 - dof_map[idx];
      }
   if (p%2 == 1)
      for (int j = p/2 + 1; j <= p; j++)
      {
         int idx = (p/2 + 1) + j*(p + 2);
         dof_map[idx] = -1 - dof_map[idx];
      }
   // y-components
   for (int j = 0; j <= p/2; j++)
      for (int i = 0; i <= p; i++)
      {
         int idx = dofx + i + j*(p + 1);
         dof_map[idx] = -1 - dof_map[idx];
      }
   if (p%2 == 1)
      for (int i = 0; i <= p/2; i++)
      {
         int idx = dofx + i + (p/2 + 1)*(p + 1);
         dof_map[idx] = -1 - dof_map[idx];
      }

   o = 0;
   for (int j = 0; j <= p; j++)
      for (int i = 0; i <= p + 1; i++)
      {
         int idx;
         if ((idx = dof_map[o++]) < 0)
         {
            idx = -1 - idx;
            dof2nk[idx] = 3;
         }
         else
         {
            dof2nk[idx] = 1;
         }
         Nodes.IntPoint(idx).Set2(cp[i], op[j]);
      }
   for (int j = 0; j <= p + 1; j++)
      for (int i = 0; i <= p; i++)
      {
         int idx;
         if ((idx = dof_map[o++]) < 0)
         {
            idx = -1 - idx;
            dof2nk[idx] = 0;
         }
         else
         {
            dof2nk[idx] = 2;
         }
         Nodes.IntPoint(idx).Set2(op[i], cp[j]);
      }
   for (int j = 0; j <= p; j++)
      for (int i = 0; i <= p; i++)
      {
         int idx = dof_map[o++];
         dof2nk[idx] = 4;
         Nodes.IntPoint(idx).Set2(op[i], op[j]);
      }
}

void RT_R2D_QuadrilateralElement::CalcVShape(const IntegrationPoint &ip,
                                             DenseMatrix &shape) const
{
   const int pp1 = order;

#ifdef MFEM_THREAD_SAFE
   Vector shape_cx(pp1 + 1), shape_ox(pp1), shape_cy(pp1 + 1), shape_oy(pp1);
#endif

   cbasis1d.Eval(ip.x, shape_cx);
   obasis1d.Eval(ip.x, shape_ox);
   cbasis1d.Eval(ip.y, shape_cy);
   obasis1d.Eval(ip.y, shape_oy);

   int o = 0;
   for (int j = 0; j < pp1; j++)
      for (int i = 0; i <= pp1; i++)
      {
         int idx, s;
         if ((idx = dof_map[o++]) < 0)
         {
            idx = -1 - idx, s = -1;
         }
         else
         {
            s = +1;
         }
         shape(idx,0) = s*shape_cx(i)*shape_oy(j);
         shape(idx,1) = 0.;
         shape(idx,2) = 0.;
      }
   for (int j = 0; j <= pp1; j++)
      for (int i = 0; i < pp1; i++)
      {
         int idx, s;
         if ((idx = dof_map[o++]) < 0)
         {
            idx = -1 - idx, s = -1;
         }
         else
         {
            s = +1;
         }
         shape(idx,0) = 0.;
         shape(idx,1) = s*shape_ox(i)*shape_cy(j);
         shape(idx,2) = 0.;
      }
   for (int j = 0; j < pp1; j++)
      for (int i = 0; i < pp1; i++)
      {
         int idx = dof_map[o++];
         shape(idx,0) = 0.;
         shape(idx,1) = 0.;
         shape(idx,2) = shape_ox(i)*shape_oy(j);
      }
}

void RT_R2D_QuadrilateralElement::CalcDivShape(const IntegrationPoint &ip,
                                               Vector &divshape) const
{
   const int pp1 = order;

#ifdef MFEM_THREAD_SAFE
   Vector shape_cx(pp1 + 1), shape_ox(pp1), shape_cy(pp1 + 1), shape_oy(pp1);
   Vector dshape_cx(pp1 + 1), dshape_cy(pp1 + 1);
#endif

   cbasis1d.Eval(ip.x, shape_cx, dshape_cx);
   obasis1d.Eval(ip.x, shape_ox);
   cbasis1d.Eval(ip.y, shape_cy, dshape_cy);
   obasis1d.Eval(ip.y, shape_oy);

   int o = 0;
   for (int j = 0; j < pp1; j++)
      for (int i = 0; i <= pp1; i++)
      {
         int idx, s;
         if ((idx = dof_map[o++]) < 0)
         {
            idx = -1 - idx, s = -1;
         }
         else
         {
            s = +1;
         }
         divshape(idx) = s*dshape_cx(i)*shape_oy(j);
      }
   for (int j = 0; j <= pp1; j++)
      for (int i = 0; i < pp1; i++)
      {
         int idx, s;
         if ((idx = dof_map[o++]) < 0)
         {
            idx = -1 - idx, s = -1;
         }
         else
         {
            s = +1;
         }
         divshape(idx) = s*shape_ox(i)*dshape_cy(j);
      }
   for (int j = 0; j < pp1; j++)
      for (int i = 0; i < pp1; i++)
      {
         int idx = dof_map[o++];
         divshape(idx) = 0.;
      }
}

}<|MERGE_RESOLUTION|>--- conflicted
+++ resolved
@@ -25,8 +25,7 @@
 RT_QuadrilateralElement::RT_QuadrilateralElement(const int p,
                                                  const int cb_type,
                                                  const int ob_type)
-   : VectorTensorFiniteElement(2, 2, 0, 2*(p + 1)*(p + 2), p + 1,
-                               cb_type, ob_type,
+   : VectorTensorFiniteElement(2, 2*(p + 1)*(p + 2), p + 1, cb_type, ob_type,
                                H_DIV, DofMapType::L2_DOF_MAP),
      dof2nk(dof),
      cp(poly1d.ClosedPoints(p + 1, cb_type))
@@ -301,8 +300,8 @@
 RT_HexahedronElement::RT_HexahedronElement(const int p,
                                            const int cb_type,
                                            const int ob_type)
-   : VectorTensorFiniteElement(3, 3, 0, 3*(p + 1)*(p + 1)*(p + 2), p + 1,
-                               cb_type, ob_type, H_DIV, DofMapType::L2_DOF_MAP),
+   : VectorTensorFiniteElement(3, 3*(p + 1)*(p + 1)*(p + 2), p + 1, cb_type,
+                               ob_type, H_DIV, DofMapType::L2_DOF_MAP),
      dof2nk(dof),
      cp(poly1d.ClosedPoints(p + 1, cb_type))
 {
@@ -686,7 +685,7 @@
 const double RT_TriangleElement::c = 1./3.;
 
 RT_TriangleElement::RT_TriangleElement(const int p)
-   : VectorFiniteElement(2, 2, 0, Geometry::TRIANGLE, (p + 1)*(p + 3), p + 1,
+   : VectorFiniteElement(2, Geometry::TRIANGLE, (p + 1)*(p + 3), p + 1,
                          H_DIV, FunctionSpace::Pk),
      dof2nk(dof)
 {
@@ -839,8 +838,7 @@
 const double RT_TetrahedronElement::c = 1./4.;
 
 RT_TetrahedronElement::RT_TetrahedronElement(const int p)
-   : VectorFiniteElement(3, 3, 0, Geometry::TETRAHEDRON,
-                         (p + 1)*(p + 2)*(p + 4)/2,
+   : VectorFiniteElement(3, Geometry::TETRAHEDRON, (p + 1)*(p + 2)*(p + 4)/2,
                          p + 1, H_DIV, FunctionSpace::Pk),
      dof2nk(dof)
 {
@@ -1023,7 +1021,7 @@
 { 0,0,-1, 0,0,1, 0,-1,0, 1,1,0, -1,0,0};
 
 RT_WedgeElement::RT_WedgeElement(const int p)
-   : VectorFiniteElement(3, 3, 0, Geometry::PRISM,
+   : VectorFiniteElement(3, Geometry::PRISM,
                          (p + 2) * ((p + 1) * (p + 2)) / 2 +
                          (p + 1) * (p + 1) * (p + 3), p + 1,
                          H_DIV, FunctionSpace::Pk),
@@ -1207,31 +1205,20 @@
    }
 }
 
-<<<<<<< HEAD
-
-=======
->>>>>>> d6f752e6
 const double RT_R1D_SegmentElement::nk[9] = { 1.,0.,0., 0.,1.,0., 0.,0.,1. };
 
 RT_R1D_SegmentElement::RT_R1D_SegmentElement(const int p,
                                              const int cb_type,
                                              const int ob_type)
-<<<<<<< HEAD
-   : VectorFiniteElement(1, 3, 0, Geometry::SEGMENT, 3 * p + 4, p + 1,
-=======
    : VectorFiniteElement(1, Geometry::SEGMENT, 3 * p + 4, p + 1,
->>>>>>> d6f752e6
                          H_DIV, FunctionSpace::Pk),
      dof2nk(dof),
      cbasis1d(poly1d.GetBasis(p + 1, VerifyClosed(cb_type))),
      obasis1d(poly1d.GetBasis(p, VerifyOpen(ob_type)))
 {
-<<<<<<< HEAD
-=======
    // Override default dimension for VectorFiniteElements
    vdim = 3;
 
->>>>>>> d6f752e6
    const double *cp = poly1d.ClosedPoints(p + 1, cb_type);
    const double *op = poly1d.OpenPoints(p, ob_type);
 
@@ -1386,7 +1373,6 @@
    }
 }
 
-<<<<<<< HEAD
 void
 RT_R1D_SegmentElement::ProjectMatrixCoefficient(MatrixCoefficient &mc,
                                                 ElementTransformation &Trans,
@@ -1420,8 +1406,6 @@
    }
 }
 
-=======
->>>>>>> d6f752e6
 void RT_R1D_SegmentElement::Project(const FiniteElement &fe,
                                     ElementTransformation &Trans,
                                     DenseMatrix &I) const
@@ -1534,21 +1518,14 @@
 
 RT_R2D_SegmentElement::RT_R2D_SegmentElement(const int p,
                                              const int ob_type)
-<<<<<<< HEAD
-   : VectorFiniteElement(1, 2, 0, Geometry::SEGMENT, p + 1, p + 1,
-=======
    : VectorFiniteElement(1, Geometry::SEGMENT, p + 1, p + 1,
->>>>>>> d6f752e6
                          H_DIV, FunctionSpace::Pk),
      dof2nk(dof),
      obasis1d(poly1d.GetBasis(p, VerifyOpen(ob_type)))
 {
-<<<<<<< HEAD
-=======
    // Override default dimension for VectorFiniteElements
    vdim = 2;
 
->>>>>>> d6f752e6
    const double *op = poly1d.OpenPoints(p, ob_type);
 
 #ifndef MFEM_THREAD_SAFE
@@ -1652,23 +1629,15 @@
 
 RT_R2D_FiniteElement::RT_R2D_FiniteElement(int p, Geometry::Type G, int Do,
                                            const double *nk_fe)
-<<<<<<< HEAD
-   : VectorFiniteElement(2, 3, 0, G, Do, p + 1,
-=======
    : VectorFiniteElement(2, G, Do, p + 1,
->>>>>>> d6f752e6
                          H_DIV, FunctionSpace::Pk),
      nk(nk_fe),
      dof_map(dof),
      dof2nk(dof)
-<<<<<<< HEAD
-{}
-=======
 {
    // Override default dimension for VectorFiniteElements
    vdim = 3;
 }
->>>>>>> d6f752e6
 
 void RT_R2D_FiniteElement::CalcVShape(ElementTransformation &Trans,
                                       DenseMatrix &shape) const
@@ -1801,7 +1770,6 @@
    }
 }
 
-<<<<<<< HEAD
 void
 RT_R2D_FiniteElement::ProjectMatrixCoefficient(MatrixCoefficient &mc,
                                                ElementTransformation &Trans,
@@ -1834,8 +1802,6 @@
    }
 }
 
-=======
->>>>>>> d6f752e6
 void RT_R2D_FiniteElement::Project(const FiniteElement &fe,
                                    ElementTransformation &Trans,
                                    DenseMatrix &I) const
@@ -2068,10 +2034,6 @@
    }
 }
 
-<<<<<<< HEAD
-
-=======
->>>>>>> d6f752e6
 const double RT_R2D_QuadrilateralElement::nk_q[15] =
 { 0., -1., 0.,  1., 0., 0.,  0., 1., 0.,  -1., 0., 0.,  0., 0., 1. };
 
