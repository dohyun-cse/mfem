--- conflicted
+++ resolved
@@ -614,17 +614,6 @@
 }
 
 
-<<<<<<< HEAD
-void BilinearForm::AssembleDiagonal(Vector& diag) const
-{
-   if (ext)
-   {
-      ext->AssembleDiagonal(diag);
-   }
-   else
-   {
-      mfem_error("Not implemented, maybe assemble your bilinear form into a matrix an use SparseMatrix::GetDiag?");
-=======
 void BilinearForm::AssembleDiagonal(Vector &diag) const
 {
    if (ext)
@@ -648,7 +637,6 @@
    {
       MFEM_ABORT("Not implemented, maybe assemble your bilinear form into a "
                  "matrix and use SparseMatrix::GetDiag?");
->>>>>>> af2ab488
    }
 }
 
