--- conflicted
+++ resolved
@@ -72,7 +72,46 @@
    virtual ~NonlinearFormIntegrator() { }
 };
 
-<<<<<<< HEAD
+
+/** The abstract base class BlockNonlinearFormIntegrator is
+    a generalization of the NonlinearFormIntegrator class suitable
+    for block state vectors. */
+class BlockNonlinearFormIntegrator
+{
+public:
+   /// Compute the local energy
+   virtual double GetElementEnergy(const Array<const FiniteElement *>&el,
+                                   ElementTransformation &Tr,
+                                   const Array<const Vector *>&elfun);
+
+   /// Perform the local action of the BlockNonlinearFormIntegrator
+   virtual void AssembleElementVector(const Array<const FiniteElement *> &el,
+                                      ElementTransformation &Tr,
+                                      const Array<const Vector *> &elfun,
+                                      const Array<Vector *> &elvec);
+
+   virtual void AssembleFaceVector(const Array<const FiniteElement *> &el1,
+                                   const Array<const FiniteElement *> &el2,
+                                   FaceElementTransformations &Tr,
+                                   const Array<const Vector *> &elfun,
+                                   const Array<Vector *> &elvect);
+
+   /// Assemble the local gradient matrix
+   virtual void AssembleElementGrad(const Array<const FiniteElement*> &el,
+                                    ElementTransformation &Tr,
+                                    const Array<const Vector *> &elfun,
+                                    const Array2D<DenseMatrix *> &elmats);
+
+   virtual void AssembleFaceGrad(const Array<const FiniteElement *>&el1,
+                                 const Array<const FiniteElement *>&el2,
+                                 FaceElementTransformations &Tr,
+                                 const Array<const Vector *> &elfun,
+                                 const Array2D<DenseMatrix *> &elmats);
+
+   virtual ~BlockNonlinearFormIntegrator() { }
+};
+
+
 class NonlinearFESpaceIntegrator
 {
 public:
@@ -89,46 +128,7 @@
    /// Apply the operator/form the vector (assemble is called before this).
    virtual void FormVector(Vector &y) = 0;
 };
-=======
-/** The abstract base class BlockNonlinearFormIntegrator is
-    a generalization of the NonlinearFormIntegrator class suitable
-    for block state vectors. */
-class BlockNonlinearFormIntegrator
-{
-public:
-   /// Compute the local energy
-   virtual double GetElementEnergy(const Array<const FiniteElement *>&el,
-                                   ElementTransformation &Tr,
-                                   const Array<const Vector *>&elfun);
-
-   /// Perform the local action of the BlockNonlinearFormIntegrator
-   virtual void AssembleElementVector(const Array<const FiniteElement *> &el,
-                                      ElementTransformation &Tr,
-                                      const Array<const Vector *> &elfun,
-                                      const Array<Vector *> &elvec);
-
-   virtual void AssembleFaceVector(const Array<const FiniteElement *> &el1,
-                                   const Array<const FiniteElement *> &el2,
-                                   FaceElementTransformations &Tr,
-                                   const Array<const Vector *> &elfun,
-                                   const Array<Vector *> &elvect);
-
-   /// Assemble the local gradient matrix
-   virtual void AssembleElementGrad(const Array<const FiniteElement*> &el,
-                                    ElementTransformation &Tr,
-                                    const Array<const Vector *> &elfun,
-                                    const Array2D<DenseMatrix *> &elmats);
-
-   virtual void AssembleFaceGrad(const Array<const FiniteElement *>&el1,
-                                 const Array<const FiniteElement *>&el2,
-                                 FaceElementTransformations &Tr,
-                                 const Array<const Vector *> &elfun,
-                                 const Array2D<DenseMatrix *> &elmats);
-
-   virtual ~BlockNonlinearFormIntegrator() { }
-};
-
->>>>>>> abb93e17
+
 
 /// Abstract class for hyperelastic models
 class HyperelasticModel
