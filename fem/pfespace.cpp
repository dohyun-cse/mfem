--- conflicted
+++ resolved
@@ -2320,19 +2320,10 @@
 int ParFiniteElementSpace::PackDof(int entity, int index, int edof,
                                    int var) const
 {
-<<<<<<< HEAD
    if (IsVariableOrder())
    {
       return PackDofVar(entity, index, edof, var);
    }
-=======
-   HYPRE_BigInt column;
-   int stride;
-   real_t value;
-
-   PMatrixElement(HYPRE_BigInt col = 0, int str = 0, real_t val = 0)
-      : column(col), stride(str), value(val) {}
->>>>>>> 31bd94e2
 
    // DOFs are ordered as follows:
    // vertices | edges | faces | internal | ghost vert. | g. edges | g. faces
@@ -2839,12 +2830,8 @@
 
          // Handle orientation and sign change
          int edof = ri.edof;
-<<<<<<< HEAD
          int order_i = fec->GetOrder();
-         double s = 1.0;
-=======
          real_t s = 1.0;
->>>>>>> 31bd94e2
          if (ent == 1)
          {
             const int eo = pncmesh->GetEdgeNCOrientation(id);
