// Copyright (c) 2010, Lawrence Livermore National Security, LLC. Produced at
// the Lawrence Livermore National Laboratory. LLNL-CODE-443211. All Rights
// reserved. See file COPYRIGHT for details.
//
// This file is part of the MFEM library. For more information and source code
// availability see http://mfem.org.
//
// MFEM is free software; you can redistribute it and/or modify it under the
// terms of the GNU Lesser General Public License (as published by the Free
// Software Foundation) version 2.1 dated February 1999.

// Implementations of classes FABilinearFormExtension, EABilinearFormExtension,
// PABilinearFormExtension and MFBilinearFormExtension.

#include "../general/forall.hpp"
#include "bilinearform.hpp"
#include "libceed/ceed.hpp"

namespace mfem
{

BilinearFormExtension::BilinearFormExtension(BilinearForm *form)
   : Operator(form->Size()), a(form)
{
   // empty
}

const Operator *BilinearFormExtension::GetProlongation() const
{
   return a->GetProlongation();
}

const Operator *BilinearFormExtension::GetRestriction() const
{
   return a->GetRestriction();
}


// Data and methods for partially-assembled bilinear forms
PABilinearFormExtension::PABilinearFormExtension(BilinearForm *form)
   : BilinearFormExtension(form),
     trialFes(a->FESpace()),
     testFes(a->FESpace())
{
<<<<<<< HEAD
   const Operator* elem_restrict = trialFes->GetElementRestriction(
                                      ElementDofOrdering::LEXICOGRAPHIC);

   elem_restrict_lex = dynamic_cast<const ElementRestriction*>(elem_restrict);

=======
   ElementDofOrdering ordering = UsesTensorBasis(*a->FESpace())?
                                 ElementDofOrdering::LEXICOGRAPHIC : ElementDofOrdering::NATIVE;
   elem_restrict_lex = trialFes->GetElementRestriction(ordering);
>>>>>>> c93dbb7c
   if (elem_restrict_lex)
   {
      localX.SetSize(elem_restrict_lex->Height(), Device::GetMemoryType());
      localY.SetSize(elem_restrict_lex->Height(), Device::GetMemoryType());
      localY.UseDevice(true); // ensure 'localY = 0.0' is done on device
   }
}

void PABilinearFormExtension::Assemble()
{
   Array<BilinearFormIntegrator*> &integrators = *a->GetDBFI();
   const int integratorCount = integrators.Size();
   for (int i = 0; i < integratorCount; ++i)
   {
      integrators[i]->AssemblePA(*a->FESpace());
   }
}

void PABilinearFormExtension::AssembleDiagonal(Vector &y) const
{
   Array<BilinearFormIntegrator*> &integrators = *a->GetDBFI();

   const int iSz = integrators.Size();
   if (elem_restrict_lex)
   {
      localY = 0.0;
      for (int i = 0; i < iSz; ++i)
      {
         integrators[i]->AssembleDiagonalPA(localY);
      }
      elem_restrict_lex->MultTransposeUnsigned(localY, y);
   }
   else
   {
      y.UseDevice(true); // typically this is a large vector, so store on device
      y = 0.0;
      for (int i = 0; i < iSz; ++i)
      {
         integrators[i]->AssembleDiagonalPA(y);
      }
   }
}

void PABilinearFormExtension::Update()
{
   FiniteElementSpace *fes = a->FESpace();
   height = width = fes->GetVSize();
   trialFes = fes;
   testFes = fes;
<<<<<<< HEAD

   const Operator* elem_restrict = trialFes->GetElementRestriction(
                                      ElementDofOrdering::LEXICOGRAPHIC);

   elem_restrict_lex = dynamic_cast<const ElementRestriction*>(elem_restrict);

=======
   ElementDofOrdering ordering = UsesTensorBasis(*a->FESpace())?
                                 ElementDofOrdering::LEXICOGRAPHIC : ElementDofOrdering::NATIVE;
   elem_restrict_lex = trialFes->GetElementRestriction(ordering);
>>>>>>> c93dbb7c
   if (elem_restrict_lex)
   {
      localX.SetSize(elem_restrict_lex->Height());
      localY.SetSize(elem_restrict_lex->Height());
   }
}

void PABilinearFormExtension::FormSystemMatrix(const Array<int> &ess_tdof_list,
                                               OperatorHandle &A)
{
   Operator *oper;
   Operator::FormSystemOperator(ess_tdof_list, oper);
   A.Reset(oper); // A will own oper
}

void PABilinearFormExtension::FormLinearSystem(const Array<int> &ess_tdof_list,
                                               Vector &x, Vector &b,
                                               OperatorHandle &A,
                                               Vector &X, Vector &B,
                                               int copy_interior)
{
   Operator *oper;
   Operator::FormLinearSystem(ess_tdof_list, x, b, oper, X, B, copy_interior);
   A.Reset(oper); // A will own oper
}

void PABilinearFormExtension::Mult(const Vector &x, Vector &y) const
{
   Array<BilinearFormIntegrator*> &integrators = *a->GetDBFI();

   const int iSz = integrators.Size();
   if (DeviceCanUseCeed() || !elem_restrict_lex)
   {
      y.UseDevice(true); // typically this is a large vector, so store on device
      y = 0.0;
      for (int i = 0; i < iSz; ++i)
      {
         integrators[i]->AddMultPA(x, y);
      }
   }
   else
   {
      elem_restrict_lex->Mult(x, localX);
      localY = 0.0;
      for (int i = 0; i < iSz; ++i)
      {
         integrators[i]->AddMultPA(localX, localY);
      }
      elem_restrict_lex->MultTranspose(localY, y);
   }
}

void PABilinearFormExtension::MultTranspose(const Vector &x, Vector &y) const
{
   Array<BilinearFormIntegrator*> &integrators = *a->GetDBFI();
   const int iSz = integrators.Size();
   if (elem_restrict_lex)
   {
      elem_restrict_lex->Mult(x, localX);
      localY = 0.0;
      for (int i = 0; i < iSz; ++i)
      {
         integrators[i]->AddMultTransposePA(localX, localY);
      }
      elem_restrict_lex->MultTranspose(localY, y);
   }
   else
   {
      y.UseDevice(true);
      y = 0.0;
      for (int i = 0; i < iSz; ++i)
      {
         integrators[i]->AddMultTransposePA(x, y);
      }
   }
}

MixedBilinearFormExtension::MixedBilinearFormExtension(MixedBilinearForm *form)
   : Operator(form->Height(), form->Width()), a(form)
{
   // empty
}

const Operator *MixedBilinearFormExtension::GetProlongation() const
{
   return a->GetProlongation();
}

const Operator *MixedBilinearFormExtension::GetRestriction() const
{
   return a->GetRestriction();
}

const Operator *MixedBilinearFormExtension::GetOutputProlongation() const
{
   return a->GetOutputProlongation();
}

const Operator *MixedBilinearFormExtension::GetOutputRestriction() const
{
   return a->GetOutputRestriction();
}

// Data and methods for partially-assembled bilinear forms

PAMixedBilinearFormExtension::PAMixedBilinearFormExtension(
   MixedBilinearForm *form)
   : MixedBilinearFormExtension(form),
     trialFes(form->TrialFESpace()),
     testFes(form->TestFESpace()),
     elem_restrict_trial(NULL),
     elem_restrict_test(NULL)
{
   Update();
}

void PAMixedBilinearFormExtension::Assemble()
{
   Array<BilinearFormIntegrator*> &integrators = *a->GetDBFI();
   const int integratorCount = integrators.Size();
   for (int i = 0; i < integratorCount; ++i)
   {
      integrators[i]->AssemblePA(*trialFes, *testFes);
   }
}

void PAMixedBilinearFormExtension::Update()
{
   trialFes = a->TrialFESpace();
   testFes  = a->TestFESpace();
   height = testFes->GetVSize();
   width = trialFes->GetVSize();
   elem_restrict_trial = trialFes->GetElementRestriction(
                            ElementDofOrdering::LEXICOGRAPHIC);
   elem_restrict_test  =  testFes->GetElementRestriction(
                             ElementDofOrdering::LEXICOGRAPHIC);
   if (elem_restrict_trial)
   {
      localTrial.UseDevice(true);
      localTrial.SetSize(elem_restrict_trial->Height(), Device::GetMemoryType());

   }
   if (elem_restrict_test)
   {
      localTest.UseDevice(true); // ensure 'localY = 0.0' is done on device
      localTest.SetSize(elem_restrict_test->Height(), Device::GetMemoryType());
   }
}

void PAMixedBilinearFormExtension::FormRectangularSystemOperator(
   const Array<int> &trial_tdof_list,
   const Array<int> &test_tdof_list,
   OperatorHandle &A)
{
   Operator * oper;
   Operator::FormRectangularSystemOperator(trial_tdof_list, test_tdof_list, oper);
   A.Reset(oper); // A will own oper
}

void PAMixedBilinearFormExtension::FormRectangularLinearSystem(
   const Array<int> &trial_tdof_list,
   const Array<int> &test_tdof_list,
   Vector &x, Vector &b,
   OperatorHandle &A,
   Vector &X, Vector &B)
{
   Operator *oper;
   Operator::FormRectangularLinearSystem(trial_tdof_list, test_tdof_list, x, b,
                                         oper, X, B);
   A.Reset(oper); // A will own oper
}

void PAMixedBilinearFormExtension::SetupMultInputs(const Operator
                                                   *elem_restrict_x,
                                                   const Vector &x,
                                                   Vector &localX,
                                                   const Operator *elem_restrict_y,
                                                   Vector &y,
                                                   Vector &localY,
                                                   const double c) const
{
   // * G operation: localX = c*local(x)
   if (elem_restrict_x)
   {
      elem_restrict_x->Mult(x, localX);
      if (c != 1.0)
      {
         localX *= c;
      }
   }
   else
   {
      if (c == 1.0)
      {
         localX.SyncAliasMemory(x);
      }
      else
      {
         localX.Set(c, x);
      }
   }
   if (elem_restrict_y)
   {
      localY = 0.0;
   }
   else
   {
      y.UseDevice(true);
      localY.SyncAliasMemory(y);
   }
}

void PAMixedBilinearFormExtension::Mult(const Vector &x, Vector &y) const
{
   y = 0.0;
   AddMult(x, y);
}

void PAMixedBilinearFormExtension::AddMult(const Vector &x, Vector &y,
                                           const double c) const
{
   Array<BilinearFormIntegrator*> &integrators = *a->GetDBFI();
   const int iSz = integrators.Size();

   // * G operation
   SetupMultInputs(elem_restrict_trial, x, localTrial,
                   elem_restrict_test, y, localTest, c);

   // * B^TDB operation
   for (int i = 0; i < iSz; ++i)
   {
      integrators[i]->AddMultPA(localTrial, localTest);
   }

   // * G^T operation
   if (elem_restrict_test)
   {
      tempY.SetSize(y.Size());
      elem_restrict_test->MultTranspose(localTest, tempY);
      y += tempY;
   }
}

void PAMixedBilinearFormExtension::MultTranspose(const Vector &x,
                                                 Vector &y) const
{
   y = 0.0;
   AddMultTranspose(x, y);
}

void PAMixedBilinearFormExtension::AddMultTranspose(const Vector &x, Vector &y,
                                                    const double c) const
{
   Array<BilinearFormIntegrator*> &integrators = *a->GetDBFI();
   const int iSz = integrators.Size();

   // * G operation
   SetupMultInputs(elem_restrict_test, x, localTest,
                   elem_restrict_trial, y, localTrial, c);

   // * B^TD^TB operation
   for (int i = 0; i < iSz; ++i)
   {
      integrators[i]->AddMultTransposePA(localTest, localTrial);
   }

   // * G^T operation
   if (elem_restrict_trial)
   {
      tempY.SetSize(y.Size());
      elem_restrict_trial->MultTranspose(localTrial, tempY);
      y += tempY;
   }
}

} // namespace mfem<|MERGE_RESOLUTION|>--- conflicted
+++ resolved
@@ -42,17 +42,12 @@
      trialFes(a->FESpace()),
      testFes(a->FESpace())
 {
-<<<<<<< HEAD
-   const Operator* elem_restrict = trialFes->GetElementRestriction(
-                                      ElementDofOrdering::LEXICOGRAPHIC);
+   const Operator* elem_restrict =
+      trialFes->GetElementRestriction(UsesTensorBasis(*a->FESpace())?
+                                      ElementDofOrdering::LEXICOGRAPHIC :
+                                      ElementDofOrdering::NATIVE);
 
    elem_restrict_lex = dynamic_cast<const ElementRestriction*>(elem_restrict);
-
-=======
-   ElementDofOrdering ordering = UsesTensorBasis(*a->FESpace())?
-                                 ElementDofOrdering::LEXICOGRAPHIC : ElementDofOrdering::NATIVE;
-   elem_restrict_lex = trialFes->GetElementRestriction(ordering);
->>>>>>> c93dbb7c
    if (elem_restrict_lex)
    {
       localX.SetSize(elem_restrict_lex->Height(), Device::GetMemoryType());
@@ -102,18 +97,14 @@
    height = width = fes->GetVSize();
    trialFes = fes;
    testFes = fes;
-<<<<<<< HEAD
-
-   const Operator* elem_restrict = trialFes->GetElementRestriction(
-                                      ElementDofOrdering::LEXICOGRAPHIC);
+
+   const Operator* elem_restrict =
+      trialFes->GetElementRestriction(UsesTensorBasis(*a->FESpace())?
+                                      ElementDofOrdering::LEXICOGRAPHIC :
+                                      ElementDofOrdering::NATIVE);
 
    elem_restrict_lex = dynamic_cast<const ElementRestriction*>(elem_restrict);
 
-=======
-   ElementDofOrdering ordering = UsesTensorBasis(*a->FESpace())?
-                                 ElementDofOrdering::LEXICOGRAPHIC : ElementDofOrdering::NATIVE;
-   elem_restrict_lex = trialFes->GetElementRestriction(ordering);
->>>>>>> c93dbb7c
    if (elem_restrict_lex)
    {
       localX.SetSize(elem_restrict_lex->Height());
