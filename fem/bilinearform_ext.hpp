--- conflicted
+++ resolved
@@ -70,11 +70,7 @@
    const FiniteElementSpace *trial_fes, *test_fes; // Not owned
    /// Attributes of all mesh elements.
    const Array<int> *elem_attributes; // Not owned
-<<<<<<< HEAD
-   const Array<int> *bdr_attributes; // Not owned
-=======
    const Array<int> *bdr_face_attributes; // Not owned
->>>>>>> f8c659df
    mutable Vector tmp_evec; // Work array
    mutable Vector localX, localY;
    mutable Vector int_face_X, int_face_Y;
