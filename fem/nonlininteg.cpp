// Copyright (c) 2010-2021, Lawrence Livermore National Security, LLC. Produced
// at the Lawrence Livermore National Laboratory. All Rights reserved. See files
// LICENSE and NOTICE for details. LLNL-CODE-806117.
//
// This file is part of the MFEM library. For more information and source code
// availability visit https://mfem.org.
//
// MFEM is free software; you can redistribute it and/or modify it under the
// terms of the BSD-3 license. We welcome feedback and contributions, see file
// CONTRIBUTING.md for details.

#include "fem.hpp"
#include "../general/forall.hpp"

namespace mfem
{

double NonlinearFormIntegrator::GetLocalStateEnergyPA(const Vector &x) const
{
   mfem_error ("NonlinearFormIntegrator::GetLocalStateEnergyPA(...)\n"
               "   is not implemented for this class.");
   return 0.0;
}

void NonlinearFormIntegrator::AssemblePA(const FiniteElementSpace&)
{
   mfem_error ("NonlinearFormIntegrator::AssemblePA(...)\n"
               "   is not implemented for this class.");
}

void NonlinearFormIntegrator::AssemblePA(const FiniteElementSpace &,
                                         const FiniteElementSpace &)
{
   mfem_error ("NonlinearFormIntegrator::AssemblePA(...)\n"
               "   is not implemented for this class.");
}

void NonlinearFormIntegrator::AssembleGradPA(const Vector &x,
                                             const FiniteElementSpace &fes)
{
   mfem_error ("NonlinearFormIntegrator::AssembleGradPA(...)\n"
               "   is not implemented for this class.");
}

void NonlinearFormIntegrator::AddMultPA(const Vector &, Vector &) const
{
   mfem_error ("NonlinearFormIntegrator::AddMultPA(...)\n"
               "   is not implemented for this class.");
}

<<<<<<< HEAD
void NonlinearFormIntegrator::AddMultGradPA(const Vector&, Vector&) const
{
   mfem_error ("NonlinearFormIntegrator::AddMultGradPA(...)\n"
               "   is not implemented for this class.");
}

void NonlinearFormIntegrator::AssembleGradDiagonalPA(Vector &diag) const
{
   mfem_error ("NonlinearFormIntegrator::AssembleGradDiagonalPA(...)\n"
=======
void NonlinearFormIntegrator::AssembleMF(const FiniteElementSpace &fes)
{
   mfem_error ("NonlinearFormIntegrator::AssembleMF(...)\n"
               "   is not implemented for this class.");
}

void NonlinearFormIntegrator::AddMultMF(const Vector &, Vector &) const
{
   mfem_error ("NonlinearFormIntegrator::AddMultMF(...)\n"
>>>>>>> b0770915
               "   is not implemented for this class.");
}

void NonlinearFormIntegrator::AssembleElementVector(
   const FiniteElement &el, ElementTransformation &Tr,
   const Vector &elfun, Vector &elvect)
{
   mfem_error("NonlinearFormIntegrator::AssembleElementVector"
              " is not overloaded!");
}

void NonlinearFormIntegrator::AssembleFaceVector(
   const FiniteElement &el1, const FiniteElement &el2,
   FaceElementTransformations &Tr, const Vector &elfun, Vector &elvect)
{
   mfem_error("NonlinearFormIntegrator::AssembleFaceVector"
              " is not overloaded!");
}

void NonlinearFormIntegrator::AssembleElementGrad(
   const FiniteElement &el, ElementTransformation &Tr, const Vector &elfun,
   DenseMatrix &elmat)
{
   mfem_error("NonlinearFormIntegrator::AssembleElementGrad"
              " is not overloaded!");
}

void NonlinearFormIntegrator::AssembleFaceGrad(
   const FiniteElement &el1, const FiniteElement &el2,
   FaceElementTransformations &Tr, const Vector &elfun,
   DenseMatrix &elmat)
{
   mfem_error("NonlinearFormIntegrator::AssembleFaceGrad"
              " is not overloaded!");
}

double NonlinearFormIntegrator::GetElementEnergy(
   const FiniteElement &el, ElementTransformation &Tr, const Vector &elfun)
{
   mfem_error("NonlinearFormIntegrator::GetElementEnergy"
              " is not overloaded!");
   return 0.0;
}


void BlockNonlinearFormIntegrator::AssembleElementVector(
   const Array<const FiniteElement *> &el,
   ElementTransformation &Tr,
   const Array<const Vector *> &elfun,
   const Array<Vector *> &elvec)
{
   mfem_error("BlockNonlinearFormIntegrator::AssembleElementVector"
              " is not overloaded!");
}

void BlockNonlinearFormIntegrator::AssembleFaceVector(
   const Array<const FiniteElement *> &el1,
   const Array<const FiniteElement *> &el2,
   FaceElementTransformations &Tr,
   const Array<const Vector *> &elfun,
   const Array<Vector *> &elvect)
{
   mfem_error("BlockNonlinearFormIntegrator::AssembleFaceVector"
              " is not overloaded!");
}

void BlockNonlinearFormIntegrator::AssembleElementGrad(
   const Array<const FiniteElement*> &el,
   ElementTransformation &Tr,
   const Array<const Vector *> &elfun,
   const Array2D<DenseMatrix *> &elmats)
{
   mfem_error("BlockNonlinearFormIntegrator::AssembleElementGrad"
              " is not overloaded!");
}

void BlockNonlinearFormIntegrator::AssembleFaceGrad(
   const Array<const FiniteElement *>&el1,
   const Array<const FiniteElement *>&el2,
   FaceElementTransformations &Tr,
   const Array<const Vector *> &elfun,
   const Array2D<DenseMatrix *> &elmats)
{
   mfem_error("BlockNonlinearFormIntegrator::AssembleFaceGrad"
              " is not overloaded!");
}

double BlockNonlinearFormIntegrator::GetElementEnergy(
   const Array<const FiniteElement *>&el,
   ElementTransformation &Tr,
   const Array<const Vector *>&elfun)
{
   mfem_error("BlockNonlinearFormIntegrator::GetElementEnergy"
              " is not overloaded!");
   return 0.0;
}


double InverseHarmonicModel::EvalW(const DenseMatrix &J) const
{
   Z.SetSize(J.Width());
   CalcAdjugateTranspose(J, Z);
   return 0.5*(Z*Z)/J.Det();
}

void InverseHarmonicModel::EvalP(const DenseMatrix &J, DenseMatrix &P) const
{
   int dim = J.Width();
   double t;

   Z.SetSize(dim);
   S.SetSize(dim);
   CalcAdjugateTranspose(J, Z);
   MultAAt(Z, S);
   t = 0.5*S.Trace();
   for (int i = 0; i < dim; i++)
   {
      S(i,i) -= t;
   }
   t = J.Det();
   S *= -1.0/(t*t);
   Mult(S, Z, P);
}

void InverseHarmonicModel::AssembleH(
   const DenseMatrix &J, const DenseMatrix &DS, const double weight,
   DenseMatrix &A) const
{
   int dof = DS.Height(), dim = DS.Width();
   double t;

   Z.SetSize(dim);
   S.SetSize(dim);
   G.SetSize(dof, dim);
   C.SetSize(dof, dim);

   CalcAdjugateTranspose(J, Z);
   MultAAt(Z, S);

   t = 1.0/J.Det();
   Z *= t;  // Z = J^{-t}
   S *= t;  // S = |J| (J.J^t)^{-1}
   t = 0.5*S.Trace();

   MultABt(DS, Z, G);  // G = DS.J^{-1}
   Mult(G, S, C);

   // 1.
   for (int i = 0; i < dof; i++)
      for (int j = 0; j <= i; j++)
      {
         double a = 0.0;
         for (int d = 0; d < dim; d++)
         {
            a += G(i,d)*G(j,d);
         }
         a *= weight;
         for (int k = 0; k < dim; k++)
            for (int l = 0; l <= k; l++)
            {
               double b = a*S(k,l);
               A(i+k*dof,j+l*dof) += b;
               if (i != j)
               {
                  A(j+k*dof,i+l*dof) += b;
               }
               if (k != l)
               {
                  A(i+l*dof,j+k*dof) += b;
                  if (i != j)
                  {
                     A(j+l*dof,i+k*dof) += b;
                  }
               }
            }
      }

   // 2.
   for (int i = 1; i < dof; i++)
      for (int j = 0; j < i; j++)
      {
         for (int k = 1; k < dim; k++)
            for (int l = 0; l < k; l++)
            {
               double a =
                  weight*(C(i,l)*G(j,k) - C(i,k)*G(j,l) +
                          C(j,k)*G(i,l) - C(j,l)*G(i,k) +
                          t*(G(i,k)*G(j,l) - G(i,l)*G(j,k)));

               A(i+k*dof,j+l*dof) += a;
               A(j+l*dof,i+k*dof) += a;

               A(i+l*dof,j+k*dof) -= a;
               A(j+k*dof,i+l*dof) -= a;
            }
      }
}


inline void NeoHookeanModel::EvalCoeffs() const
{
   mu = c_mu->Eval(*Ttr, Ttr->GetIntPoint());
   K = c_K->Eval(*Ttr, Ttr->GetIntPoint());
   if (c_g)
   {
      g = c_g->Eval(*Ttr, Ttr->GetIntPoint());
   }
}

double NeoHookeanModel::EvalW(const DenseMatrix &J) const
{
   int dim = J.Width();

   if (have_coeffs)
   {
      EvalCoeffs();
   }

   double dJ = J.Det();
   double sJ = dJ/g;
   double bI1 = pow(dJ, -2.0/dim)*(J*J); // \bar{I}_1

   return 0.5*(mu*(bI1 - dim) + K*(sJ - 1.0)*(sJ - 1.0));
}

void NeoHookeanModel::EvalP(const DenseMatrix &J, DenseMatrix &P) const
{
   int dim = J.Width();

   if (have_coeffs)
   {
      EvalCoeffs();
   }

   Z.SetSize(dim);
   CalcAdjugateTranspose(J, Z);

   double dJ = J.Det();
   double a  = mu*pow(dJ, -2.0/dim);
   double b  = K*(dJ/g - 1.0)/g - a*(J*J)/(dim*dJ);

   P = 0.0;
   P.Add(a, J);
   P.Add(b, Z);
}

void NeoHookeanModel::AssembleH(const DenseMatrix &J, const DenseMatrix &DS,
                                const double weight, DenseMatrix &A) const
{
   int dof = DS.Height(), dim = DS.Width();

   if (have_coeffs)
   {
      EvalCoeffs();
   }

   Z.SetSize(dim);
   G.SetSize(dof, dim);
   C.SetSize(dof, dim);

   double dJ = J.Det();
   double sJ = dJ/g;
   double a  = mu*pow(dJ, -2.0/dim);
   double bc = a*(J*J)/dim;
   double b  = bc - K*sJ*(sJ - 1.0);
   double c  = 2.0*bc/dim + K*sJ*(2.0*sJ - 1.0);

   CalcAdjugateTranspose(J, Z);
   Z *= (1.0/dJ); // Z = J^{-t}

   MultABt(DS, J, C); // C = DS J^t
   MultABt(DS, Z, G); // G = DS J^{-1}

   a *= weight;
   b *= weight;
   c *= weight;

   // 1.
   for (int i = 0; i < dof; i++)
      for (int k = 0; k <= i; k++)
      {
         double s = 0.0;
         for (int d = 0; d < dim; d++)
         {
            s += DS(i,d)*DS(k,d);
         }
         s *= a;

         for (int d = 0; d < dim; d++)
         {
            A(i+d*dof,k+d*dof) += s;
         }

         if (k != i)
            for (int d = 0; d < dim; d++)
            {
               A(k+d*dof,i+d*dof) += s;
            }
      }

   a *= (-2.0/dim);

   // 2.
   for (int i = 0; i < dof; i++)
      for (int j = 0; j < dim; j++)
         for (int k = 0; k < dof; k++)
            for (int l = 0; l < dim; l++)
            {
               A(i+j*dof,k+l*dof) +=
                  a*(C(i,j)*G(k,l) + G(i,j)*C(k,l)) +
                  b*G(i,l)*G(k,j) + c*G(i,j)*G(k,l);
            }
}


double HyperelasticNLFIntegrator::GetElementEnergy(const FiniteElement &el,
                                                   ElementTransformation &Ttr,
                                                   const Vector &elfun)
{
   int dof = el.GetDof(), dim = el.GetDim();
   double energy;

   DSh.SetSize(dof, dim);
   Jrt.SetSize(dim);
   Jpr.SetSize(dim);
   Jpt.SetSize(dim);
   PMatI.UseExternalData(elfun.GetData(), dof, dim);

   const IntegrationRule *ir = IntRule;
   if (!ir)
   {
      ir = &(IntRules.Get(el.GetGeomType(), 2*el.GetOrder() + 3)); // <---
   }

   energy = 0.0;
   model->SetTransformation(Ttr);
   for (int i = 0; i < ir->GetNPoints(); i++)
   {
      const IntegrationPoint &ip = ir->IntPoint(i);
      Ttr.SetIntPoint(&ip);
      CalcInverse(Ttr.Jacobian(), Jrt);

      el.CalcDShape(ip, DSh);
      MultAtB(PMatI, DSh, Jpr);
      Mult(Jpr, Jrt, Jpt);

      energy += ip.weight * Ttr.Weight() * model->EvalW(Jpt);
   }

   return energy;
}

void HyperelasticNLFIntegrator::AssembleElementVector(
   const FiniteElement &el, ElementTransformation &Ttr,
   const Vector &elfun, Vector &elvect)
{
   int dof = el.GetDof(), dim = el.GetDim();

   DSh.SetSize(dof, dim);
   DS.SetSize(dof, dim);
   Jrt.SetSize(dim);
   Jpt.SetSize(dim);
   P.SetSize(dim);
   PMatI.UseExternalData(elfun.GetData(), dof, dim);
   elvect.SetSize(dof*dim);
   PMatO.UseExternalData(elvect.GetData(), dof, dim);

   const IntegrationRule *ir = IntRule;
   if (!ir)
   {
      ir = &(IntRules.Get(el.GetGeomType(), 2*el.GetOrder() + 3)); // <---
   }

   elvect = 0.0;
   model->SetTransformation(Ttr);
   for (int i = 0; i < ir->GetNPoints(); i++)
   {
      const IntegrationPoint &ip = ir->IntPoint(i);
      Ttr.SetIntPoint(&ip);
      CalcInverse(Ttr.Jacobian(), Jrt);

      el.CalcDShape(ip, DSh);
      Mult(DSh, Jrt, DS);
      MultAtB(PMatI, DS, Jpt);

      model->EvalP(Jpt, P);

      P *= ip.weight * Ttr.Weight();
      AddMultABt(DS, P, PMatO);
   }
}

void HyperelasticNLFIntegrator::AssembleElementGrad(const FiniteElement &el,
                                                    ElementTransformation &Ttr,
                                                    const Vector &elfun,
                                                    DenseMatrix &elmat)
{
   int dof = el.GetDof(), dim = el.GetDim();

   DSh.SetSize(dof, dim);
   DS.SetSize(dof, dim);
   Jrt.SetSize(dim);
   Jpt.SetSize(dim);
   PMatI.UseExternalData(elfun.GetData(), dof, dim);
   elmat.SetSize(dof*dim);

   const IntegrationRule *ir = IntRule;
   if (!ir)
   {
      ir = &(IntRules.Get(el.GetGeomType(), 2*el.GetOrder() + 3)); // <---
   }

   elmat = 0.0;
   model->SetTransformation(Ttr);
   for (int i = 0; i < ir->GetNPoints(); i++)
   {
      const IntegrationPoint &ip = ir->IntPoint(i);
      Ttr.SetIntPoint(&ip);
      CalcInverse(Ttr.Jacobian(), Jrt);

      el.CalcDShape(ip, DSh);
      Mult(DSh, Jrt, DS);
      MultAtB(PMatI, DS, Jpt);

      model->AssembleH(Jpt, DS, ip.weight * Ttr.Weight(), elmat);
   }
}

double IncompressibleNeoHookeanIntegrator::GetElementEnergy(
   const Array<const FiniteElement *>&el,
   ElementTransformation &Tr,
   const Array<const Vector *>&elfun)
{
   if (el.Size() != 2)
   {
      mfem_error("IncompressibleNeoHookeanIntegrator::GetElementEnergy"
                 " has incorrect block finite element space size!");
   }

   int dof_u = el[0]->GetDof();
   int dim = el[0]->GetDim();

   DSh_u.SetSize(dof_u, dim);
   J0i.SetSize(dim);
   J1.SetSize(dim);
   J.SetSize(dim);
   PMatI_u.UseExternalData(elfun[0]->GetData(), dof_u, dim);

   int intorder = 2*el[0]->GetOrder() + 3; // <---
   const IntegrationRule &ir = IntRules.Get(el[0]->GetGeomType(), intorder);

   double energy = 0.0;
   double mu = 0.0;

   for (int i = 0; i < ir.GetNPoints(); ++i)
   {
      const IntegrationPoint &ip = ir.IntPoint(i);
      Tr.SetIntPoint(&ip);
      CalcInverse(Tr.Jacobian(), J0i);

      el[0]->CalcDShape(ip, DSh_u);
      MultAtB(PMatI_u, DSh_u, J1);
      Mult(J1, J0i, J);

      mu = c_mu->Eval(Tr, ip);

      energy += ip.weight*Tr.Weight()*(mu/2.0)*(J*J - 3);
   }

   return energy;
}

void IncompressibleNeoHookeanIntegrator::AssembleElementVector(
   const Array<const FiniteElement *> &el,
   ElementTransformation &Tr,
   const Array<const Vector *> &elfun,
   const Array<Vector *> &elvec)
{
   if (el.Size() != 2)
   {
      mfem_error("IncompressibleNeoHookeanIntegrator::AssembleElementVector"
                 " has finite element space of incorrect block number");
   }

   int dof_u = el[0]->GetDof();
   int dof_p = el[1]->GetDof();

   int dim = el[0]->GetDim();
   int spaceDim = Tr.GetSpaceDim();

   if (dim != spaceDim)
   {
      mfem_error("IncompressibleNeoHookeanIntegrator::AssembleElementVector"
                 " is not defined on manifold meshes");
   }


   DSh_u.SetSize(dof_u, dim);
   DS_u.SetSize(dof_u, dim);
   J0i.SetSize(dim);
   F.SetSize(dim);
   FinvT.SetSize(dim);
   P.SetSize(dim);
   PMatI_u.UseExternalData(elfun[0]->GetData(), dof_u, dim);
   elvec[0]->SetSize(dof_u*dim);
   PMatO_u.UseExternalData(elvec[0]->GetData(), dof_u, dim);

   Sh_p.SetSize(dof_p);
   elvec[1]->SetSize(dof_p);

   int intorder = 2*el[0]->GetOrder() + 3; // <---
   const IntegrationRule &ir = IntRules.Get(el[0]->GetGeomType(), intorder);

   *elvec[0] = 0.0;
   *elvec[1] = 0.0;

   for (int i = 0; i < ir.GetNPoints(); ++i)
   {
      const IntegrationPoint &ip = ir.IntPoint(i);
      Tr.SetIntPoint(&ip);
      CalcInverse(Tr.Jacobian(), J0i);

      el[0]->CalcDShape(ip, DSh_u);
      Mult(DSh_u, J0i, DS_u);
      MultAtB(PMatI_u, DS_u, F);

      el[1]->CalcShape(ip, Sh_p);

      double pres = Sh_p * *elfun[1];
      double mu = c_mu->Eval(Tr, ip);
      double dJ = F.Det();

      CalcInverseTranspose(F, FinvT);

      P = 0.0;
      P.Add(mu * dJ, F);
      P.Add(-1.0 * pres * dJ, FinvT);
      P *= ip.weight*Tr.Weight();

      AddMultABt(DS_u, P, PMatO_u);

      elvec[1]->Add(ip.weight * Tr.Weight() * (dJ - 1.0), Sh_p);
   }

}

void IncompressibleNeoHookeanIntegrator::AssembleElementGrad(
   const Array<const FiniteElement*> &el,
   ElementTransformation &Tr,
   const Array<const Vector *> &elfun,
   const Array2D<DenseMatrix *> &elmats)
{
   int dof_u = el[0]->GetDof();
   int dof_p = el[1]->GetDof();

   int dim = el[0]->GetDim();

   elmats(0,0)->SetSize(dof_u*dim, dof_u*dim);
   elmats(0,1)->SetSize(dof_u*dim, dof_p);
   elmats(1,0)->SetSize(dof_p, dof_u*dim);
   elmats(1,1)->SetSize(dof_p, dof_p);

   *elmats(0,0) = 0.0;
   *elmats(0,1) = 0.0;
   *elmats(1,0) = 0.0;
   *elmats(1,1) = 0.0;

   DSh_u.SetSize(dof_u, dim);
   DS_u.SetSize(dof_u, dim);
   J0i.SetSize(dim);
   F.SetSize(dim);
   FinvT.SetSize(dim);
   Finv.SetSize(dim);
   P.SetSize(dim);
   PMatI_u.UseExternalData(elfun[0]->GetData(), dof_u, dim);
   Sh_p.SetSize(dof_p);

   int intorder = 2*el[0]->GetOrder() + 3; // <---
   const IntegrationRule &ir = IntRules.Get(el[0]->GetGeomType(), intorder);

   for (int i = 0; i < ir.GetNPoints(); ++i)
   {
      const IntegrationPoint &ip = ir.IntPoint(i);
      Tr.SetIntPoint(&ip);
      CalcInverse(Tr.Jacobian(), J0i);

      el[0]->CalcDShape(ip, DSh_u);
      Mult(DSh_u, J0i, DS_u);
      MultAtB(PMatI_u, DS_u, F);

      el[1]->CalcShape(ip, Sh_p);
      double pres = Sh_p * *elfun[1];
      double mu = c_mu->Eval(Tr, ip);
      double dJ = F.Det();
      double dJ_FinvT_DS;

      CalcInverseTranspose(F, FinvT);

      // u,u block
      for (int i_u = 0; i_u < dof_u; ++i_u)
      {
         for (int i_dim = 0; i_dim < dim; ++i_dim)
         {
            for (int j_u = 0; j_u < dof_u; ++j_u)
            {
               for (int j_dim = 0; j_dim < dim; ++j_dim)
               {

                  // m = j_dim;
                  // k = i_dim;

                  for (int n=0; n<dim; ++n)
                  {
                     for (int l=0; l<dim; ++l)
                     {
                        (*elmats(0,0))(i_u + i_dim*dof_u, j_u + j_dim*dof_u) +=
                           dJ * (mu * F(i_dim, l) - pres * FinvT(i_dim,l)) *
                           FinvT(j_dim,n) * DS_u(i_u,l) * DS_u(j_u, n) *
                           ip.weight * Tr.Weight();

                        if (j_dim == i_dim && n==l)
                        {
                           (*elmats(0,0))(i_u + i_dim*dof_u, j_u + j_dim*dof_u) +=
                              dJ * mu * DS_u(i_u, l) * DS_u(j_u,n) *
                              ip.weight * Tr.Weight();
                        }

                        // a = n;
                        // b = m;
                        (*elmats(0,0))(i_u + i_dim*dof_u, j_u + j_dim*dof_u) +=
                           dJ * pres * FinvT(i_dim, n) *
                           FinvT(j_dim,l) * DS_u(i_u,l) * DS_u(j_u,n) *
                           ip.weight * Tr.Weight();
                     }
                  }
               }
            }
         }
      }

      // u,p and p,u blocks
      for (int i_p = 0; i_p < dof_p; ++i_p)
      {
         for (int j_u = 0; j_u < dof_u; ++j_u)
         {
            for (int dim_u = 0; dim_u < dim; ++dim_u)
            {
               for (int l=0; l<dim; ++l)
               {
                  dJ_FinvT_DS = dJ * FinvT(dim_u,l) * DS_u(j_u, l) * Sh_p(i_p) *
                                ip.weight * Tr.Weight();
                  (*elmats(1,0))(i_p, j_u + dof_u * dim_u) += dJ_FinvT_DS;
                  (*elmats(0,1))(j_u + dof_u * dim_u, i_p) -= dJ_FinvT_DS;

               }
            }
         }
      }
   }

}

const IntegrationRule&
VectorConvectionNLFIntegrator::GetRule(const FiniteElement &fe,
                                       ElementTransformation &T)
{
   const int order = 2 * fe.GetOrder() + T.OrderGrad(&fe);
   return IntRules.Get(fe.GetGeomType(), order);
}

void VectorConvectionNLFIntegrator::AssembleElementVector(
   const FiniteElement &el,
   ElementTransformation &T,
   const Vector &elfun,
   Vector &elvect)
{
   const int nd = el.GetDof();
   const int dim = el.GetDim();

   shape.SetSize(nd);
   dshape.SetSize(nd, dim);
   elvect.SetSize(nd * dim);
   gradEF.SetSize(dim);

   EF.UseExternalData(elfun.GetData(), nd, dim);
   ELV.UseExternalData(elvect.GetData(), nd, dim);

   Vector vec1(dim), vec2(dim);
   const IntegrationRule *ir = IntRule ? IntRule : &GetRule(el, T);
   ELV = 0.0;
   for (int i = 0; i < ir->GetNPoints(); i++)
   {
      const IntegrationPoint &ip = ir->IntPoint(i);
      T.SetIntPoint(&ip);
      el.CalcShape(ip, shape);
      el.CalcPhysDShape(T, dshape);
      double w = ip.weight * T.Weight();
      if (Q) { w *= Q->Eval(T, ip); }

      MultAtB(EF, dshape, gradEF);
      EF.MultTranspose(shape, vec1);
      gradEF.Mult(vec1, vec2);
      vec2 *= w;
      AddMultVWt(shape, vec2, ELV);
   }
}

void VectorConvectionNLFIntegrator::AssembleElementGrad(
   const FiniteElement &el,
   ElementTransformation &trans,
   const Vector &elfun,
   DenseMatrix &elmat)
{
   const int nd = el.GetDof();
   const int dim = el.GetDim();

   shape.SetSize(nd);
   dshape.SetSize(nd, dim);
   dshapex.SetSize(nd, dim);
   elmat.SetSize(nd * dim);
   elmat_comp.SetSize(nd);
   gradEF.SetSize(dim);

   EF.UseExternalData(elfun.GetData(), nd, dim);

   double w;
   Vector vec1(dim), vec2(dim), vec3(nd);

   const IntegrationRule *ir = IntRule ? IntRule : &GetRule(el, trans);

   elmat = 0.0;
   for (int i = 0; i < ir->GetNPoints(); i++)
   {
      const IntegrationPoint &ip = ir->IntPoint(i);
      trans.SetIntPoint(&ip);

      el.CalcShape(ip, shape);
      el.CalcDShape(ip, dshape);

      Mult(dshape, trans.InverseJacobian(), dshapex);

      w = ip.weight;

      if (Q)
      {
         w *= Q->Eval(trans, ip);
      }

      MultAtB(EF, dshapex, gradEF);
      EF.MultTranspose(shape, vec1);

      trans.AdjugateJacobian().Mult(vec1, vec2);

      vec2 *= w;
      dshape.Mult(vec2, vec3);
      MultVWt(shape, vec3, elmat_comp);

      for (int i = 0; i < dim; i++)
      {
         elmat.AddMatrix(elmat_comp, i * nd, i * nd);
      }

      MultVVt(shape, elmat_comp);
      w = ip.weight * trans.Weight();
      if (Q)
      {
         w *= Q->Eval(trans, ip);
      }
      for (int i = 0; i < dim; i++)
      {
         for (int j = 0; j < dim; j++)
         {
            elmat.AddMatrix(w * gradEF(i, j), elmat_comp, i * nd, j * nd);
         }
      }
   }
}


void ConvectiveVectorConvectionNLFIntegrator::AssembleElementGrad(
   const FiniteElement &el,
   ElementTransformation &trans,
   const Vector &elfun,
   DenseMatrix &elmat)
{
   const int nd = el.GetDof();
   const int dim = el.GetDim();

   shape.SetSize(nd);
   dshape.SetSize(nd, dim);
   dshapex.SetSize(nd, dim);
   elmat.SetSize(nd * dim);
   elmat_comp.SetSize(nd);
   gradEF.SetSize(dim);

   EF.UseExternalData(elfun.GetData(), nd, dim);

   Vector vec1(dim), vec2(dim), vec3(nd);

   const IntegrationRule *ir = IntRule ? IntRule : &GetRule(el, trans);

   elmat = 0.0;
   for (int i = 0; i < ir->GetNPoints(); i++)
   {
      const IntegrationPoint &ip = ir->IntPoint(i);
      trans.SetIntPoint(&ip);

      el.CalcShape(ip, shape);
      el.CalcDShape(ip, dshape);

      const double w = Q ? Q->Eval(trans, ip) * ip.weight : ip.weight;

      EF.MultTranspose(shape, vec1); // u^n

      trans.AdjugateJacobian().Mult(vec1, vec2);

      vec2 *= w;
      dshape.Mult(vec2, vec3); // (u^n \cdot grad u^{n+1})
      MultVWt(shape, vec3, elmat_comp); // (u^n \cdot grad u^{n+1},v)

      for (int i = 0; i < dim; i++)
      {
         elmat.AddMatrix(elmat_comp, i * nd, i * nd);
      }
   }
}


void SkewSymmetricVectorConvectionNLFIntegrator::AssembleElementGrad(
   const FiniteElement &el,
   ElementTransformation &trans,
   const Vector &elfun,
   DenseMatrix &elmat)
{
   const int nd = el.GetDof();
   const int dim = el.GetDim();

   shape.SetSize(nd);
   dshape.SetSize(nd, dim);
   dshapex.SetSize(nd, dim);
   elmat.SetSize(nd * dim);
   elmat_comp.SetSize(nd);
   gradEF.SetSize(dim);

   DenseMatrix elmat_comp_T(nd);

   EF.UseExternalData(elfun.GetData(), nd, dim);

   Vector vec1(dim), vec2(dim), vec3(nd), vec4(dim), vec5(nd);

   const IntegrationRule *ir = IntRule ? IntRule : &GetRule(el, trans);

   elmat = 0.0;
   elmat_comp_T = 0.0;
   for (int i = 0; i < ir->GetNPoints(); i++)
   {
      const IntegrationPoint &ip = ir->IntPoint(i);
      trans.SetIntPoint(&ip);

      el.CalcShape(ip, shape);
      el.CalcDShape(ip, dshape);

      Mult(dshape, trans.InverseJacobian(), dshapex);

      const double w = Q ? Q->Eval(trans, ip) * ip.weight : ip.weight;

      EF.MultTranspose(shape, vec1); // u^n

      trans.AdjugateJacobian().Mult(vec1, vec2);

      vec2 *= w;
      dshape.Mult(vec2, vec3); // (u^n \cdot grad u^{n+1})
      MultVWt(shape, vec3, elmat_comp); // (u^n \cdot grad u^{n+1},v)
      elmat_comp_T.Transpose(elmat_comp);

      for (int i = 0; i < dim; i++)
      {
         elmat.AddMatrix(.5, elmat_comp, i * nd, i * nd);
         elmat.AddMatrix(-.5, elmat_comp_T, i * nd, i * nd);
      }
   }
}

}<|MERGE_RESOLUTION|>--- conflicted
+++ resolved
@@ -48,7 +48,6 @@
                "   is not implemented for this class.");
 }
 
-<<<<<<< HEAD
 void NonlinearFormIntegrator::AddMultGradPA(const Vector&, Vector&) const
 {
    mfem_error ("NonlinearFormIntegrator::AddMultGradPA(...)\n"
@@ -58,7 +57,9 @@
 void NonlinearFormIntegrator::AssembleGradDiagonalPA(Vector &diag) const
 {
    mfem_error ("NonlinearFormIntegrator::AssembleGradDiagonalPA(...)\n"
-=======
+               "   is not implemented for this class.");
+}
+
 void NonlinearFormIntegrator::AssembleMF(const FiniteElementSpace &fes)
 {
    mfem_error ("NonlinearFormIntegrator::AssembleMF(...)\n"
@@ -68,7 +69,6 @@
 void NonlinearFormIntegrator::AddMultMF(const Vector &, Vector &) const
 {
    mfem_error ("NonlinearFormIntegrator::AddMultMF(...)\n"
->>>>>>> b0770915
                "   is not implemented for this class.");
 }
 
