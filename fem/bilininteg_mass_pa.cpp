--- conflicted
+++ resolved
@@ -1162,6 +1162,7 @@
                         Vector &y)
 {
    const double *B = b.Read();
+   const double *Bt = bt.Read();
    const double *D = d.Read();
    const double *X = x.Read();
    double *Y = y.ReadWrite();
@@ -1187,35 +1188,23 @@
       if (STD) { return PAMassApply2D(NE,b,bt,d,x,y,D1D,Q1D); }
       switch (id)
       {
-<<<<<<< HEAD
          case 0x22: return SmemPAMassApply2D<2,2,16>(NE,B,D,X,Y);
+         case 0x24: return SmemPAMassApply2D<2,4,16>(NE,B,D,X,Y);
          case 0x33: return SmemPAMassApply2D<3,3,16>(NE,B,D,X,Y);
+         case 0x34: return SmemPAMassApply2D<3,4,16>(NE,B,D,X,Y);
+         case 0x35: return SmemPAMassApply2D<3,5,16>(NE,B,D,X,Y);
+         case 0x36: return SmemPAMassApply2D<3,6,16>(NE,B,D,X,Y);
          case 0x44: return SmemPAMassApply2D<4,4,8>(NE,B,D,X,Y);
+         case 0x46: return SmemPAMassApply2D<4,6,8>(NE,B,D,X,Y);
+         case 0x48: return SmemPAMassApply2D<4,8,4>(NE,B,D,X,Y);
          case 0x55: return SmemPAMassApply2D<5,5,8>(NE,B,D,X,Y);
+         case 0x57: return SmemPAMassApply2D<5,7,8>(NE,B,D,X,Y);
+         case 0x58: return SmemPAMassApply2D<5,8,2>(NE,B,D,X,Y);
          case 0x66: return SmemPAMassApply2D<6,6,4>(NE,B,D,X,Y);
          case 0x77: return SmemPAMassApply2D<7,7,4>(NE,B,D,X,Y);
          case 0x88: return SmemPAMassApply2D<8,8,2>(NE,B,D,X,Y);
          case 0x99: return SmemPAMassApply2D<9,9,2>(NE,B,D,X,Y);
          default:   return PAMassApply2D(NE,b,bt,d,x,y,D1D,Q1D);
-=======
-         case 0x22: return SmemPAMassApply2D<2,2,16>(NE,B,Bt,D,X,Y);
-         case 0x24: return SmemPAMassApply2D<2,4,16>(NE,B,Bt,D,X,Y);
-         case 0x33: return SmemPAMassApply2D<3,3,16>(NE,B,Bt,D,X,Y);
-         case 0x34: return SmemPAMassApply2D<3,4,16>(NE,B,Bt,D,X,Y);
-         case 0x35: return SmemPAMassApply2D<3,5,16>(NE,B,Bt,D,X,Y);
-         case 0x36: return SmemPAMassApply2D<3,6,16>(NE,B,Bt,D,X,Y);
-         case 0x44: return SmemPAMassApply2D<4,4,8>(NE,B,Bt,D,X,Y);
-         case 0x46: return SmemPAMassApply2D<4,6,8>(NE,B,Bt,D,X,Y);
-         case 0x48: return SmemPAMassApply2D<4,8,4>(NE,B,Bt,D,X,Y);
-         case 0x55: return SmemPAMassApply2D<5,5,8>(NE,B,Bt,D,X,Y);
-         case 0x57: return SmemPAMassApply2D<5,7,8>(NE,B,Bt,D,X,Y);
-         case 0x58: return SmemPAMassApply2D<5,8,2>(NE,B,Bt,D,X,Y);
-         case 0x66: return SmemPAMassApply2D<6,6,4>(NE,B,Bt,D,X,Y);
-         case 0x77: return SmemPAMassApply2D<7,7,4>(NE,B,Bt,D,X,Y);
-         case 0x88: return SmemPAMassApply2D<8,8,2>(NE,B,Bt,D,X,Y);
-         case 0x99: return SmemPAMassApply2D<9,9,2>(NE,B,Bt,D,X,Y);
-         default:   return PAMassApply2D(NE,B,Bt,D,X,Y,D1D,Q1D);
->>>>>>> 4fa50723
       }
    }
    else if (dim == 3)
@@ -1223,34 +1212,22 @@
       if (STD) { return PAMassApply3D(NE,b,bt,d,x,y,D1D,Q1D); }
       switch (id)
       {
-<<<<<<< HEAD
          case 0x23: return SmemPAMassApply3D<2,3>(NE,B,D,X,Y);
+         case 0x24: return SmemPAMassApply3D<2,4>(NE,B,D,X,Y);
          case 0x34: return SmemPAMassApply3D<3,4>(NE,B,D,X,Y);
+         case 0x35: return SmemPAMassApply3D<3,5>(NE,B,D,X,Y);
+         case 0x36: return SmemPAMassApply3D<3,6>(NE,B,D,X,Y);
+         case 0x37: return SmemPAMassApply3D<3,7>(NE,B,D,X,Y);
          case 0x45: return SmemPAMassApply3D<4,5>(NE,B,D,X,Y);
+         case 0x46: return SmemPAMassApply3D<4,6>(NE,B,D,X,Y);
+         case 0x48: return SmemPAMassApply3D<4,8>(NE,B,D,X,Y);
          case 0x56: return SmemPAMassApply3D<5,6>(NE,B,D,X,Y);
+         case 0x58: return SmemPAMassApply3D<5,8>(NE,B,D,X,Y);
          case 0x67: return SmemPAMassApply3D<6,7>(NE,B,D,X,Y);
          case 0x78: return SmemPAMassApply3D<7,8>(NE,B,D,X,Y);
          case 0x89: return SmemPAMassApply3D<8,9>(NE,B,D,X,Y);
          case 0x9A: return SmemPAMassApply3D<9,10>(NE,B,D,X,Y);
          default:   return PAMassApply3D(NE,b,bt,d,x,y,D1D,Q1D);
-=======
-         case 0x23: return SmemPAMassApply3D<2,3>(NE,B,Bt,D,X,Y);
-         case 0x24: return SmemPAMassApply3D<2,4>(NE,B,Bt,D,X,Y);
-         case 0x34: return SmemPAMassApply3D<3,4>(NE,B,Bt,D,X,Y);
-         case 0x35: return SmemPAMassApply3D<3,5>(NE,B,Bt,D,X,Y);
-         case 0x36: return SmemPAMassApply3D<3,6>(NE,B,Bt,D,X,Y);
-         case 0x37: return SmemPAMassApply3D<3,7>(NE,B,Bt,D,X,Y);
-         case 0x45: return SmemPAMassApply3D<4,5>(NE,B,Bt,D,X,Y);
-         case 0x46: return SmemPAMassApply3D<4,6>(NE,B,Bt,D,X,Y);
-         case 0x48: return SmemPAMassApply3D<4,8>(NE,B,Bt,D,X,Y);
-         case 0x56: return SmemPAMassApply3D<5,6>(NE,B,Bt,D,X,Y);
-         case 0x58: return SmemPAMassApply3D<5,8>(NE,B,Bt,D,X,Y);
-         case 0x67: return SmemPAMassApply3D<6,7>(NE,B,Bt,D,X,Y);
-         case 0x78: return SmemPAMassApply3D<7,8>(NE,B,Bt,D,X,Y);
-         case 0x89: return SmemPAMassApply3D<8,9>(NE,B,Bt,D,X,Y);
-         case 0x9A: return SmemPAMassApply3D<9,10>(NE,B,Bt,D,X,Y);
-         default:   return PAMassApply3D(NE,B,Bt,D,X,Y,D1D,Q1D);
->>>>>>> 4fa50723
       }
    }
 #else // MFEM_USE_JIT
