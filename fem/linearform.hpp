// Copyright (c) 2010, Lawrence Livermore National Security, LLC. Produced at
// the Lawrence Livermore National Laboratory. LLNL-CODE-443211. All Rights
// reserved. See file COPYRIGHT for details.
//
// This file is part of the MFEM library. For more information and source code
// availability see http://mfem.org.
//
// MFEM is free software; you can redistribute it and/or modify it under the
// terms of the GNU Lesser General Public License (as published by the Free
// Software Foundation) version 2.1 dated February 1999.

#ifndef MFEM_LINEARFORM
#define MFEM_LINEARFORM

#include "../config/config.hpp"
#include "lininteg.hpp"
#include "gridfunc.hpp"

namespace mfem
{

/// Class for linear form - Vector with associated FE space and LFIntegrators.
class LinearForm : public Vector
{
protected:
   /// FE space on which the LinearForm lives. Not owned.
   FiniteElementSpace *fes;

   /** @brief Indicates the LinerFormIntegrator%s stored in #dlfi, #dlfi_delta,
       #blfi, and #flfi are owned by another LinearForm. */
   int extern_lfs;

   /// Set of Domain Integrators to be applied.
   Array<LinearFormIntegrator*> dlfi;

   /// Separate array for integrators with delta function coefficients.
   Array<DeltaLFIntegrator*> dlfi_delta;

   /// Set of Boundary Integrators to be applied.
   Array<LinearFormIntegrator*> blfi;
   Array<Array<int>*>           blfi_marker; ///< Entries are not owned.

   /// Set of Boundary Face Integrators to be applied.
   Array<LinearFormIntegrator*> flfi;
   Array<Array<int>*>           flfi_marker; ///< Entries are not owned.

   /// The element ids where the centers of the delta functions lie
   Array<int> dlfi_delta_elem_id;

   /// The reference coordinates where the centers of the delta functions lie
   Array<IntegrationPoint> dlfi_delta_ip;

   /// If true, the delta locations are not (re)computed during assembly.
   bool HaveDeltaLocations() { return (dlfi_delta_elem_id.Size() != 0); }

   /// Force (re)computation of delta locations.
   void ResetDeltaLocations() { dlfi_delta_elem_id.SetSize(0); }

private:
   /// Copy construction is not supported; body is undefined.
   LinearForm(const LinearForm &);

public:
   /// Creates linear form associated with FE space @a *f.
   /** The pointer @a f is not owned by the newly constructed object. */
   LinearForm(FiniteElementSpace *f) : Vector(f->GetVSize())
   { fes = f; extern_lfs = 0; UseDevice(true); }

   /** @brief Create a LinearForm on the FiniteElementSpace @a f, using the
       same integrators as the LinearForm @a lf.

       The pointer @a f is not owned by the newly constructed object.

       The integrators in @a lf are copied as pointers and they are not owned by
       the newly constructed LinearForm. */
   LinearForm(FiniteElementSpace *f, LinearForm *lf);

   /// Create an empty LinearForm without an associated FiniteElementSpace.
   /** The associated FiniteElementSpace can be set later using one of the
       methods: Update(FiniteElementSpace *) or
       Update(FiniteElementSpace *, Vector &, int). */
   LinearForm() { fes = NULL; extern_lfs = 0; UseDevice(true); }

   /// Construct a LinearForm using previously allocated array @a data.
   /** The LinearForm does not assume ownership of @a data which is assumed to
       be of size at least `f->GetVSize()`. Similar to the Vector constructor
       for externally allocated array, the pointer @a data can be NULL. The data
<<<<<<< HEAD
       array can be replaced later using the method SetData().
    */
   LinearForm(FiniteElementSpace *f, double *data) : Vector(data, f->GetVSize())
   { fes = f; }
=======
       array can be replaced later using the method SetData(). */
   LinearForm(FiniteElementSpace *f, double *data) : Vector(data, f->GetVSize())
   { fes = f; extern_lfs = 0; }
>>>>>>> 42eb3f1e

   /// Copy assignment. Only the data of the base class Vector is copied.
   /** It is assumed that this object and @a rhs use FiniteElementSpace%s that
       have the same size.

       @note Defining this method overwrites the implicitly defined copy
       assignemnt operator. */
   LinearForm &operator=(const LinearForm &rhs)
   { return operator=((const Vector &)rhs); }

   /// (DEPRECATED) Return the FE space associated with the LinearForm.
   /** @deprecated Use FESpace() instead. */
   FiniteElementSpace *GetFES() { return fes; }

   /// Read+write access to the associated FiniteElementSpace.
   FiniteElementSpace *FESpace() { return fes; }
   /// Read-only access to the associated FiniteElementSpace.
   const FiniteElementSpace *FESpace() const { return fes; }

   /// Adds new Domain Integrator. Assumes ownership of @a lfi.
   void AddDomainIntegrator(LinearFormIntegrator *lfi);

   /// Adds new Boundary Integrator. Assumes ownership of @a lfi.
   void AddBoundaryIntegrator(LinearFormIntegrator *lfi);

   /** @brief Add new Boundary Integrator, restricted to the given boundary
       attributes.

       Assumes ownership of @a lfi. The array @a bdr_attr_marker is stored
       internally as a pointer to the given Array<int> object. */
   void AddBoundaryIntegrator(LinearFormIntegrator *lfi,
                              Array<int> &bdr_attr_marker);

   /// Adds new Boundary Face Integrator. Assumes ownership of @a lfi.
   void AddBdrFaceIntegrator(LinearFormIntegrator *lfi);

   /** @brief Add new Boundary Face Integrator, restricted to the given boundary
       attributes.

       Assumes ownership of @a lfi. The array @a bdr_attr_marker is stored
       internally as a pointer to the given Array<int> object. */
   void AddBdrFaceIntegrator(LinearFormIntegrator *lfi,
                             Array<int> &bdr_attr_marker);

   /** @brief Access all integrators added with AddDomainIntegrator() which are
       not DeltaLFIntegrator%s or they are DeltaLFIntegrator%s with non-delta
       coefficients. */
   Array<LinearFormIntegrator*> *GetDLFI() { return &dlfi; }

   /** @brief Access all integrators added with AddDomainIntegrator() which are
       DeltaLFIntegrator%s with delta coefficients. */
   Array<DeltaLFIntegrator*> *GetDLFI_Delta() { return &dlfi_delta; }

   /// Access all integrators added with AddBoundaryIntegrator().
   Array<LinearFormIntegrator*> *GetBLFI() { return &blfi; }

   /// Access all integrators added with AddBdrFaceIntegrator().
   Array<LinearFormIntegrator*> *GetFLFI() { return &flfi; }

   /** @brief Access all boundary markers added with AddBdrFaceIntegrator().
       If no marker was specified when the integrator was added, the
       corresponding pointer (to Array<int>) will be NULL. */
   Array<Array<int>*> *GetFLFI_Marker() { return &flfi_marker; }

   /// Assembles the linear form i.e. sums over all domain/bdr integrators.
   void Assemble();

   /// Assembles delta functions of the linear form
   void AssembleDelta();

   /// Update the object according to the associated FE space #fes.
   /** This method should be called when the asscociated FE space #fes has been
       updated, e.g. after its associated Mesh object has been refined.

       @note This method does not perform assembly. */
   void Update() { SetSize(fes->GetVSize()); ResetDeltaLocations(); }

   /// Associate a new FE space, @a *f, with this object and Update() it. */
   void Update(FiniteElementSpace *f)
   { fes = f; SetSize(f->GetVSize()); ResetDeltaLocations(); }

   /** @brief Associate a new FE space, @a *f, with this object and use the data
       of @a v, offset by @a v_offset, to initialize this object's Vector::data.

       @note This method does not perform assembly. */
   void Update(FiniteElementSpace *f, Vector &v, int v_offset);

   /// Return the action of the LinearForm as a linear mapping.
   /** Linear forms are linear functionals which map GridFunctions to
       the real numbers.  This method performs this mapping which in
       this case is equivalent as an inner product of the LinearForm
       and GridFunction. */
   double operator()(const GridFunction &gf) const { return (*this)*gf; }

   /// Redefine '=' for LinearForm = constant.
   LinearForm &operator=(double value);

   /// Copy the data from @a v.
   /** The size of @a v must be equal to the size of the associated
       FiniteElementSpace #fes. */
   LinearForm &operator=(const Vector &v);

   /// Destroys linear form.
   ~LinearForm();
};

}

#endif<|MERGE_RESOLUTION|>--- conflicted
+++ resolved
@@ -85,16 +85,9 @@
    /** The LinearForm does not assume ownership of @a data which is assumed to
        be of size at least `f->GetVSize()`. Similar to the Vector constructor
        for externally allocated array, the pointer @a data can be NULL. The data
-<<<<<<< HEAD
-       array can be replaced later using the method SetData().
-    */
-   LinearForm(FiniteElementSpace *f, double *data) : Vector(data, f->GetVSize())
-   { fes = f; }
-=======
        array can be replaced later using the method SetData(). */
    LinearForm(FiniteElementSpace *f, double *data) : Vector(data, f->GetVSize())
    { fes = f; extern_lfs = 0; }
->>>>>>> 42eb3f1e
 
    /// Copy assignment. Only the data of the base class Vector is copied.
    /** It is assumed that this object and @a rhs use FiniteElementSpace%s that
