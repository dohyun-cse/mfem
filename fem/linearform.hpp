// Copyright (c) 2010-2022, Lawrence Livermore National Security, LLC. Produced
// at the Lawrence Livermore National Laboratory. All Rights reserved. See files
// LICENSE and NOTICE for details. LLNL-CODE-806117.
//
// This file is part of the MFEM library. For more information and source code
// availability visit https://mfem.org.
//
// MFEM is free software; you can redistribute it and/or modify it under the
// terms of the BSD-3 license. We welcome feedback and contributions, see file
// CONTRIBUTING.md for details.

#ifndef MFEM_LINEARFORM
#define MFEM_LINEARFORM

#include "../config/config.hpp"
#include "lininteg.hpp"
#include "gridfunc.hpp"

namespace mfem
{

/// Vector with associated FE space and LinearFormIntegrators.
class LinearForm : public Vector
{
protected:
   /// FE space on which the LinearForm lives. Not owned.
   FiniteElementSpace *fes;

   /** @brief Indicates the LinearFormIntegrator%s stored in #domain_integs,
       #domain_delta_integs, #boundary_integs, and #boundary_face_integs are
       owned by another LinearForm. */
   int extern_lfs;

   /// Set of Domain Integrators to be applied.
   Array<LinearFormIntegrator*> domain_integs;
   /// Element attribute marker (should be of length mesh->attributes.Max() or
   /// 0 if mesh->attributes is empty)
   /// Includes all by default.
   /// 0 - ignore attribute
   /// 1 - include attribute
   Array<Array<int>*>           domain_integs_marker;

   /// Separate array for integrators with delta function coefficients.
   Array<DeltaLFIntegrator*>    domain_delta_integs;

   /// Set of Boundary Integrators to be applied.
   Array<LinearFormIntegrator*> boundary_integs;
   /// Entries are not owned.
   Array<Array<int>*>           boundary_integs_marker;

   /// Set of Boundary Face Integrators to be applied.
   Array<LinearFormIntegrator*> boundary_face_integs;
   Array<Array<int>*> boundary_face_integs_marker; ///< Entries not owned.

   /// Set of Internal Face Integrators to be applied.
   Array<LinearFormIntegrator*> interior_face_integs;

   /// Set of trace (all faces - both interior and boundary) integrators.
   Array<LinearFormIntegrator *> tlfi;
   Array<Array<int> *>           tlfi_attributes; ///< Entries are not owned.

   /// The element ids where the centers of the delta functions lie
   Array<int> domain_delta_integs_elem_id;

   /// The reference coordinates where the centers of the delta functions lie
   Array<IntegrationPoint> domain_delta_integs_ip;

   /// If true, the delta locations are not (re)computed during assembly.
   bool HaveDeltaLocations()
   { return (domain_delta_integs_elem_id.Size() != 0); }

   /// Force (re)computation of delta locations.
   void ResetDeltaLocations() { domain_delta_integs_elem_id.SetSize(0); }

private:
   /// Copy construction is not supported; body is undefined.
   LinearForm(const LinearForm &);

public:
   /// Creates linear form associated with FE space @a *f.
   /** The pointer @a f is not owned by the newly constructed object. */
   LinearForm(FiniteElementSpace *f) : Vector(f->GetVSize())
   { fes = f; extern_lfs = 0; UseDevice(true); }

   /** @brief Create a LinearForm on the FiniteElementSpace @a f, using the
       same integrators as the LinearForm @a lf.

       The pointer @a f is not owned by the newly constructed object.

       The integrators in @a lf are copied as pointers and they are not owned by
       the newly constructed LinearForm. */
   LinearForm(FiniteElementSpace *f, LinearForm *lf);

   /// Create an empty LinearForm without an associated FiniteElementSpace.
   /** The associated FiniteElementSpace can be set later using one of the
       methods: Update(FiniteElementSpace *) or
       Update(FiniteElementSpace *, Vector &, int). */
   LinearForm() { fes = NULL; extern_lfs = 0; UseDevice(true); }

   /// Construct a LinearForm using previously allocated array @a data.
   /** The LinearForm does not assume ownership of @a data which is assumed to
       be of size at least `f->GetVSize()`. Similar to the Vector constructor
       for externally allocated array, the pointer @a data can be NULL. The data
       array can be replaced later using the method SetData(). */
   LinearForm(FiniteElementSpace *f, double *data) : Vector(data, f->GetVSize())
   { fes = f; extern_lfs = 0; }

   /// Copy assignment. Only the data of the base class Vector is copied.
   /** It is assumed that this object and @a rhs use FiniteElementSpace%s that
       have the same size.

       @note Defining this method overwrites the implicitly defined copy
       assignment operator. */
   LinearForm &operator=(const LinearForm &rhs)
   { return operator=((const Vector &)rhs); }

   /// (DEPRECATED) Return the FE space associated with the LinearForm.
   /** @deprecated Use FESpace() instead. */
   MFEM_DEPRECATED FiniteElementSpace *GetFES() { return fes; }

   /// Read+write access to the associated FiniteElementSpace.
   FiniteElementSpace *FESpace() { return fes; }
   /// Read-only access to the associated FiniteElementSpace.
   const FiniteElementSpace *FESpace() const { return fes; }

   /// Adds new Domain Integrator. Assumes ownership of @a lfi.
   void AddDomainIntegrator(LinearFormIntegrator *lfi);
   /// Adds new Domain Integrator restricted to certain elements specified by
   /// the @a elem_attr_marker.
   void AddDomainIntegrator(LinearFormIntegrator *lfi,
                            Array<int> &elem_marker);

   /// Adds new Boundary Integrator. Assumes ownership of @a lfi.
   void AddBoundaryIntegrator(LinearFormIntegrator *lfi);

   /** @brief Add new Boundary Integrator, restricted to the given boundary
       attributes.

       Assumes ownership of @a lfi. The array @a bdr_attr_marker is stored
       internally as a pointer to the given Array<int> object. */
   void AddBoundaryIntegrator(LinearFormIntegrator *lfi,
                              Array<int> &bdr_attr_marker);

   /// Adds new Boundary Face Integrator. Assumes ownership of @a lfi.
   void AddBdrFaceIntegrator(LinearFormIntegrator *lfi);

   /** @brief Add new Boundary Face Integrator, restricted to the given boundary
       attributes.

       Assumes ownership of @a lfi. The array @a bdr_attr_marker is stored
       internally as a pointer to the given Array<int> object. */
   void AddBdrFaceIntegrator(LinearFormIntegrator *lfi,
                             Array<int> &bdr_attr_marker);

<<<<<<< HEAD
   /** @brief Add new Trace Face Integrator, restricted to the given face
       attributes.

       Assumes ownership of @a tfi. The array @a attr_list is stored
       internally as a pointer to the given Array<int> object. */
   void AddTraceFaceIntegrator(LinearFormIntegrator *tfi,
                               Array<int> &attr_list);
=======
   /// Adds new Interior Face Integrator. Assumes ownership of @a lfi.
   void AddInteriorFaceIntegrator(LinearFormIntegrator *lfi);
>>>>>>> a6c782be

   /** @brief Access all integrators added with AddDomainIntegrator() which are
       not DeltaLFIntegrator%s or they are DeltaLFIntegrator%s with non-delta
       coefficients. */
   Array<LinearFormIntegrator*> *GetDLFI() { return &domain_integs; }

   /** @brief Access all integrators added with AddDomainIntegrator() which are
       DeltaLFIntegrator%s with delta coefficients. */
   Array<DeltaLFIntegrator*> *GetDLFI_Delta() { return &domain_delta_integs; }

   /// Access all integrators added with AddBoundaryIntegrator().
   Array<LinearFormIntegrator*> *GetBLFI() { return &boundary_integs; }

   /// Access all integrators added with AddBdrFaceIntegrator().
   Array<LinearFormIntegrator*> *GetFLFI() { return &boundary_face_integs; }

   /// Access all integrators added with AddInteriorFaceIntegrator().
   Array<LinearFormIntegrator*> *GetIFLFI() { return &interior_face_integs; }

   /// Access all integrators added with AddTraceFaceIntegrator().
   Array<LinearFormIntegrator*> *GetTLFI() { return &tlfi; }

   /** @brief Access all boundary markers added with AddBdrFaceIntegrator().
       If no marker was specified when the integrator was added, the
       corresponding pointer (to Array<int>) will be NULL. */
   Array<Array<int>*> *GetFLFI_Marker() { return &boundary_face_integs_marker; }

   /// Assembles the linear form i.e. sums over all domain/bdr integrators.
   void Assemble();

   /// Assembles delta functions of the linear form
   void AssembleDelta();

   /// Update the object according to the associated FE space #fes.
   /** This method should be called when the associated FE space #fes has been
       updated, e.g. after its associated Mesh object has been refined.

       @note This method does not perform assembly. */
   void Update() { SetSize(fes->GetVSize()); ResetDeltaLocations(); }

   /// Associate a new FE space, @a *f, with this object and Update() it. */
   void Update(FiniteElementSpace *f)
   { fes = f; SetSize(f->GetVSize()); ResetDeltaLocations(); }

   /** @brief Associate a new FE space, @a *f, with this object and use the data
       of @a v, offset by @a v_offset, to initialize this object's Vector::data.

       @note This method does not perform assembly. */
   void Update(FiniteElementSpace *f, Vector &v, int v_offset);

   /** @brief Make the LinearForm reference external data on a new
       FiniteElementSpace. */
   /** This method changes the FiniteElementSpace associated with the LinearForm
       @a *f and sets the data of the Vector @a v (plus the @a v_offset) as
       external data in the LinearForm.

       @note This version of the method will also perform bounds checks when the
       build option MFEM_DEBUG is enabled. */
   virtual void MakeRef(FiniteElementSpace *f, Vector &v, int v_offset);

   /// Return the action of the LinearForm as a linear mapping.
   /** Linear forms are linear functionals which map GridFunctions to
       the real numbers.  This method performs this mapping which in
       this case is equivalent as an inner product of the LinearForm
       and GridFunction. */
   double operator()(const GridFunction &gf) const { return (*this)*gf; }

   /// Redefine '=' for LinearForm = constant.
   LinearForm &operator=(double value);

   /// Copy the data from @a v.
   /** The size of @a v must be equal to the size of the associated
       FiniteElementSpace #fes. */
   LinearForm &operator=(const Vector &v);

   /// Destroys linear form.
   ~LinearForm();
};

}

#endif<|MERGE_RESOLUTION|>--- conflicted
+++ resolved
@@ -55,10 +55,6 @@
    /// Set of Internal Face Integrators to be applied.
    Array<LinearFormIntegrator*> interior_face_integs;
 
-   /// Set of trace (all faces - both interior and boundary) integrators.
-   Array<LinearFormIntegrator *> tlfi;
-   Array<Array<int> *>           tlfi_attributes; ///< Entries are not owned.
-
    /// The element ids where the centers of the delta functions lie
    Array<int> domain_delta_integs_elem_id;
 
@@ -152,18 +148,8 @@
    void AddBdrFaceIntegrator(LinearFormIntegrator *lfi,
                              Array<int> &bdr_attr_marker);
 
-<<<<<<< HEAD
-   /** @brief Add new Trace Face Integrator, restricted to the given face
-       attributes.
-
-       Assumes ownership of @a tfi. The array @a attr_list is stored
-       internally as a pointer to the given Array<int> object. */
-   void AddTraceFaceIntegrator(LinearFormIntegrator *tfi,
-                               Array<int> &attr_list);
-=======
    /// Adds new Interior Face Integrator. Assumes ownership of @a lfi.
    void AddInteriorFaceIntegrator(LinearFormIntegrator *lfi);
->>>>>>> a6c782be
 
    /** @brief Access all integrators added with AddDomainIntegrator() which are
        not DeltaLFIntegrator%s or they are DeltaLFIntegrator%s with non-delta
@@ -182,9 +168,6 @@
 
    /// Access all integrators added with AddInteriorFaceIntegrator().
    Array<LinearFormIntegrator*> *GetIFLFI() { return &interior_face_integs; }
-
-   /// Access all integrators added with AddTraceFaceIntegrator().
-   Array<LinearFormIntegrator*> *GetTLFI() { return &tlfi; }
 
    /** @brief Access all boundary markers added with AddBdrFaceIntegrator().
        If no marker was specified when the integrator was added, the
