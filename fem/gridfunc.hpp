// Copyright (c) 2010-2020, Lawrence Livermore National Security, LLC. Produced
// at the Lawrence Livermore National Laboratory. All Rights reserved. See files
// LICENSE and NOTICE for details. LLNL-CODE-806117.
//
// This file is part of the MFEM library. For more information and source code
// availability visit https://mfem.org.
//
// MFEM is free software; you can redistribute it and/or modify it under the
// terms of the BSD-3 license. We welcome feedback and contributions, see file
// CONTRIBUTING.md for details.

#ifndef MFEM_GRIDFUNC
#define MFEM_GRIDFUNC

#include "../config/config.hpp"
#include "fespace.hpp"
#include "coefficient.hpp"
#include "bilininteg.hpp"
#ifdef MFEM_USE_ADIOS2
#include "../general/adios2stream.hpp"
#endif
#include <limits>
#include <ostream>
#include <string>

namespace mfem
{

/// Class for grid function - Vector with associated FE space.
class GridFunction : public Vector
{
protected:
   /// FE space on which the grid function lives. Owned if #fec is not NULL.
   FiniteElementSpace *fes;

   /** @brief Used when the grid function is read from a file. It can also be
       set explicitly, see MakeOwner().

       If not NULL, this pointer is owned by the GridFunction. */
   FiniteElementCollection *fec;

   long sequence; // see FiniteElementSpace::sequence, Mesh::sequence

   /** Optional, internal true-dof vector: if the FiniteElementSpace #fes has a
       non-trivial (i.e. not NULL) prolongation operator, this Vector may hold
       associated true-dof values - either owned or external. */
   Vector t_vec;

   void SaveSTLTri(std::ostream &out, double p1[], double p2[], double p3[]);

   void GetVectorGradientHat(ElementTransformation &T, DenseMatrix &gh) const;

   // Project the delta coefficient without scaling and return the (local)
   // integral of the projection.
   void ProjectDeltaCoefficient(DeltaCoefficient &delta_coeff,
                                double &integral);

   // Sum fluxes to vertices and count element contributions
   void SumFluxAndCount(BilinearFormIntegrator &blfi,
                        GridFunction &flux,
                        Array<int>& counts,
                        bool wcoef,
                        int subdomain);

   /** Project a discontinuous vector coefficient in a continuous space and
       return in dof_attr the maximal attribute of the elements containing each
       degree of freedom. */
   void ProjectDiscCoefficient(VectorCoefficient &coeff, Array<int> &dof_attr);

   void Destroy();

public:

   GridFunction() { fes = NULL; fec = NULL; sequence = 0; UseDevice(true); }

   /// Copy constructor. The internal true-dof vector #t_vec is not copied.
   GridFunction(const GridFunction &orig)
      : Vector(orig), fes(orig.fes), fec(NULL), sequence(orig.sequence)
   { UseDevice(true); }

   /// Construct a GridFunction associated with the FiniteElementSpace @a *f.
   GridFunction(FiniteElementSpace *f) : Vector(f->GetVSize())
   { fes = f; fec = NULL; sequence = f->GetSequence(); UseDevice(true); }

   /// Construct a GridFunction using previously allocated array @a data.
   /** The GridFunction does not assume ownership of @a data which is assumed to
       be of size at least `f->GetVSize()`. Similar to the Vector constructor
       for externally allocated array, the pointer @a data can be NULL. The data
       array can be replaced later using the method SetData().
    */
   GridFunction(FiniteElementSpace *f, double *data)
      : Vector(data, f->GetVSize())
   { fes = f; fec = NULL; sequence = f->GetSequence(); UseDevice(true); }

   /// Construct a GridFunction on the given Mesh, using the data from @a input.
   /** The content of @a input should be in the format created by the method
       Save(). The reconstructed FiniteElementSpace and FiniteElementCollection
       are owned by the GridFunction. */
   GridFunction(Mesh *m, std::istream &input);

   GridFunction(Mesh *m, GridFunction *gf_array[], int num_pieces);

   /// Copy assignment. Only the data of the base class Vector is copied.
   /** It is assumed that this object and @a rhs use FiniteElementSpace%s that
       have the same size.

       @note Defining this method overwrites the implicitly defined copy
       assignemnt operator. */
   GridFunction &operator=(const GridFunction &rhs)
   { return operator=((const Vector &)rhs); }

   /// Make the GridFunction the owner of #fec and #fes.
   /** If the new FiniteElementCollection, @a _fec, is NULL, ownership of #fec
       and #fes is taken away. */
   void MakeOwner(FiniteElementCollection *_fec) { fec = _fec; }

   FiniteElementCollection *OwnFEC() { return fec; }

   int VectorDim() const;

   /// Read only access to the (optional) internal true-dof Vector.
   /** Note that the returned Vector may be empty, if not previously allocated
       or set. */
   const Vector &GetTrueVector() const { return t_vec; }
   /// Read and write access to the (optional) internal true-dof Vector.
   /** Note that the returned Vector may be empty, if not previously allocated
       or set. */
   Vector &GetTrueVector() { return t_vec; }

   /// @brief Extract the true-dofs from the GridFunction. If all dofs are true,
   /// then `tv` will be set to point to the data of `*this`.
   /** @warning This method breaks const-ness when all dofs are true. */
   void GetTrueDofs(Vector &tv) const;

   /// Shortcut for calling GetTrueDofs() with GetTrueVector() as argument.
   void SetTrueVector() { GetTrueDofs(GetTrueVector()); }

   /// Set the GridFunction from the given true-dof vector.
   virtual void SetFromTrueDofs(const Vector &tv);

   /// Shortcut for calling SetFromTrueDofs() with GetTrueVector() as argument.
   void SetFromTrueVector() { SetFromTrueDofs(GetTrueVector()); }

   /// Returns the values in the vertices of i'th element for dimension vdim.
   void GetNodalValues(int i, Array<double> &nval, int vdim = 1) const;

   /** @name Element index Get Value Methods

       These methods take an element index and return the interpolated value of
       the field at a given reference point within the element.

       @warning These methods retrieve and use the ElementTransformation object
       from the mfem::Mesh. This can alter the state of the element
       transformation object and can also lead to unexpected results when the
       ElementTransformation object is already in use such as when these methods
       are called from within an integration loop. Consider using
       GetValue(ElementTransformation &T, ...) instead.
   */
   ///@{
   /** Return a scalar value from within the given element. */
   virtual double GetValue(int i, const IntegrationPoint &ip,
                           int vdim = 1) const;

   /** Return a vector value from within the given element. */
   void GetVectorValue(int i, const IntegrationPoint &ip, Vector &val) const;
   ///@}

   /** @name Element Index Get Values Methods

       These are convenience methods for repeatedly calling GetValue for
       multiple points within a given element. The GetValues methods are
       optimized and should perform better than repeatedly calling GetValue. The
       GetVectorValues method simply calls GetVectorValue repeatedly.

       @warning These methods retrieve and use the ElementTransformation object
       from the mfem::Mesh. This can alter the state of the element
       transformation object and can also lead to unexpected results when the
       ElementTransformation object is already in use such as when these methods
       are called from within an integration loop. Consider using
       GetValues(ElementTransformation &T, ...) instead.
   */
   ///@{
   /** Compute a collection of scalar values from within the element indicated
       by the index i. */
   void GetValues(int i, const IntegrationRule &ir, Vector &vals,
                  int vdim = 1) const;

   /** Compute a collection of vector values from within the element indicated
       by the index i. */
   void GetValues(int i, const IntegrationRule &ir, Vector &vals,
                  DenseMatrix &tr, int vdim = 1) const;

   void GetVectorValues(int i, const IntegrationRule &ir,
                        DenseMatrix &vals, DenseMatrix &tr) const;
   ///@}

   /** @name ElementTransformation Get Value Methods

       These member functions are designed for use within
       GridFunctionCoefficient objects. These can be used with
       ElementTransformation objects coming from either
       Mesh::GetElementTransformation() or Mesh::GetBdrElementTransformation().

       @note These methods do not reset the ElementTransformation object so they
       should be safe to use within integration loops or other contexts where
       the ElementTransformation is already in use.
   */
   ///@{
   /** Return a scalar value from within the element indicated by the
       ElementTransformation Object. */
   double GetValue(ElementTransformation &T, const IntegrationPoint &ip,
                   int comp = 0, Vector *tr = NULL) const;

   /** Return a vector value from within the element indicated by the
       ElementTransformation Object. */
   void GetVectorValue(ElementTransformation &T, const IntegrationPoint &ip,
                       Vector &val, Vector *tr = NULL) const;
   ///@}

   /** @name ElementTransformation Get Values Methods

       These are convenience methods for repeatedly calling GetValue for
       multiple points within a given element. They work by calling either the
       ElementTransformation or FaceElementTransformations versions described
       above. Consequently, these methods should not be expected to run faster
       than calling the above methods in an external loop.

       @note These methods do not reset the ElementTransformation object so they
       should be safe to use within integration loops or other contexts where
       the ElementTransformation is already in use.

       @note These methods can also be used with FaceElementTransformations
       objects.
    */
   ///@{
   /** Compute a collection of scalar values from within the element indicated
       by the ElementTransformation object. */
   void GetValues(ElementTransformation &T, const IntegrationRule &ir,
                  Vector &vals, int comp = 0, DenseMatrix *tr = NULL) const;

   /** Compute a collection of vector values from within the element indicated
       by the ElementTransformation object. */
   void GetVectorValues(ElementTransformation &T, const IntegrationRule &ir,
                        DenseMatrix &vals, DenseMatrix *tr = NULL) const;
   ///@}

   /** @name Face Index Get Values Methods

       These methods are designed to work with Discontinuous Galerkin basis
       functions. They compute field values on the interface between elements,
       or on boundary elements, by interpolating the field in a neighboring
       element. The \a side argument indices which neighboring element should be
       used: 0, 1, or 2 (automatically chosen).

       @warning These methods retrieve and use the FaceElementTransformations
       object from the mfem::Mesh. This can alter the state of the face element
       transformations object and can also lead to unexpected results when the
       FaceElementTransformations object is already in use such as when these
       methods are called from within an integration loop. Consider using
       GetValues(ElementTransformation &T, ...) instead.
    */
   ///@{
   /** Compute a collection of scalar values from within the face
       indicated by the index i. */
   int GetFaceValues(int i, int side, const IntegrationRule &ir, Vector &vals,
                     DenseMatrix &tr, int vdim = 1) const;

   /** Compute a collection of vector values from within the face
       indicated by the index i. */
   int GetFaceVectorValues(int i, int side, const IntegrationRule &ir,
                           DenseMatrix &vals, DenseMatrix &tr) const;
   ///@}

   void GetLaplacians(int i, const IntegrationRule &ir, Vector &laps,
                      int vdim = 1) const;

   void GetLaplacians(int i, const IntegrationRule &ir, Vector &laps,
                      DenseMatrix &tr, int vdim = 1) const;

   void GetHessians(int i, const IntegrationRule &ir, DenseMatrix &hess,
                    int vdim = 1) const;

   void GetHessians(int i, const IntegrationRule &ir, DenseMatrix &hess,
                    DenseMatrix &tr, int vdim = 1) const;

   void GetValuesFrom(const GridFunction &orig_func);

   void GetBdrValuesFrom(const GridFunction &orig_func);

   void GetVectorFieldValues(int i, const IntegrationRule &ir,
                             DenseMatrix &vals,
                             DenseMatrix &tr, int comp = 0) const;

   /// For a vector grid function, makes sure that the ordering is byNODES.
   void ReorderByNodes();

   /// Return the values as a vector on mesh vertices for dimension vdim.
   void GetNodalValues(Vector &nval, int vdim = 1) const;

   void GetVectorFieldNodalValues(Vector &val, int comp) const;

   void ProjectVectorFieldOn(GridFunction &vec_field, int comp = 0);

   void GetDerivative(int comp, int der_comp, GridFunction &der);

   double GetDivergence(ElementTransformation &tr) const;

   void GetCurl(ElementTransformation &tr, Vector &curl) const;

   void GetGradient(ElementTransformation &tr, Vector &grad) const;

   void GetGradients(ElementTransformation &tr, const IntegrationRule &ir,
                     DenseMatrix &grad) const;

   void GetGradients(const int elem, const IntegrationRule &ir,
                     DenseMatrix &grad) const
   { GetGradients(*fes->GetElementTransformation(elem), ir, grad); }

   void GetVectorGradient(ElementTransformation &tr, DenseMatrix &grad) const;

   /** Compute \f$ (\int_{\Omega} (*this) \psi_i)/(\int_{\Omega} \psi_i) \f$,
       where \f$ \psi_i \f$ are the basis functions for the FE space of avgs.
       Both FE spaces should be scalar and on the same mesh. */
   void GetElementAverages(GridFunction &avgs) const;

   /** Impose the given bounds on the function's DOFs while preserving its local
    *  integral (described in terms of the given weights) on the i'th element
    *  through SLBPQ optimization.
    *  Intended to be used for discontinuous FE functions. */
   void ImposeBounds(int i, const Vector &weights,
                     const Vector &_lo, const Vector &_hi);
   void ImposeBounds(int i, const Vector &weights,
                     double _min = 0.0, double _max = infinity());

   /** @brief Project the @a src GridFunction to @a this GridFunction, both of
       which must be on the same mesh. */
   /** The current implementation assumes that all elements use the same
       projection matrix. */
   void ProjectGridFunction(const GridFunction &src);

   virtual void ProjectCoefficient(Coefficient &coeff);

   void ProjectCoefficient(Coefficient &coeff, Array<int> &dofs, int vd = 0);

   void ProjectCoefficient(VectorCoefficient &vcoeff);

   void ProjectCoefficient(VectorCoefficient &vcoeff, Array<int> &dofs);

   void ProjectCoefficient(Coefficient *coeff[]);

   /** @brief Project a discontinuous vector coefficient as a grid function on
       a continuous finite element space. The values in shared dofs are
       determined from the element with maximal attribute. */
   virtual void ProjectDiscCoefficient(VectorCoefficient &coeff);

   enum AvgType {ARITHMETIC, HARMONIC};
   /** @brief Projects a discontinuous coefficient so that the values in shared
       vdofs are computed by taking an average of the possible values. */
   virtual void ProjectDiscCoefficient(Coefficient &coeff, AvgType type);
   /** @brief Projects a discontinuous _vector_ coefficient so that the values
       in shared vdofs are computed by taking an average of the possible values.
   */
   virtual void ProjectDiscCoefficient(VectorCoefficient &coeff, AvgType type);

protected:
   /** @brief Accumulates (depending on @a type) the values of @a coeff at all
       shared vdofs and counts in how many zones each vdof appears. */
   void AccumulateAndCountZones(Coefficient &coeff, AvgType type,
                                Array<int> &zones_per_vdof);

   /** @brief Accumulates (depending on @a type) the values of @a vcoeff at all
       shared vdofs and counts in how many zones each vdof appears. */
   void AccumulateAndCountZones(VectorCoefficient &vcoeff, AvgType type,
                                Array<int> &zones_per_vdof);

   void AccumulateAndCountBdrValues(Coefficient *coeff[],
                                    VectorCoefficient *vcoeff, Array<int> &attr,
                                    Array<int> &values_counter);

   void AccumulateAndCountBdrTangentValues(VectorCoefficient &vcoeff,
                                           Array<int> &bdr_attr,
                                           Array<int> &values_counter);

   // Complete the computation of averages; called e.g. after
   // AccumulateAndCountZones().
   void ComputeMeans(AvgType type, Array<int> &zones_per_vdof);

public:
   /** @brief Project a Coefficient on the GridFunction, modifying only DOFs on
       the boundary associated with the boundary attributes marked in the
       @a attr array. */
   void ProjectBdrCoefficient(Coefficient &coeff, Array<int> &attr)
   {
      Coefficient *coeff_p = &coeff;
      ProjectBdrCoefficient(&coeff_p, attr);
   }

   /** @brief Project a VectorCoefficient on the GridFunction, modifying only
       DOFs on the boundary associated with the boundary attributes marked in
       the @a attr array. */
   virtual void ProjectBdrCoefficient(VectorCoefficient &vcoeff,
                                      Array<int> &attr);

   /** @brief Project a set of Coefficient%s on the components of the
       GridFunction, modifying only DOFs on the boundary associated with the
       boundary attributed marked in the @a attr array. */
   /** If a Coefficient pointer in the array @a coeff is NULL, that component
       will not be touched. */
   virtual void ProjectBdrCoefficient(Coefficient *coeff[], Array<int> &attr);

   /** Project the normal component of the given VectorCoefficient on
       the boundary. Only boundary attributes that are marked in
       'bdr_attr' are projected. Assumes RT-type VectorFE GridFunction. */
   void ProjectBdrCoefficientNormal(VectorCoefficient &vcoeff,
                                    Array<int> &bdr_attr);

   /** @brief Project the tangential components of the given VectorCoefficient
       on the boundary. Only boundary attributes that are marked in @a bdr_attr
       are projected. Assumes ND-type VectorFE GridFunction. */
   virtual void ProjectBdrCoefficientTangent(VectorCoefficient &vcoeff,
                                             Array<int> &bdr_attr);

   virtual double ComputeL2Error(Coefficient &exsol,
                                 const IntegrationRule *irs[] = NULL) const
   { return ComputeLpError(2.0, exsol, NULL, irs); }

   virtual double ComputeL2Error(Coefficient *exsol[],
                                 const IntegrationRule *irs[] = NULL) const;

   virtual double ComputeL2Error(VectorCoefficient &exsol,
                                 const IntegrationRule *irs[] = NULL,
                                 Array<int> *elems = NULL) const;

   virtual double ComputeH1Error(Coefficient *exsol, VectorCoefficient *exgrad,
                                 Coefficient *ell_coef, double Nu,
                                 int norm_type) const;

   virtual double ComputeMaxError(Coefficient &exsol,
                                  const IntegrationRule *irs[] = NULL) const
   {
      return ComputeLpError(infinity(), exsol, NULL, irs);
   }

   virtual double ComputeMaxError(Coefficient *exsol[],
                                  const IntegrationRule *irs[] = NULL) const;

   virtual double ComputeMaxError(VectorCoefficient &exsol,
                                  const IntegrationRule *irs[] = NULL) const
   {
      return ComputeLpError(infinity(), exsol, NULL, NULL, irs);
   }

   virtual double ComputeL1Error(Coefficient &exsol,
                                 const IntegrationRule *irs[] = NULL) const
   { return ComputeLpError(1.0, exsol, NULL, irs); }

   virtual double ComputeW11Error(Coefficient *exsol, VectorCoefficient *exgrad,
                                  int norm_type, Array<int> *elems = NULL,
                                  const IntegrationRule *irs[] = NULL) const;

   virtual double ComputeL1Error(VectorCoefficient &exsol,
                                 const IntegrationRule *irs[] = NULL) const
   { return ComputeLpError(1.0, exsol, NULL, NULL, irs); }

   virtual double ComputeLpError(const double p, Coefficient &exsol,
                                 Coefficient *weight = NULL,
                                 const IntegrationRule *irs[] = NULL) const;

   /** Compute the Lp error in each element of the mesh and store the results in
       the Vector @a error. The result should be of length number of elements,
       for example an L2 GridFunction of order zero using map type VALUE. */
   virtual void ComputeElementLpErrors(const double p, Coefficient &exsol,
                                       Vector &error,
                                       Coefficient *weight = NULL,
                                       const IntegrationRule *irs[] = NULL
                                      ) const;

   virtual void ComputeElementL1Errors(Coefficient &exsol,
                                       Vector &error,
                                       const IntegrationRule *irs[] = NULL
                                      ) const
   { ComputeElementLpErrors(1.0, exsol, error, NULL, irs); }

   virtual void ComputeElementL2Errors(Coefficient &exsol,
                                       Vector &error,
                                       const IntegrationRule *irs[] = NULL
                                      ) const
   { ComputeElementLpErrors(2.0, exsol, error, NULL, irs); }

   virtual void ComputeElementMaxErrors(Coefficient &exsol,
                                        Vector &error,
                                        const IntegrationRule *irs[] = NULL
                                       ) const
   { ComputeElementLpErrors(infinity(), exsol, error, NULL, irs); }

   /** When given a vector weight, compute the pointwise (scalar) error as the
       dot product of the vector error with the vector weight. Otherwise, the
       scalar error is the l_2 norm of the vector error. */
   virtual double ComputeLpError(const double p, VectorCoefficient &exsol,
                                 Coefficient *weight = NULL,
                                 VectorCoefficient *v_weight = NULL,
                                 const IntegrationRule *irs[] = NULL) const;

   /** Compute the Lp error in each element of the mesh and store the results in
       the Vector @ error. The result should be of length number of elements,
       for example an L2 GridFunction of order zero using map type VALUE. */
   virtual void ComputeElementLpErrors(const double p, VectorCoefficient &exsol,
                                       Vector &error,
                                       Coefficient *weight = NULL,
                                       VectorCoefficient *v_weight = NULL,
                                       const IntegrationRule *irs[] = NULL
                                      ) const;

   virtual void ComputeElementL1Errors(VectorCoefficient &exsol,
                                       Vector &error,
                                       const IntegrationRule *irs[] = NULL
                                      ) const
   { ComputeElementLpErrors(1.0, exsol, error, NULL, NULL, irs); }

   virtual void ComputeElementL2Errors(VectorCoefficient &exsol,
                                       Vector &error,
                                       const IntegrationRule *irs[] = NULL
                                      ) const
   { ComputeElementLpErrors(2.0, exsol, error, NULL, NULL, irs); }

   virtual void ComputeElementMaxErrors(VectorCoefficient &exsol,
                                        Vector &error,
                                        const IntegrationRule *irs[] = NULL
                                       ) const
   { ComputeElementLpErrors(infinity(), exsol, error, NULL, NULL, irs); }

   virtual void ComputeFlux(BilinearFormIntegrator &blfi,
                            GridFunction &flux,
                            bool wcoef = true, int subdomain = -1);

   /// Redefine '=' for GridFunction = constant.
   GridFunction &operator=(double value);

   /// Copy the data from @a v.
   /** The size of @a v must be equal to the size of the associated
       FiniteElementSpace #fes. */
   GridFunction &operator=(const Vector &v);

   /// Transform by the Space UpdateMatrix (e.g., on Mesh change).
   virtual void Update();

   FiniteElementSpace *FESpace() { return fes; }
   const FiniteElementSpace *FESpace() const { return fes; }

   /// Associate a new FiniteElementSpace with the GridFunction.
   /** The GridFunction is resized using the SetSize() method. */
   virtual void SetSpace(FiniteElementSpace *f);

   using Vector::MakeRef;

   /** @brief Make the GridFunction reference external data on a new
       FiniteElementSpace. */
   /** This method changes the FiniteElementSpace associated with the
       GridFunction and sets the pointer @a v as external data in the
       GridFunction. */
   virtual void MakeRef(FiniteElementSpace *f, double *v);

   /** @brief Make the GridFunction reference external data on a new
       FiniteElementSpace. */
   /** This method changes the FiniteElementSpace associated with the
       GridFunction and sets the data of the Vector @a v (plus the @a v_offset)
       as external data in the GridFunction.
       @note This version of the method will also perform bounds checks when
       the build option MFEM_DEBUG is enabled. */
   virtual void MakeRef(FiniteElementSpace *f, Vector &v, int v_offset);

   /** @brief Associate a new FiniteElementSpace and new true-dof data with the
       GridFunction. */
   /** - If the prolongation matrix of @a f is trivial (i.e. its method
         FiniteElementSpace::GetProlongationMatrix() returns NULL), then the
         method MakeRef() is called with the same arguments.
       - Otherwise, the method SetSpace() is called with argument @a f.
       - The internal true-dof vector is set to reference @a tv. */
   void MakeTRef(FiniteElementSpace *f, double *tv);

   /** @brief Associate a new FiniteElementSpace and new true-dof data with the
       GridFunction. */
   /** - If the prolongation matrix of @a f is trivial (i.e. its method
         FiniteElementSpace::GetProlongationMatrix() returns NULL), this method
         calls MakeRef() with the same arguments.
       - Otherwise, this method calls SetSpace() with argument @a f.
       - The internal true-dof vector is set to reference the sub-vector of
         @a tv starting at the offset @a tv_offset. */
   void MakeTRef(FiniteElementSpace *f, Vector &tv, int tv_offset);

   /// Save the GridFunction to an output stream.
   virtual void Save(std::ostream &out) const;

#ifdef MFEM_USE_ADIOS2
   /// Save the GridFunction to a binary output stream using adios2 bp format.
   virtual void Save(adios2stream &out, const std::string& variable_name,
                     const adios2stream::data_type
                     type = adios2stream::data_type::point_data) const;
#endif

<<<<<<< HEAD
   /** @brief Write the GridFunction in VTK format. Note that Mesh::PrintVTK must be
       called first. The parameter ref > 0 must match the one used in
=======
   /** @brief Write the GridFunction in VTK format. Note that Mesh::PrintVTK
       must be called first. The parameter ref > 0 must match the one used in
>>>>>>> dc4715e0
       Mesh::PrintVTK. */
   void SaveVTK(std::ostream &out, const std::string &field_name, int ref);

   /** @brief Write the GridFunction in STL format. Note that the mesh dimension
       must be 2 and that quad elements will be broken into two triangles.*/
   void SaveSTL(std::ostream &out, int TimesToRefine = 1);

   /// Destroys grid function.
   virtual ~GridFunction() { Destroy(); }
};


/** Overload operator<< for std::ostream and GridFunction; valid also for the
    derived class ParGridFunction */
std::ostream &operator<<(std::ostream &out, const GridFunction &sol);


/** @brief Class representing a function through its values (scalar or vector)
    at quadrature points. */
class QuadratureFunction : public Vector
{
protected:
   QuadratureSpace *qspace; ///< Associated QuadratureSpace
   int vdim;                ///< Vector dimension
   bool own_qspace;         ///< QuadratureSpace ownership flag

public:
   /// Create an empty QuadratureFunction.
   /** The object can be initialized later using the SetSpace() methods. */
   QuadratureFunction()
      : qspace(NULL), vdim(0), own_qspace(false) { }

   /** @brief Copy constructor. The QuadratureSpace ownership flag, #own_qspace,
       in the new object is set to false. */
   QuadratureFunction(const QuadratureFunction &orig)
      : Vector(orig),
        qspace(orig.qspace), vdim(orig.vdim), own_qspace(false) { }

   /// Create a QuadratureFunction based on the given QuadratureSpace.
   /** The QuadratureFunction does not assume ownership of the QuadratureSpace.
       @note The Vector data is not initialized. */
   QuadratureFunction(QuadratureSpace *qspace_, int vdim_ = 1)
      : Vector(vdim_*qspace_->GetSize()),
        qspace(qspace_), vdim(vdim_), own_qspace(false) { }

   /** @brief Create a QuadratureFunction based on the given QuadratureSpace,
       using the external data, @a qf_data. */
   /** The QuadratureFunction does not assume ownership of neither the
       QuadratureSpace nor the external data. */
   QuadratureFunction(QuadratureSpace *qspace_, double *qf_data, int vdim_ = 1)
      : Vector(qf_data, vdim_*qspace_->GetSize()),
        qspace(qspace_), vdim(vdim_), own_qspace(false) { }

   /// Read a QuadratureFunction from the stream @a in.
   /** The QuadratureFunction assumes ownership of the read QuadratureSpace. */
   QuadratureFunction(Mesh *mesh, std::istream &in);

   virtual ~QuadratureFunction() { if (own_qspace) { delete qspace; } }

   /// Get the associated QuadratureSpace.
   QuadratureSpace *GetSpace() const { return qspace; }

   /// Change the QuadratureSpace and optionally the vector dimension.
   /** If the new QuadratureSpace is different from the current one, the
       QuadratureFunction will not assume ownership of the new space; otherwise,
       the ownership flag remains the same.

       If the new vector dimension @a vdim_ < 0, the vector dimension remains
       the same.

       The data size is updated by calling Vector::SetSize(). */
   inline void SetSpace(QuadratureSpace *qspace_, int vdim_ = -1);

   /** @brief Change the QuadratureSpace, the data array, and optionally the
       vector dimension. */
   /** If the new QuadratureSpace is different from the current one, the
       QuadratureFunction will not assume ownership of the new space; otherwise,
       the ownership flag remains the same.

       If the new vector dimension @a vdim_ < 0, the vector dimension remains
       the same.

       The data array is replaced by calling Vector::NewDataAndSize(). */
   inline void SetSpace(QuadratureSpace *qspace_, double *qf_data,
                        int vdim_ = -1);

   /// Get the vector dimension.
   int GetVDim() const { return vdim; }

   /// Set the vector dimension, updating the size by calling Vector::SetSize().
   void SetVDim(int vdim_)
   { vdim = vdim_; SetSize(vdim*qspace->GetSize()); }

   /// Get the QuadratureSpace ownership flag.
   bool OwnsSpace() { return own_qspace; }

   /// Set the QuadratureSpace ownership flag.
   void SetOwnsSpace(bool own) { own_qspace = own; }

   /// Redefine '=' for QuadratureFunction = constant.
   QuadratureFunction &operator=(double value);

   /// Copy the data from @a v.
   /** The size of @a v must be equal to the size of the associated
       QuadratureSpace #qspace. */
   QuadratureFunction &operator=(const Vector &v);

   /// Copy assignment. Only the data of the base class Vector is copied.
   /** The QuadratureFunctions @a v and @a *this must have QuadratureSpaces with
       the same size.

       @note Defining this method overwrites the implicitly defined copy
       assignemnt operator. */
   QuadratureFunction &operator=(const QuadratureFunction &v);

   /// Get the IntegrationRule associated with mesh element @a idx.
   const IntegrationRule &GetElementIntRule(int idx) const
   { return qspace->GetElementIntRule(idx); }

   /// Return all values associated with mesh element @a idx in a Vector.
   /** The result is stored in the Vector @a values as a reference to the
       global values.

       Inside the Vector @a values, the index `i+vdim*j` corresponds to the
       `i`-th vector component at the `j`-th quadrature point.
    */
   inline void GetElementValues(int idx, Vector &values);

   /// Return all values associated with mesh element @a idx in a Vector.
   /** The result is stored in the Vector @a values as a copy of the
       global values.

       Inside the Vector @a values, the index `i+vdim*j` corresponds to the
       `i`-th vector component at the `j`-th quadrature point.
    */
   inline void GetElementValues(int idx, Vector &values) const;

   /// Return the quadrature function values at an integration point.
   /** The result is stored in the Vector @a values as a reference to the
       global values. */
   inline void GetElementValues(int idx, const int ip_num, Vector &values);

   /// Return the quadrature function values at an integration point.
   /** The result is stored in the Vector @a values as a copy to the
       global values. */
   inline void GetElementValues(int idx, const int ip_num, Vector &values) const;

   /// Return all values associated with mesh element @a idx in a DenseMatrix.
   /** The result is stored in the DenseMatrix @a values as a reference to the
       global values.

       Inside the DenseMatrix @a values, the `(i,j)` entry corresponds to the
       `i`-th vector component at the `j`-th quadrature point.
    */
   inline void GetElementValues(int idx, DenseMatrix &values);

   /// Return all values associated with mesh element @a idx in a const DenseMatrix.
   /** The result is stored in the DenseMatrix @a values as a copy of the
       global values.

       Inside the DenseMatrix @a values, the `(i,j)` entry corresponds to the
       `i`-th vector component at the `j`-th quadrature point.
    */
   inline void GetElementValues(int idx, DenseMatrix &values) const;

   /// Write the QuadratureFunction to the stream @a out.
   void Save(std::ostream &out) const;
};

/// Overload operator<< for std::ostream and QuadratureFunction.
std::ostream &operator<<(std::ostream &out, const QuadratureFunction &qf);


double ZZErrorEstimator(BilinearFormIntegrator &blfi,
                        GridFunction &u,
                        GridFunction &flux,
                        Vector &error_estimates,
                        Array<int> *aniso_flags = NULL,
                        int with_subdomains = 1,
                        bool with_coeff = false);

/// Compute the Lp distance between two grid functions on the given element.
double ComputeElementLpDistance(double p, int i,
                                GridFunction& gf1, GridFunction& gf2);


/// Class used for extruding scalar GridFunctions
class ExtrudeCoefficient : public Coefficient
{
private:
   int n;
   Mesh *mesh_in;
   Coefficient &sol_in;
public:
   ExtrudeCoefficient(Mesh *m, Coefficient &s, int _n)
      : n(_n), mesh_in(m), sol_in(s) { }
   virtual double Eval(ElementTransformation &T, const IntegrationPoint &ip);
   virtual ~ExtrudeCoefficient() { }
};

/// Extrude a scalar 1D GridFunction, after extruding the mesh with Extrude1D.
GridFunction *Extrude1DGridFunction(Mesh *mesh, Mesh *mesh2d,
                                    GridFunction *sol, const int ny);


// Inline methods

inline void QuadratureFunction::SetSpace(QuadratureSpace *qspace_, int vdim_)
{
   if (qspace_ != qspace)
   {
      if (own_qspace) { delete qspace; }
      qspace = qspace_;
      own_qspace = false;
   }
   vdim = (vdim_ < 0) ? vdim : vdim_;
   SetSize(vdim*qspace->GetSize());
}

inline void QuadratureFunction::SetSpace(QuadratureSpace *qspace_,
                                         double *qf_data, int vdim_)
{
   if (qspace_ != qspace)
   {
      if (own_qspace) { delete qspace; }
      qspace = qspace_;
      own_qspace = false;
   }
   vdim = (vdim_ < 0) ? vdim : vdim_;
   NewDataAndSize(qf_data, vdim*qspace->GetSize());
}

inline void QuadratureFunction::GetElementValues(int idx, Vector &values)
{
   const int s_offset = qspace->element_offsets[idx];
   const int sl_size = qspace->element_offsets[idx+1] - s_offset;
   values.NewDataAndSize(data + vdim*s_offset, vdim*sl_size);
}

inline void QuadratureFunction::GetElementValues(int idx, Vector &values) const
{
   const int s_offset = qspace->element_offsets[idx];
   const int sl_size = qspace->element_offsets[idx+1] - s_offset;
   values.SetSize(vdim*sl_size);
   const double *q = data + vdim*s_offset;
   for (int i = 0; i<values.Size(); i++)
   {
      values(i) = *(q++);
   }
}

inline void QuadratureFunction::GetElementValues(int idx, const int ip_num,
                                                 Vector &values)
{
   const int s_offset = qspace->element_offsets[idx] * vdim + ip_num * vdim;
   values.NewDataAndSize(data + s_offset, vdim);
}

inline void QuadratureFunction::GetElementValues(int idx, const int ip_num,
                                                 Vector &values) const
{
   const int s_offset = qspace->element_offsets[idx] * vdim + ip_num * vdim;
   values.SetSize(vdim);
   const double *q = data + s_offset;
   for (int i = 0; i < values.Size(); i++)
   {
      values(i) = *(q++);
   }
}

inline void QuadratureFunction::GetElementValues(int idx, DenseMatrix &values)
{
   const int s_offset = qspace->element_offsets[idx];
   const int sl_size = qspace->element_offsets[idx+1] - s_offset;
   values.Reset(data + vdim*s_offset, vdim, sl_size);
}

inline void QuadratureFunction::GetElementValues(int idx,
                                                 DenseMatrix &values) const
{
   const int s_offset = qspace->element_offsets[idx];
   const int sl_size = qspace->element_offsets[idx+1] - s_offset;
   values.SetSize(vdim, sl_size);
   const double *q = data + vdim*s_offset;
   for (int j = 0; j<sl_size; j++)
   {
      for (int i = 0; i<vdim; i++)
      {
         values(i,j) = *(q++);
      }
   }
}

} // namespace mfem

#endif<|MERGE_RESOLUTION|>--- conflicted
+++ resolved
@@ -598,13 +598,8 @@
                      type = adios2stream::data_type::point_data) const;
 #endif
 
-<<<<<<< HEAD
-   /** @brief Write the GridFunction in VTK format. Note that Mesh::PrintVTK must be
-       called first. The parameter ref > 0 must match the one used in
-=======
    /** @brief Write the GridFunction in VTK format. Note that Mesh::PrintVTK
        must be called first. The parameter ref > 0 must match the one used in
->>>>>>> dc4715e0
        Mesh::PrintVTK. */
    void SaveVTK(std::ostream &out, const std::string &field_name, int ref);
 
