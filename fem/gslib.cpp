// Copyright (c) 2010-2025, Lawrence Livermore National Security, LLC. Produced
// at the Lawrence Livermore National Laboratory. All Rights reserved. See files
// LICENSE and NOTICE for details. LLNL-CODE-806117.
//
// This file is part of the MFEM library. For more information and source code
// availability visit https://mfem.org.
//
// MFEM is free software; you can redistribute it and/or modify it under the
// terms of the BSD-3 license. We welcome feedback and contributions, see file
// CONTRIBUTING.md for details.

#include "gslib.hpp"
#include "geom.hpp"

#ifdef MFEM_USE_GSLIB

// Ignore warnings from the gslib header (GCC version)
#ifdef MFEM_HAVE_GCC_PRAGMA_DIAGNOSTIC
#pragma GCC diagnostic push
#pragma GCC diagnostic ignored "-Wunused-function"
#endif

#define CODE_INTERNAL 0
#define CODE_BORDER 1
#define CODE_NOT_FOUND 2

// External GSLIB header (the MFEM header is gslib.hpp)
namespace gslib
{
#include "gslib.h"
#ifndef GSLIB_RELEASE_VERSION //gslib v1.0.7
#define GSLIB_RELEASE_VERSION 10007
#endif
extern "C" {
   struct hash_data_3
   {
      ulong hash_n;
      struct dbl_range bnd[3];
      double fac[3];
      uint *offset;
   };

   struct hash_data_2
   {
      ulong hash_n;
      struct dbl_range bnd[2];
      double fac[2];
      uint *offset;
   };

   struct findpts_dummy_ms_data
   {
      unsigned int *nsid;
      double       *distfint;
   };

   struct findpts_data_3
   {
      struct crystal cr;
      struct findpts_local_data_3 local;
      struct hash_data_3 hash;
      struct array savpt;
      struct findpts_dummy_ms_data fdms;
      uint   fevsetup;
   };

   struct findpts_data_2
   {
      struct crystal cr;
      struct findpts_local_data_2 local;
      struct hash_data_2 hash;
      struct array savpt;
      struct findpts_dummy_ms_data fdms;
      uint   fevsetup;
   };
} //extern C

} //namespace gslib

#ifdef MFEM_HAVE_GCC_PRAGMA_DIAGNOSTIC
#pragma GCC diagnostic pop
#endif

namespace mfem
{

FindPointsGSLIB::FindPointsGSLIB()
   : mesh(nullptr),
     fec_map_lin(nullptr),
     fdataD(nullptr), cr(nullptr), gsl_comm(nullptr),
     dim(-1), points_cnt(-1), setupflag(false), default_interp_value(0),
     avgtype(AvgType::ARITHMETIC), bdr_tol(1e-8)
{
   mesh_split.SetSize(6);
   ir_split.SetSize(6);
   fes_rst_map.SetSize(6);
   gf_rst_map.SetSize(6);
   for (int i = 0; i < mesh_split.Size(); i++)
   {
      mesh_split[i] = nullptr;
      ir_split[i] = nullptr;
      fes_rst_map[i] = nullptr;
      gf_rst_map[i] = nullptr;
   }

   gsl_comm = new gslib::comm;
   cr       = new gslib::crystal;
#ifdef MFEM_USE_MPI
   int initialized = 0;
   MPI_Initialized(&initialized);
   if (!initialized) { MPI_Init(NULL, NULL); }
   MPI_Comm comm = MPI_COMM_WORLD;
   comm_init(gsl_comm, comm);
#else
   comm_init(gsl_comm, 0);
#endif
   crystal_init(cr, gsl_comm);
}

FindPointsGSLIB::FindPointsGSLIB(Mesh *mesh_in, const double bb_t,
                                 const double newt_tol, const int npt_max)
   : mesh(mesh_in),
     fec_map_lin(nullptr),
     fdataD(nullptr), cr(nullptr), gsl_comm(nullptr),
     dim(-1), points_cnt(-1), setupflag(false), default_interp_value(0),
     avgtype(AvgType::ARITHMETIC), bdr_tol(1e-8)
{
   mesh_split.SetSize(6);
   ir_split.SetSize(6);
   fes_rst_map.SetSize(6);
   gf_rst_map.SetSize(6);
   for (int i = 0; i < mesh_split.Size(); i++)
   {
      mesh_split[i] = nullptr;
      ir_split[i] = nullptr;
      fes_rst_map[i] = nullptr;
      gf_rst_map[i] = nullptr;
   }

   gsl_comm = new gslib::comm;
   cr       = new gslib::crystal;
#ifdef MFEM_USE_MPI
   int initialized = 0;
   MPI_Initialized(&initialized);
   if (!initialized) { MPI_Init(NULL, NULL); }
   MPI_Comm comm = MPI_COMM_WORLD;
   comm_init(gsl_comm, comm);
#else
   comm_init(gsl_comm, 0);
#endif
   crystal_init(cr, gsl_comm);
   Setup(*mesh, bb_t, newt_tol, npt_max);
}

FindPointsGSLIB::~FindPointsGSLIB()
{
   FreeData();
#ifdef MFEM_USE_MPI
   if (!Mpi::IsFinalized())  // currently segfaults inside gslib otherwise
#endif
   {
      crystal_free(cr);
      comm_free(gsl_comm);
      delete gsl_comm;
      delete cr;
   }
   for (int i = 0; i < mesh_split.Size(); i++)
   {
      if (mesh_split[i]) { delete mesh_split[i]; mesh_split[i] = nullptr; }
      if (ir_split[i]) { delete ir_split[i]; ir_split[i] = nullptr; }
      if (fes_rst_map[i]) { delete fes_rst_map[i]; fes_rst_map[i] = nullptr; }
      if (gf_rst_map[i]) { delete gf_rst_map[i]; gf_rst_map[i] = nullptr; }
   }
   if (fec_map_lin) { delete fec_map_lin; fec_map_lin = nullptr; }
}

#ifdef MFEM_USE_MPI
FindPointsGSLIB::FindPointsGSLIB(MPI_Comm comm_)
   : mesh(nullptr),
     fec_map_lin(nullptr),
     fdataD(nullptr), cr(nullptr), gsl_comm(nullptr),
     dim(-1), points_cnt(-1), setupflag(false), default_interp_value(0),
     avgtype(AvgType::ARITHMETIC), bdr_tol(1e-8)
{
   mesh_split.SetSize(6);
   ir_split.SetSize(6);
   fes_rst_map.SetSize(6);
   gf_rst_map.SetSize(6);
   for (int i = 0; i < mesh_split.Size(); i++)
   {
      mesh_split[i] = nullptr;
      ir_split[i] = nullptr;
      fes_rst_map[i] = nullptr;
      gf_rst_map[i] = nullptr;
   }

   gsl_comm = new gslib::comm;
   cr      = new gslib::crystal;
   comm_init(gsl_comm, comm_);
   crystal_init(cr, gsl_comm);
}

FindPointsGSLIB::FindPointsGSLIB(ParMesh *mesh_in, const double bb_t,
                                 const double newt_tol, const int npt_max)
   : mesh(mesh_in),
     fec_map_lin(nullptr),
     fdataD(nullptr), cr(nullptr), gsl_comm(nullptr),
     dim(-1), points_cnt(-1), setupflag(false), default_interp_value(0),
     avgtype(AvgType::ARITHMETIC), bdr_tol(1e-8)
{
   mesh_split.SetSize(6);
   ir_split.SetSize(6);
   fes_rst_map.SetSize(6);
   gf_rst_map.SetSize(6);
   for (int i = 0; i < mesh_split.Size(); i++)
   {
      mesh_split[i] = nullptr;
      ir_split[i] = nullptr;
      fes_rst_map[i] = nullptr;
      gf_rst_map[i] = nullptr;
   }

   gsl_comm = new gslib::comm;
   cr      = new gslib::crystal;
   comm_init(gsl_comm, mesh_in->GetComm());
   crystal_init(cr, gsl_comm);
   Setup(*mesh, bb_t, newt_tol, npt_max);
}
#endif

void FindPointsGSLIB::Setup(Mesh &m, const double bb_t,
                            const double newt_tol, const int npt_max)
{
   MFEM_VERIFY(m.GetNodes() != NULL, "Mesh nodes are required.");
   int meshOrder = m.GetNodes()->FESpace()->GetMaxElementOrder();

   // call FreeData if FindPointsGSLIB::Setup has been called already
   if (setupflag) { FreeData(); }

   mesh = &m;
   dim  = mesh->Dimension();
   const unsigned int dof1D = meshOrder+1;

   SetupSplitMeshesAndIntegrationRules(meshOrder);

   GetNodalValues(mesh->GetNodes(), gsl_mesh);

   mesh_points_cnt = gsl_mesh.Size()/dim;

   DEV.local_hash_size = mesh_points_cnt;
   DEV.dof1d = (int)dof1D;
   if (dim == 2)
   {
      unsigned nr[2] = { dof1D, dof1D };
      unsigned mr[2] = { 2*dof1D, 2*dof1D };
      double * const elx[2] =
      {
         mesh_points_cnt == 0 ? nullptr : &gsl_mesh(0),
         mesh_points_cnt == 0 ? nullptr : &gsl_mesh(mesh_points_cnt)
      };
      fdataD = findpts_setup_2(gsl_comm, elx, nr, NE_split_total, mr, bb_t,
                               DEV.local_hash_size,
                               mesh_points_cnt, npt_max, newt_tol);
   }
   else
   {
      unsigned nr[3] = { dof1D, dof1D, dof1D };
      unsigned mr[3] = { 2*dof1D, 2*dof1D, 2*dof1D };
      double * const elx[3] =
      {
         mesh_points_cnt == 0 ? nullptr : &gsl_mesh(0),
         mesh_points_cnt == 0 ? nullptr : &gsl_mesh(mesh_points_cnt),
         mesh_points_cnt == 0 ? nullptr : &gsl_mesh(2*mesh_points_cnt)
      };
      fdataD = findpts_setup_3(gsl_comm, elx, nr, NE_split_total, mr, bb_t,
                               DEV.local_hash_size,
                               mesh_points_cnt, npt_max, newt_tol);
   }
   setupflag = true;
}

void FindPointsGSLIB::FindPoints(const Vector &point_pos,
                                 int point_pos_ordering)
{
   MFEM_VERIFY(setupflag, "Use FindPointsGSLIB::Setup before finding points.");
   bool dev_mode = (point_pos.UseDevice() && Device::IsEnabled());
   points_cnt = point_pos.Size() / dim;
   gsl_code.SetSize(points_cnt);
   gsl_proc.SetSize(points_cnt);
   gsl_elem.SetSize(points_cnt);
   gsl_ref.SetSize(points_cnt * dim);
   gsl_dist.SetSize(points_cnt);

   bool tensor_product_only = mesh->GetNE() == 0 ||
                              (mesh->GetNumGeometries(dim) == 1 &&
                               (mesh->GetElementType(0)==Element::QUADRILATERAL ||
                                mesh->GetElementType(0) == Element::HEXAHEDRON));
#ifdef MFEM_USE_MPI
   MPI_Allreduce(MPI_IN_PLACE, &tensor_product_only, 1, MFEM_MPI_CXX_BOOL,
                 MPI_LAND, gsl_comm->c);
#endif

   if (dev_mode && tensor_product_only)
   {
#if GSLIB_RELEASE_VERSION == 10007
      if (!gpu_to_cpu_fallback)
      {
         MFEM_ABORT("Either update to gslib v1.0.9 for GPU support "
                    "or use SetGPUtoCPUFallback to use host-functions. See "
                    "INSTALL for instructions to update GSLIB.");
      }
#else
      FindPointsOnDevice(point_pos, point_pos_ordering);
      return;
#endif
   }

   auto pp = point_pos.HostRead();
   auto xvFill = [&](const double *xv_base[], unsigned xv_stride[])
   {
      for (int d = 0; d < dim; d++)
      {
         if (point_pos_ordering == Ordering::byNODES)
         {
            xv_base[d] = pp + d*points_cnt;
            xv_stride[d] = sizeof(double);
         }
         else
         {
            xv_base[d] = pp + d;
            xv_stride[d] = dim*sizeof(double);
         }
      }
   };

   if (dim == 2)
   {
      auto *findptsData = (gslib::findpts_data_2 *)this->fdataD;
      const double *xv_base[2];
      unsigned xv_stride[2];
      xvFill(xv_base, xv_stride);
      findpts_2(gsl_code.GetData(), sizeof(unsigned int),
                gsl_proc.GetData(), sizeof(unsigned int),
                gsl_elem.GetData(), sizeof(unsigned int),
                gsl_ref.GetData(),  sizeof(double) * dim,
                gsl_dist.GetData(), sizeof(double),
                xv_base, xv_stride, points_cnt, findptsData);
   }
   else  // dim == 3
   {
      auto *findptsData = (gslib::findpts_data_3 *)this->fdataD;
      const double *xv_base[3];
      unsigned xv_stride[3];
      xvFill(xv_base, xv_stride);
      findpts_3(gsl_code.GetData(), sizeof(unsigned int),
                gsl_proc.GetData(), sizeof(unsigned int),
                gsl_elem.GetData(), sizeof(unsigned int),
                gsl_ref.GetData(),  sizeof(double) * dim,
                gsl_dist.GetData(), sizeof(double),
                xv_base, xv_stride, points_cnt,
                findptsData);
   }

   // Set the element number and reference position to 0 for points not found
   for (int i = 0; i < points_cnt; i++)
   {
      if (gsl_code[i] == 2 ||
          (gsl_code[i] == 1 && gsl_dist(i) > bdr_tol))
      {
         gsl_elem[i] = 0;
         for (int d = 0; d < dim; d++) { gsl_ref(i*dim + d) = -1.; }
         gsl_code[i] = 2;
      }
   }

   // Map element number for simplices, and ref_pos from [-1,1] to [0,1] for
   // both simplices and quads. Also sets code to 1 for points found on element
   // faces/edges.
   MapRefPosAndElemIndices();
}

#if GSLIB_RELEASE_VERSION >= 10009
slong lfloor(double x) { return floor(x); }

// Local hash mesh index in 1D for a given point
ulong hash_index_aux(double low, double fac, ulong n, double x)
{
   const slong i = lfloor((x - low) * fac);
   return i < 0 ? 0 : (n - 1 < (ulong)i ? n - 1 : (ulong)i);
}

// Local hash mesh index in 3D for a given point
ulong hash_index_3(const gslib::hash_data_3 *p, const double x[3])
{
   const ulong n = p->hash_n;
   return (hash_index_aux(p->bnd[2].min, p->fac[2], n, x[2]) * n +
           hash_index_aux(p->bnd[1].min, p->fac[1], n, x[1])) *
          n +
          hash_index_aux(p->bnd[0].min, p->fac[0], n, x[0]);
}

// Local hash mesh index in 2D for a given point
ulong hash_index_2(const gslib::hash_data_2 *p, const double x[2])
{
   const ulong n = p->hash_n;
   return (hash_index_aux(p->bnd[1].min, p->fac[1], n, x[1])) * n
          + hash_index_aux(p->bnd[0].min, p->fac[0], n, x[0]);
}

void FindPointsGSLIB::SetupDevice()
{
   auto *findptsData3 = (gslib::findpts_data_3 *)this->fdataD;
   auto *findptsData2 = (gslib::findpts_data_2 *)this->fdataD;

   DEV.newt_tol = dim == 2 ? findptsData2->local.tol : findptsData3->local.tol;
   if (dim == 3)
   {
      DEV.hash3 = &findptsData3->hash;
   }
   else
   {
      DEV.hash2 = &findptsData2->hash;
   }
   DEV.cr = dim == 2 ? &findptsData2->cr : &findptsData3->cr;

   gsl_mesh.UseDevice(true);

   int n_box_ents = 3*dim + dim*dim;
   DEV.bb.UseDevice(true); DEV.bb.SetSize(n_box_ents*NE_split_total);
   auto p_bb = DEV.bb.HostWrite();

   const int dim2 = dim*dim;
   if (dim == 3)
   {
      for (int e = 0; e < NE_split_total; e++)
      {
         auto box = findptsData3->local.obb[e];
         for (int d = 0; d < dim; d++)
         {
            p_bb[n_box_ents*e + d] = box.c0[d];
            p_bb[n_box_ents*e + dim + d] = box.x[d].min;
            p_bb[n_box_ents*e + 2*dim + d] = box.x[d].max;
         }
         for (int d = 0; d < dim2; ++d)
         {
            p_bb[n_box_ents*e + 3*dim + d] = box.A[d];
         }
      }
   }
   else
   {
      for (int e = 0; e < NE_split_total; e++)
      {
         auto box = findptsData2->local.obb[e];
         for (int d = 0; d < dim; d++)
         {
            p_bb[n_box_ents*e + d] = box.c0[d];
            p_bb[n_box_ents*e + dim + d] = box.x[d].min;
            p_bb[n_box_ents*e + 2*dim + d] = box.x[d].max;
         }
         for (int d = 0; d < dim2; ++d)
         {
            p_bb[n_box_ents*e + 3*dim + d] = box.A[d];
         }
      }
   }

   DEV.loc_hash_min.UseDevice(true); DEV.loc_hash_min.SetSize(dim);
   DEV.loc_hash_fac.UseDevice(true); DEV.loc_hash_fac.SetSize(dim);
   if (dim == 2)
   {
      auto hash = findptsData2->local.hd;
      auto p_loc_hash_min = DEV.loc_hash_min.HostWrite();
      auto p_loc_hash_fac = DEV.loc_hash_fac.HostWrite();
      for (int d = 0; d < dim; d++)
      {
         p_loc_hash_min[d] = hash.bnd[d].min;
         p_loc_hash_fac[d] = hash.fac[d];
      }
      DEV.h_nx = hash.hash_n;
   }
   else
   {
      auto hash = findptsData3->local.hd;
      auto p_loc_hash_min = DEV.loc_hash_min.HostWrite();
      auto p_loc_hash_fac = DEV.loc_hash_fac.HostWrite();
      for (int d = 0; d < dim; d++)
      {
         p_loc_hash_min[d] = hash.bnd[d].min;
         p_loc_hash_fac[d] = hash.fac[d];
      }
      DEV.h_nx = hash.hash_n;
   }

   DEV.h_o_size = dim == 2 ?
                  findptsData2->local.hd.offset[(int)std::pow(DEV.h_nx, dim)] :
                  findptsData3->local.hd.offset[(int)std::pow(DEV.h_nx, dim)];

   DEV.loc_hash_offset.SetSize(DEV.h_o_size);
   auto p_ou_offset = DEV.loc_hash_offset.HostWrite();
   for (int i = 0; i < DEV.h_o_size; i++)
   {
      p_ou_offset[i] = dim == 2 ? findptsData2->local.hd.offset[i] :
                       findptsData3->local.hd.offset[i];
   }

   DEV.wtend.UseDevice(true);
   DEV.wtend.SetSize(6*DEV.dof1d);
   DEV.wtend.HostWrite();
   DEV.wtend = dim == 2 ? findptsData2->local.fed.wtend[0] :
               findptsData3->local.fed.wtend[0];

   // Get gll points
   DEV.gll1d.UseDevice(true);
   DEV.gll1d.SetSize(DEV.dof1d);
   DEV.gll1d.HostWrite();
   DEV.gll1d = dim == 2 ? findptsData2->local.fed.z[0] :
               findptsData3->local.fed.z[0];

   DEV.lagcoeff.UseDevice(true);
   DEV.lagcoeff.SetSize(DEV.dof1d);
   DEV.lagcoeff.HostWrite();
   DEV.lagcoeff = dim == 2 ? findptsData2->local.fed.lag_data[0] :
                  findptsData3->local.fed.lag_data[0];

   DEV.setup_device = true;
}

void FindPointsGSLIB::FindPointsOnDevice(const Vector &point_pos,
                                         int point_pos_ordering)
{
   if (!DEV.setup_device)
   {
      SetupDevice();
   }
   DEV.find_device = true;

   const int id = gsl_comm->id, np = gsl_comm->np;

   gsl_mfem_ref.SetSize(points_cnt * dim);
   gsl_mfem_elem.SetSize(points_cnt);
   gsl_ref.UseDevice(true);
   gsl_dist.UseDevice(true);
   // Initialize arrays for all points (gsl_code is set to not found on device)
   gsl_ref = -1.0;
   gsl_mfem_ref = 0.0;
   gsl_elem = 0;
   gsl_mfem_elem = 0;
   gsl_proc = id;

   if (dim == 2)
   {
      FindPointsLocal2(point_pos, point_pos_ordering, gsl_code, gsl_elem, gsl_ref,
                       gsl_dist, points_cnt);
   }
   else
   {
      FindPointsLocal3(point_pos, point_pos_ordering, gsl_code, gsl_elem, gsl_ref,
                       gsl_dist, points_cnt);
   }

   // Sync from device to host
   gsl_ref.HostReadWrite();
   gsl_dist.HostReadWrite();
   gsl_code.HostReadWrite();
   gsl_elem.HostReadWrite();
   point_pos.HostRead();

   // Tolerance for point to be marked as on element edge/face based on the
   // obtained reference-space coordinates.
   double rbtol = 1e-12; // must match MapRefPosAndElemIndices for consistency

   if (np == 1)
   {
      // Set gsl_mfem_elem using gsl_elem, gsl_mfem_ref using gsl_ref,
      // and gsl_code using element type, gsl_mfem_ref, and gsl_dist.
      for (int index = 0; index < points_cnt; index++)
      {
         if (gsl_code[index] == CODE_NOT_FOUND)
         {
            continue;
         }
         gsl_mfem_elem[index] = gsl_elem[index];
         for (int d = 0; d < dim; d++)
         {
            gsl_mfem_ref(index * dim + d) = 0.5 * (gsl_ref(index * dim + d) + 1.0);
         }
         IntegrationPoint ip;
         if (dim == 2)
         {
            ip.Set2(gsl_mfem_ref.GetData() + index * dim);
         }
         else if (dim == 3)
         {
            ip.Set3(gsl_mfem_ref.GetData() + index * dim);
         }
         const int elem = gsl_elem[index];
         const FiniteElement *fe = mesh->GetNodalFESpace()->GetFE(elem);
         const Geometry::Type gt = fe->GetGeomType(); // assumes quad/hex
         int setcode =
            Geometry::CheckPoint(gt, ip, -rbtol) ? CODE_INTERNAL : CODE_BORDER;
         gsl_code[index] = setcode == CODE_BORDER && gsl_dist(index) > bdr_tol
                           ? CODE_NOT_FOUND
                           : setcode;
      }
      return;
   }

#ifdef MFEM_USE_MPI
   MPI_Barrier(gsl_comm->c);
#endif
   /* send unfound and border points to global hash cells */
   struct gslib::array hash_pt, src_pt, out_pt;

   struct srcPt_t
   {
      double x[3];
      unsigned int index, proc;
   };

   struct outPt_t
   {
      double r[3], dist2;
      unsigned int index, code, el, proc;
   };

   {
      int index;
      struct srcPt_t *pt;

      array_init(struct srcPt_t, &hash_pt, points_cnt);
      pt = (struct srcPt_t *)hash_pt.ptr;

      auto x = new double[dim];
      for (index = 0; index < points_cnt; ++index)
      {
         if (gsl_code[index] != CODE_INTERNAL)
         {
            for (int d = 0; d < dim; ++d)
            {
               int idx = point_pos_ordering == 0 ?
                         index + d*points_cnt :
                         index*dim + d;
               x[d] = point_pos(idx);
            }
            const auto hi = dim == 2 ? hash_index_2(DEV.hash2, x) :
                            hash_index_3(DEV.hash3, x);
            for (int d = 0; d < dim; ++d)
            {
               pt->x[d] = x[d];
            }
            pt->index = index;
            pt->proc = hi % np;
            ++pt;
         }
      }
      delete[] x;
      hash_pt.n = pt - (struct srcPt_t *)hash_pt.ptr;
      sarray_transfer(struct srcPt_t, &hash_pt, proc, 1, DEV.cr);
   }
#ifdef MFEM_USE_MPI
   MPI_Barrier(gsl_comm->c);
#endif

   /* look up points in hash cells, route to possible procs */
   {
      const unsigned int *const hash_offset = dim == 2 ? DEV.hash2->offset :
                                              DEV.hash3->offset;
      int count = 0;
      unsigned int *proc, *proc_p;
      const struct srcPt_t *p = (struct srcPt_t *)hash_pt.ptr,
                            *const pe = p + hash_pt.n;
      struct srcPt_t *q;

      for (; p != pe; ++p)
      {
         const int hi = dim == 2 ? hash_index_2(DEV.hash2, p->x)/np :
                        hash_index_3(DEV.hash3, p->x)/np;
         const int i = hash_offset[hi], ie = hash_offset[hi + 1];
         count += ie - i;
      }

      Array<unsigned int> proc_array(count);
      proc = proc_array.GetData();
      proc_p = proc;
      array_init(struct srcPt_t, &src_pt, count);
      q = (struct srcPt_t *)src_pt.ptr;

      p = (struct srcPt_t *)hash_pt.ptr;
      for (; p != pe; ++p)
      {
         const int hi = dim == 2 ? hash_index_2(DEV.hash2, p->x)/np :
                        hash_index_3(DEV.hash3, p->x)/np;
         int i = hash_offset[hi];
         const int ie = hash_offset[hi + 1];
         for (; i != ie; ++i)
         {
            const int pp = hash_offset[i];
            /* don't send back to where it just came from */
            if (pp == p->proc)
            {
               continue;
            }
            *proc_p++ = pp;
            *q++ = *p;
         }
      }

      array_free(&hash_pt);
      src_pt.n = proc_p - proc;

      sarray_transfer_ext(struct srcPt_t, &src_pt, proc, sizeof(uint), DEV.cr);
   }
#ifdef MFEM_USE_MPI
   MPI_Barrier(gsl_comm->c);
#endif

   /* look for other procs' points, send back */
   {
      int n = src_pt.n;
      const struct srcPt_t *spt;
      struct outPt_t *opt;
      array_init(struct outPt_t, &out_pt, n);
      out_pt.n = n;
      spt = (struct srcPt_t *)src_pt.ptr;
      opt = (struct outPt_t *)out_pt.ptr;
      for (; n; --n, ++spt, ++opt)
      {
         opt->index = spt->index;
         opt->proc = spt->proc;
      }
      spt = (struct srcPt_t *)src_pt.ptr;
      opt = (struct outPt_t *)out_pt.ptr;

      n = out_pt.n;
      Vector gsl_ref_l, gsl_dist_l;
      gsl_ref_l.UseDevice(true); gsl_ref_l.SetSize(n*dim);
      gsl_dist_l.UseDevice(true); gsl_dist_l.SetSize(n);

      Vector point_pos_l;
      point_pos_l.UseDevice(true); point_pos_l.SetSize(n*dim);
      auto pointl = point_pos_l.HostWrite();

      Array<unsigned int> gsl_code_l(n), gsl_elem_l(n);

      for (int point = 0; point < n; ++point)
      {
         for (int d = 0; d < dim; d++)
         {
            int idx = point_pos_ordering == 0 ? point + d*n : point*dim + d;
            pointl[idx] = spt[point].x[d];
         }
      }

      if (dim == 2)
      {
         FindPointsLocal2(point_pos_l, point_pos_ordering, gsl_code_l,
                          gsl_elem_l, gsl_ref_l, gsl_dist_l, n);
      }
      else
      {
         FindPointsLocal3(point_pos_l, point_pos_ordering, gsl_code_l,
                          gsl_elem_l, gsl_ref_l, gsl_dist_l, n);
      }

      gsl_ref_l.HostRead();
      gsl_dist_l.HostRead();
      gsl_code_l.HostRead();
      gsl_elem_l.HostRead();

      // unpack arrays into opt
      for (int point = 0; point < n; point++)
      {
         opt[point].code = AsConst(gsl_code_l)[point];
         if (opt[point].code == CODE_NOT_FOUND)
         {
            continue;
         }
         opt[point].el   = AsConst(gsl_elem_l)[point];
         opt[point].dist2 = AsConst(gsl_dist_l)[point];
         for (int d = 0; d < dim; ++d)
         {
            opt[point].r[d] = AsConst(gsl_ref_l)[dim * point + d];
         }
         // for found points set gsl_code using reference space coords.
         IntegrationPoint ip;
         if (dim == 2)
         {
            ip.Set2(0.5*opt[point].r[0]+0.5, 0.5*opt[point].r[1]+0.5);
         }
         else
         {
            ip.Set3(0.5*opt[point].r[0]+0.5, 0.5*opt[point].r[1]+0.5,
                    0.5*opt[point].r[2]+0.5);
         }
         const FiniteElement *fe = mesh->GetNodalFESpace()->GetFE(opt[point].el);
         const Geometry::Type gt = fe->GetGeomType();
         int setcode = Geometry::CheckPoint(gt, ip, -rbtol) ?
                       CODE_INTERNAL : CODE_BORDER;
         opt[point].code = setcode==CODE_BORDER && opt[point].dist2>bdr_tol ?
                           CODE_NOT_FOUND : setcode;
      }

      array_free(&src_pt);

      /* group by code to eliminate unfound points */
      sarray_sort(struct outPt_t, opt, out_pt.n, code, 0, &DEV.cr->data);

      n = out_pt.n;
      while (n && opt[n - 1].code == CODE_NOT_FOUND)
      {
         --n;
      }
      out_pt.n = n;

      sarray_transfer(struct outPt_t, &out_pt, proc, 1, DEV.cr);
   }
#ifdef MFEM_USE_MPI
   MPI_Barrier(gsl_comm->c);
#endif

   /* merge remote results with user data */
   // For points found on other procs, we set gsl_mfem_elem, gsl_mfem_ref,
   // and gsl_code now.
   {
      int n = out_pt.n;
      struct outPt_t *opt = (struct outPt_t *)out_pt.ptr;
      for (; n; --n, ++opt)
      {
         const int index = opt->index;
         if (gsl_code[index] == CODE_INTERNAL)
         {
            continue;
         }
         if (gsl_code[index] == CODE_NOT_FOUND || opt->code == CODE_INTERNAL ||
             opt->dist2 < gsl_dist[index])
         {
            for (int d = 0; d < dim; ++d)
            {
               gsl_ref(dim * index + d) = opt->r[d];
               gsl_mfem_ref(dim*index + d) = 0.5*(opt->r[d] + 1.);
            }
            gsl_dist[index] = opt->dist2;
            gsl_proc[index] = opt->proc;
            gsl_elem[index] = opt->el;
            gsl_mfem_elem[index]   = opt->el;
            gsl_code[index] = opt->code;
         }
      }
      array_free(&out_pt);
   }

   // For points found locally, we set gsl_mfem_elem, gsl_mfem_ref, and gsl_code.
   for (int index = 0; index < points_cnt; index++)
   {
      if (gsl_code[index] == CODE_NOT_FOUND || gsl_proc[index] != id)
      {
         continue;
      }
      gsl_mfem_elem[index] = gsl_elem[index];
      for (int d = 0; d < dim; d++)
      {
         gsl_mfem_ref(index*dim + d) = 0.5*(gsl_ref(index*dim + d)+1.0);
      }
      IntegrationPoint ip;
      if (dim == 2)
      {
         ip.Set2(gsl_mfem_ref.GetData() + index*dim);
      }
      else if (dim == 3)
      {
         ip.Set3(gsl_mfem_ref.GetData() + index*dim);
      }
      const int elem = gsl_elem[index];
      const FiniteElement *fe = mesh->GetNodalFESpace()->GetFE(elem);
      const Geometry::Type gt = fe->GetGeomType(); // assumes quad/hex
      int setcode = Geometry::CheckPoint(gt, ip, -rbtol) ?
                    CODE_INTERNAL : CODE_BORDER;
      gsl_code[index] = setcode==CODE_BORDER && gsl_dist(index)>bdr_tol ?
                        CODE_NOT_FOUND : setcode;
   }
}

struct evalSrcPt_t
{
   double r[3];
   unsigned int index, proc, el;
};

struct evalOutPt_t
{
   double out;
   unsigned int index, proc;
};

void FindPointsGSLIB::InterpolateOnDevice(const Vector &field_in_evec,
                                          Vector &field_out,
                                          const int nel,
                                          const int ncomp,
                                          const int dof1Dsol,
                                          const int ordering)
{
   field_out.UseDevice(true);
   field_out.SetSize(points_cnt*ncomp);
   field_out = default_interp_value;

   DEV.dof1d_sol =  dof1Dsol;
   DEV.gll1d_sol.UseDevice(true);  DEV.gll1d_sol.SetSize(dof1Dsol);
   DEV.lagcoeff_sol.UseDevice(true); DEV.lagcoeff_sol.SetSize(dof1Dsol);
   if (DEV.dof1d_sol != DEV.dof1d || !DEV.find_device)
   {
      gslib::lobatto_nodes(DEV.gll1d_sol.HostWrite(), dof1Dsol);
      gslib::gll_lag_setup(DEV.lagcoeff_sol.HostWrite(), dof1Dsol);
   }
   else
   {
      DEV.gll1d_sol = DEV.gll1d.HostRead();
      DEV.lagcoeff_sol = DEV.lagcoeff.HostRead();
   }

   field_out.HostReadWrite(); //Reads in default value from device

   struct gslib::array src, outpt;
   int nlocal = 0;
   /* weed out unfound points, send out */
   Array<int> gsl_elem_temp;
   Vector gsl_ref_temp;
   Array<int> index_temp;
   {
      int index;
      const unsigned int *code = gsl_code.GetData(), *proc = gsl_proc.GetData(),
                          *el   = gsl_elem.GetData();
      const double *r = gsl_ref.GetData();

      int numSend = 0;

      for (index = 0; index < points_cnt; ++index)
      {
         numSend += (gsl_code[index] != CODE_NOT_FOUND &&
                     gsl_proc[index] != gsl_comm->id);
         nlocal += (gsl_code[index] != CODE_NOT_FOUND &&
                    gsl_proc[index] == gsl_comm->id);
      }

      gsl_elem_temp.SetSize(nlocal);
      gsl_elem_temp.HostWrite();

      gsl_ref_temp.SetSize(nlocal*dim);
      gsl_ref_temp.UseDevice(true);
      gsl_ref_temp.HostWrite();

      index_temp.SetSize(nlocal);

      evalSrcPt_t *pt;
      array_init(evalSrcPt_t, &src, numSend);
      pt = (evalSrcPt_t *)src.ptr;

      int ctr = 0;
      for (index = 0; index < points_cnt; ++index)
      {
         if (*code != CODE_NOT_FOUND && *proc != gsl_comm->id)
         {
            for (int d = 0; d < dim; ++d)
            {
               pt->r[d] = r[d];
            }
            pt->index = index;
            pt->proc = *proc;
            pt->el = *el;
            ++pt;
         }
         else if (*code != CODE_NOT_FOUND && *proc == gsl_comm->id)
         {
            gsl_elem_temp[ctr] = *el;
            for (int d = 0; d < dim; ++d)
            {
               gsl_ref_temp(dim*ctr+d) = r[d];
            }
            index_temp[ctr] = index;

            ctr++;
         }
         r += dim;
         code++;
         proc++;
         el++;
      }

      src.n = pt - (evalSrcPt_t *)src.ptr;
      sarray_transfer(evalSrcPt_t, &src, proc, 1, cr);
   }

   //evaluate points that are already local
   {
      Vector interp_vals(nlocal*ncomp);
      interp_vals.UseDevice(true);

      if (dim == 2)
      {
         InterpolateLocal2(field_in_evec,
                           gsl_elem_temp,
                           gsl_ref_temp,
                           interp_vals,
                           nlocal, ncomp,
                           nel, dof1Dsol);
      }
      else
      {
         InterpolateLocal3(field_in_evec,
                           gsl_elem_temp,
                           gsl_ref_temp,
                           interp_vals,
                           nlocal, ncomp,
                           nel, dof1Dsol);

      }
#ifdef MFEM_USE_MPI
      MPI_Barrier(gsl_comm->c);
#endif

      interp_vals.HostRead();

      // now put these in correct positions
      int interp_Offset = interp_vals.Size()/ncomp;
      for (int i = 0; i < ncomp; i++)
      {
         for (int j = 0; j < nlocal; j++)
         {
            int pt_index = index_temp[j];
            int idx = ordering == Ordering::byNODES ?
                      pt_index + i*points_cnt :
                      pt_index*ncomp + i;
            field_out(idx) = AsConst(interp_vals)(j + interp_Offset*i);
         }
      }
   }
#ifdef MFEM_USE_MPI
   MPI_Barrier(gsl_comm->c);
#endif

   if (gsl_comm->np == 1)
   {
      array_free(&src);
      return;
   }

   // evaluate points locally
   {
      int n = src.n;
      const evalSrcPt_t *spt;
      evalOutPt_t *opt;
      spt = (evalSrcPt_t *)src.ptr;

      // Copy to host vector
      gsl_elem_temp.SetSize(n);
      gsl_elem_temp.HostWrite();

      gsl_ref_temp.SetSize(n*dim);
      gsl_ref_temp.HostWrite();

      spt = (evalSrcPt_t *)src.ptr;
      //   opt = (evalOutPt_t *)outpt.ptr;
      for (int i = 0; i < n; i++, ++spt)
      {
         gsl_elem_temp[i] = spt->el;
         for (int d = 0; d < dim; d++)
         {
            gsl_ref_temp(i*dim + d) = spt->r[d];
         }
      }

      Vector interp_vals(n*ncomp);
      interp_vals.UseDevice(true);
      if (dim == 2)
      {
         InterpolateLocal2(field_in_evec,
                           gsl_elem_temp,
                           gsl_ref_temp,
                           interp_vals, n, ncomp,
                           nel, dof1Dsol);
      }
      else
      {
         InterpolateLocal3(field_in_evec,
                           gsl_elem_temp,
                           gsl_ref_temp,
                           interp_vals, n, ncomp,
                           nel, dof1Dsol);
      }
#ifdef MFEM_USE_MPI
      MPI_Barrier(gsl_comm->c);
#endif
      interp_vals.HostRead();

      // Now the interpolated values need to be sent back component wise
      int Offset = interp_vals.Size()/ncomp;
      for (int i = 0; i < ncomp; i++)
      {
         spt = (evalSrcPt_t *)src.ptr;
         array_init(evalOutPt_t, &outpt, n);
         outpt.n = n;
         opt = (evalOutPt_t *)outpt.ptr;

         for (int j = 0; j < n; j++)
         {
            opt->index = spt->index;
            opt->proc = spt->proc;
            opt->out = AsConst(interp_vals)(j + Offset*i);
            spt++;
            opt++;
         }

         sarray_transfer(struct evalOutPt_t, &outpt, proc, 1, cr);

         opt = (evalOutPt_t *)outpt.ptr;
         for (int index = 0; index < outpt.n; index++)
         {
            int idx = ordering == Ordering::byNODES ?
                      opt->index + i*points_cnt :
                      opt->index*ncomp + i;
            field_out(idx) = opt->out;
            ++opt;
         }
         array_free(&outpt);
      }
      array_free(&src);
   }
   //finished evaluating points received from other processors.
}
#else
void FindPointsGSLIB::SetupDevice() {};
void FindPointsGSLIB::FindPointsOnDevice(const Vector &point_pos,
                                         int point_pos_ordering) {};
void FindPointsGSLIB::InterpolateOnDevice(const Vector &field_in_evec,
                                          Vector &field_out,
                                          const int nel, const int ncomp,
                                          const int dof1dsol,
                                          const int ordering) {};
#endif

void FindPointsGSLIB::FindPoints(Mesh &m, const Vector &point_pos,
                                 int point_pos_ordering, const double bb_t,
                                 const double newt_tol, const int npt_max)
{
   if (!setupflag || (mesh != &m) )
   {
      Setup(m, bb_t, newt_tol, npt_max);
   }
   FindPoints(point_pos, point_pos_ordering);
}

void FindPointsGSLIB::Interpolate(const Vector &point_pos,
                                  const GridFunction &field_in, Vector &field_out,
                                  int point_pos_ordering)
{
   FindPoints(point_pos, point_pos_ordering);
   Interpolate(field_in, field_out);
}

void FindPointsGSLIB::Interpolate(Mesh &m, const Vector &point_pos,
                                  const GridFunction &field_in, Vector &field_out,
                                  int point_pos_ordering)
{
   FindPoints(m, point_pos, point_pos_ordering);
   Interpolate(field_in, field_out);
}

void FindPointsGSLIB::FreeData()
{
   if (!setupflag) { return; }
#ifdef MFEM_USE_MPI
   if (!Mpi::IsFinalized())  // currently segfaults inside gslib otherwise
#endif
   {
      if (dim == 2)
      {
         findpts_free_2((gslib::findpts_data_2 *)this->fdataD);
      }
      else
      {
         findpts_free_3((gslib::findpts_data_3 *)this->fdataD);
      }
   }
   gsl_code.DeleteAll();
   gsl_proc.DeleteAll();
   gsl_elem.DeleteAll();
   gsl_mesh.Destroy();
   gsl_ref.Destroy();
   gsl_dist.Destroy();
   setupflag = false;
   DEV.setup_device = false;
   DEV.find_device  = false;
   points_cnt = -1;
}

void FindPointsGSLIB::SetupSplitMeshes()
{
   if (fec_map_lin == nullptr) { fec_map_lin = new H1_FECollection(1, dim); }
   if (dim == 2)
   {
      int Nvert = 7;
      int NEsplit = 3;
      mesh_split[0] = new Mesh(2, Nvert, NEsplit, 0, 2);

      const double quad_v[7][2] =
      {
         {0, 0}, {0.5, 0}, {1, 0}, {0, 0.5},
         {1./3., 1./3.}, {0.5, 0.5}, {0, 1}
      };
      const int quad_e[3][4] =
      {
         {0, 1, 4, 3}, {1, 2, 5, 4}, {3, 4, 5, 6}
      };

      for (int j = 0; j < Nvert; j++)
      {
         mesh_split[0]->AddVertex(quad_v[j]);
      }
      for (int j = 0; j < NEsplit; j++)
      {
         int attribute = j + 1;
         mesh_split[0]->AddQuad(quad_e[j], attribute);
      }
      mesh_split[0]->FinalizeQuadMesh(1, 1, true);

      fes_rst_map[0] = new FiniteElementSpace(mesh_split[0], fec_map_lin, dim);
      gf_rst_map[0] = new GridFunction(fes_rst_map[0]);
      gf_rst_map[0]->UseDevice(false);
      const int npt = gf_rst_map[0]->Size()/dim;
      for (int k = 0; k < dim; k++)
      {
         for (int j = 0; j < npt; j++)
         {
            (*gf_rst_map[0])(j+k*npt) = quad_v[j][k];
         }
      }

      mesh_split[1] = new Mesh(Mesh::MakeCartesian2D(1, 1,
                                                     Element::QUADRILATERAL));
   }
   else if (dim == 3)
   {
      mesh_split[2] = new Mesh(Mesh::MakeCartesian3D(1, 1, 1,
                                                     Element::HEXAHEDRON));
      // Tetrahedron
      {
         int Nvert = 15;
         int NEsplit = 4;
         mesh_split[3] = new Mesh(3, Nvert, NEsplit, 0, 3);

         const double hex_v[15][3] =
         {
            {0, 0, 0.}, {1, 0., 0.}, {0., 1., 0.}, {0, 0., 1.},
            {0.5, 0., 0.}, {0.5, 0.5, 0.}, {0., 0.5, 0.},
            {0., 0., 0.5}, {0.5, 0., 0.5}, {0., 0.5, 0.5},
            {1./3., 0., 1./3.}, {1./3., 1./3., 1./3.}, {0, 1./3., 1./3.},
            {1./3., 1./3., 0}, {0.25, 0.25, 0.25}
         };
         const int hex_e[4][8] =
         {
            {7, 10, 4, 0, 12, 14, 13, 6},
            {10, 8, 1, 4, 14, 11, 5, 13},
            {14, 11, 5, 13, 12, 9, 2, 6},
            {7, 3, 8, 10, 12, 9, 11, 14}
         };

         for (int j = 0; j < Nvert; j++)
         {
            mesh_split[3]->AddVertex(hex_v[j]);
         }
         for (int j = 0; j < NEsplit; j++)
         {
            int attribute = j + 1;
            mesh_split[3]->AddHex(hex_e[j], attribute);
         }
         mesh_split[3]->FinalizeHexMesh(1, 1, true);

         fes_rst_map[3] = new FiniteElementSpace(mesh_split[3], fec_map_lin, dim);
         gf_rst_map[3] = new GridFunction(fes_rst_map[3]);
         gf_rst_map[3]->UseDevice(false);
         const int npt = gf_rst_map[3]->Size()/dim;
         for (int k = 0; k < dim; k++)
         {
            for (int j = 0; j < npt; j++)
            {
               (*gf_rst_map[3])(j+k*npt) = hex_v[j][k];
            }
         }
      }
      // Prism
      {
         int Nvert = 14;
         int NEsplit = 3;
         mesh_split[4] = new Mesh(3, Nvert, NEsplit, 0, 3);

         const double hex_v[14][3] =
         {
            {0, 0, 0}, {0.5, 0, 0}, {1, 0, 0}, {0, 0.5, 0},
            {1./3., 1./3., 0}, {0.5, 0.5, 0}, {0, 1, 0},
            {0, 0, 1}, {0.5, 0, 1}, {1, 0, 1}, {0, 0.5, 1},
            {1./3., 1./3., 1}, {0.5, 0.5, 1}, {0, 1, 1}
         };
         const int hex_e[3][8] =
         {
            {0, 1, 4, 3, 7, 8, 11, 10},
            {1, 2, 5, 4, 8, 9, 12, 11},
            {3, 4, 5, 6, 10, 11, 12, 13}
         };

         for (int j = 0; j < Nvert; j++)
         {
            mesh_split[4]->AddVertex(hex_v[j]);
         }
         for (int j = 0; j < NEsplit; j++)
         {
            int attribute = j + 1;
            mesh_split[4]->AddHex(hex_e[j], attribute);
         }
         mesh_split[4]->FinalizeHexMesh(1, 1, true);

         fes_rst_map[4] = new FiniteElementSpace(mesh_split[4], fec_map_lin, dim);
         gf_rst_map[4] = new GridFunction(fes_rst_map[4]);
         gf_rst_map[4]->UseDevice(false);
         const int npt = gf_rst_map[4]->Size()/dim;
         for (int k = 0; k < dim; k++)
         {
            for (int j = 0; j < npt; j++)
            {
               (*gf_rst_map[4])(j+k*npt) = hex_v[j][k];
            }
         }
      }
      // Pyramid
      {
         int Nvert = 23;
         int NEsplit = 8;
         mesh_split[5] = new Mesh(3, Nvert, NEsplit, 0, 3);

         const double hex_v[23][3] =
         {
            {0.0000, 0.0000, 0.0000}, {0.5000, 0.0000, 0.0000},
            {0.0000, 0.0000, 0.5000}, {0.3333, 0.0000, 0.3333},
            {0.0000, 0.5000, 0.0000}, {0.3333, 0.3333, 0.0000},
            {0.0000, 0.3333, 0.3333}, {0.2500, 0.2500, 0.2500},
            {1.0000, 0.0000, 0.0000}, {0.5000, 0.0000, 0.5000},
            {0.5000, 0.5000, 0.0000}, {0.3333, 0.3333, 0.3333},
            {0.0000, 1.0000, 0.0000}, {0.0000, 0.5000, 0.5000},
            {0.0000, 0.0000, 1.0000}, {1.0000, 0.5000, 0.0000},
            {0.6667, 0.3333, 0.3333}, {0.6667, 0.6667, 0.0000},
            {0.5000, 0.5000, 0.2500}, {1.0000, 1.0000, 0.0000},
            {0.5000, 0.5000, 0.5000}, {0.5000, 1.0000, 0.0000},
            {0.3333, 0.6667, 0.3333}
         };
         const int hex_e[8][8] =
         {
            {2, 3, 1, 0, 6, 7, 5, 4}, {3, 9, 8, 1, 7, 11, 10, 5},
            {7, 11, 10, 5, 6, 13, 12, 4}, {2, 14, 9, 3, 6, 13, 11, 7},
            {9, 16, 15, 8, 11, 18, 17, 10}, {16, 20, 19, 15, 18, 22, 21, 17},
            {18, 22, 21, 17, 11, 13, 12, 10}, {9, 14, 20, 16, 11, 13, 22, 18}
         };

         for (int j = 0; j < Nvert; j++)
         {
            mesh_split[5]->AddVertex(hex_v[j]);
         }
         for (int j = 0; j < NEsplit; j++)
         {
            int attribute = j + 1;
            mesh_split[5]->AddHex(hex_e[j], attribute);
         }
         mesh_split[5]->FinalizeHexMesh(1, 1, true);

         fes_rst_map[5] = new FiniteElementSpace(mesh_split[5], fec_map_lin, dim);
         gf_rst_map[5] = new GridFunction(fes_rst_map[5]);
         gf_rst_map[5]->UseDevice(false);
         const int npt = gf_rst_map[5]->Size()/dim;
         for (int k = 0; k < dim; k++)
         {
            for (int j = 0; j < npt; j++)
            {
               (*gf_rst_map[5])(j+k*npt) = hex_v[j][k];
            }
         }
      }
   }

   NE_split_total = 0;
   split_element_map.SetSize(0);
   split_element_index.SetSize(0);
   int NEsplit = 0;
   for (int e = 0; e < mesh->GetNE(); e++)
   {
      const Geometry::Type gt   = mesh->GetElement(e)->GetGeometryType();
      if (gt == Geometry::TRIANGLE || gt == Geometry::PRISM)
      {
         NEsplit = 3;
      }
      else if (gt == Geometry::TETRAHEDRON)
      {
         NEsplit = 4;
      }
      else if (gt == Geometry::PYRAMID)
      {
         NEsplit = 8;
      }
      else if (gt == Geometry::SQUARE || gt == Geometry::CUBE)
      {
         NEsplit = 1;
      }
      else
      {
         MFEM_ABORT("Unsupported geometry type.");
      }
      NE_split_total += NEsplit;
      for (int i = 0; i < NEsplit; i++)
      {
         split_element_map.Append(e);
         split_element_index.Append(i);
      }
   }
}

void FindPointsGSLIB::SetupIntegrationRuleForSplitMesh(Mesh *meshin,
                                                       IntegrationRule *irule,
                                                       int order)
{
   H1_FECollection fec(order, dim);
   FiniteElementSpace nodal_fes(meshin, &fec, dim);
   meshin->SetNodalFESpace(&nodal_fes);
   const int NEsplit = meshin->GetNE();

   const int dof_cnt = nodal_fes.GetTypicalFE()->GetDof(),
             pts_cnt = NEsplit * dof_cnt;
   Vector irlist(dim * pts_cnt);

   const TensorBasisElement *tbe =
      dynamic_cast<const TensorBasisElement *>(nodal_fes.GetTypicalFE());
   MFEM_VERIFY(tbe != NULL, "TensorBasis FiniteElement expected.");
   const Array<int> &dof_map = tbe->GetDofMap();

   DenseMatrix pos(dof_cnt, dim);
   Vector posV(pos.Data(), dof_cnt * dim);
   Array<int> xdofs(dof_cnt * dim);

   // Create an IntegrationRule on the nodes of the reference submesh.
   MFEM_ASSERT(irule->GetNPoints() == pts_cnt, "IntegrationRule does not have"
               "the correct number of points.");
   GridFunction *nodesplit = meshin->GetNodes();
   int pt_id = 0;
   for (int i = 0; i < NEsplit; i++)
   {
      nodal_fes.GetElementVDofs(i, xdofs);
      nodesplit->GetSubVector(xdofs, posV);
      for (int j = 0; j < dof_cnt; j++)
      {
         for (int d = 0; d < dim; d++)
         {
            irlist(pts_cnt * d + pt_id) = pos(dof_map[j], d);
         }
         irule->IntPoint(pt_id).x = irlist(pt_id);
         irule->IntPoint(pt_id).y = irlist(pts_cnt + pt_id);
         if (dim == 3)
         {
            irule->IntPoint(pt_id).z = irlist(2*pts_cnt + pt_id);
         }
         pt_id++;
      }
   }
}

void FindPointsGSLIB::SetupSplitMeshesAndIntegrationRules(const int order)
{
   MFEM_VERIFY(mesh, "Setup FindPointsGSLIB with mesh first.");
   if (mesh_split[dim-1] == nullptr)
   {
      const int dof1D = order+1;
      const int dim = mesh->Dimension();
      SetupSplitMeshes();
      if (dim == 2)
      {
         if (ir_split[0]) { delete ir_split[0]; ir_split[0] = NULL; }
         ir_split[0] = new IntegrationRule(3*pow(dof1D, dim));
         SetupIntegrationRuleForSplitMesh(mesh_split[0], ir_split[0], order);

         if (ir_split[1]) { delete ir_split[1]; ir_split[1] = NULL; }
         ir_split[1] = new IntegrationRule(pow(dof1D, dim));
         SetupIntegrationRuleForSplitMesh(mesh_split[1], ir_split[1], order);
      }
      else if (dim == 3)
      {
         if (ir_split[2]) { delete ir_split[2]; ir_split[2] = NULL; }
         ir_split[2] = new IntegrationRule(pow(dof1D, dim));
         SetupIntegrationRuleForSplitMesh(mesh_split[2], ir_split[2], order);

         if (ir_split[3]) { delete ir_split[3]; ir_split[3] = NULL; }
         ir_split[3] = new IntegrationRule(4*pow(dof1D, dim));
         SetupIntegrationRuleForSplitMesh(mesh_split[3], ir_split[3], order);

         if (ir_split[4]) { delete ir_split[4]; ir_split[4] = NULL; }
         ir_split[4] = new IntegrationRule(3*pow(dof1D, dim));
         SetupIntegrationRuleForSplitMesh(mesh_split[4], ir_split[4], order);

         if (ir_split[5]) { delete ir_split[5]; ir_split[5] = NULL; }
         ir_split[5] = new IntegrationRule(8*pow(dof1D, dim));
         SetupIntegrationRuleForSplitMesh(mesh_split[5], ir_split[5], order);
      }
   }
}

void FindPointsGSLIB::GetNodalValues(const GridFunction *gf_in,
                                     Vector &node_vals)
{
   const GridFunction *nodes     = gf_in;
   const FiniteElementSpace *fes = nodes->FESpace();
   const int NE                  = mesh->GetNE();
   const int vdim                = fes->GetVDim();

   IntegrationRule *ir_split_temp = NULL;

   const int maxOrder = fes->GetMaxElementOrder();
   const int dof_1D =  maxOrder+1;
   const int pts_el = std::pow(dof_1D, dim);
   const int pts_cnt = NE_split_total * pts_el;
   node_vals.SetSize(vdim * pts_cnt);

   if (node_vals.UseDevice())
   {
      node_vals.HostWrite();
   }

   int gsl_mesh_pt_index = 0;

   for (int e = 0; e < NE; e++)
   {
      const FiniteElement *fe   = fes->GetFE(e);
      const Geometry::Type gt   = fe->GetGeomType();
      bool el_to_split = true;
      if (gt == Geometry::TRIANGLE)
      {
         ir_split_temp = ir_split[0];
      }
      else if (gt == Geometry::TETRAHEDRON)
      {
         ir_split_temp = ir_split[3];
      }
      else if (gt == Geometry::PRISM)
      {
         ir_split_temp = ir_split[4];
      }
      else if (gt == Geometry::PYRAMID)
      {
         ir_split_temp = ir_split[5];
      }
      else if (gt == Geometry::SQUARE)
      {
         ir_split_temp = ir_split[1];
         // "split" if input mesh is not a tensor basis or has mixed order
         el_to_split =
            gf_in->FESpace()->IsVariableOrder() ||
            dynamic_cast<const TensorBasisElement *>(fes->GetFE(e)) == nullptr;
      }
      else if (gt == Geometry::CUBE)
      {
<<<<<<< HEAD
         ir_split_temp = ir_split[2];
         el_to_split = gf_in->FESpace()->IsVariableOrder();
=======
         ir_split_temp = ir_split[0];
         // "split" if input mesh is not a tensor basis or has mixed order
         el_to_split =
            gf_in->FESpace()->IsVariableOrder() ||
            dynamic_cast<const TensorBasisElement *>(fes->GetFE(e)) == nullptr;
>>>>>>> 90a68678
      }
      else
      {
         MFEM_ABORT("Unsupported geometry type.");
      }

      if (el_to_split) // Triangle/Tet/Prism or Quads/Hex but variable order
      {
         // Fill gsl_mesh with location of split points.
         Vector locval(vdim);
         for (int i = 0; i < ir_split_temp->GetNPoints(); i++)
         {
            const IntegrationPoint &ip = ir_split_temp->IntPoint(i);
            nodes->GetVectorValue(e, ip, locval);
            for (int d = 0; d < vdim; d++)
            {
               node_vals(pts_cnt*d + gsl_mesh_pt_index) = locval(d);
            }
            gsl_mesh_pt_index++;
         }
      }
      else // Quad/Hex and constant polynomial order
      {
         const int dof_cnt_split = fe->GetDof();

         const TensorBasisElement *tbe =
            dynamic_cast<const TensorBasisElement *>(fes->GetFE(e));
         MFEM_VERIFY(tbe != NULL, "TensorBasis FiniteElement expected.");
         Array<int> dof_map(dof_cnt_split);
         const Array<int> &dm = tbe->GetDofMap();
         if (dm.Size() > 0) { dof_map = dm; }
         else { for (int i = 0; i < dof_cnt_split; i++) { dof_map[i] = i; } }

         DenseMatrix pos(dof_cnt_split, vdim);
         Vector posV(pos.Data(), dof_cnt_split * vdim);
         Array<int> xdofs(dof_cnt_split * vdim);

         fes->GetElementVDofs(e, xdofs);
         nodes->GetSubVector(xdofs, posV);
         for (int j = 0; j < dof_cnt_split; j++)
         {
            for (int d = 0; d < vdim; d++)
            {
               node_vals(pts_cnt * d + gsl_mesh_pt_index) = pos(dof_map[j], d);
            }
            gsl_mesh_pt_index++;
         }
      }
   }
}

void FindPointsGSLIB::MapRefPosAndElemIndices()
{
   gsl_mfem_ref.SetSize(points_cnt*dim);
   gsl_mfem_elem.SetSize(points_cnt);
   gsl_mfem_ref = gsl_ref.HostRead();
   gsl_mfem_elem = gsl_elem;

   gsl_mfem_ref += 1.;  // map  [-1, 1] to [0, 2] to [0, 1]
   gsl_mfem_ref *= 0.5;

   int nptorig = points_cnt,
       npt = points_cnt;

   // Tolerance for point to be marked as on element edge/face based on the
   // obtained reference-space coordinates.
   double rbtol = 1e-12;

   GridFunction *gf_rst_map_temp = NULL;
   int nptsend = 0;

   for (int index = 0; index < npt; index++)
   {
      if (gsl_code[index] != 2 && gsl_proc[index] != gsl_comm->id)
      {
         nptsend +=1;
      }
   }

   // Pack data to send via crystal router
   struct gslib::array *outpt = new gslib::array;
   struct out_pt { double r[3]; uint index, el, proc, code; };
   struct out_pt *pt;
   array_init(struct out_pt, outpt, nptsend);
   outpt->n=nptsend;
   pt = (struct out_pt *)outpt->ptr;
   for (int index = 0; index < npt; index++)
   {
      if (gsl_code[index] == 2 || gsl_proc[index] == gsl_comm->id)
      {
         continue;
      }
      for (int d = 0; d < dim; ++d)
      {
         pt->r[d]= gsl_mfem_ref(index*dim + d);
      }
      pt->index = index;
      pt->proc  = gsl_proc[index];
      pt->el    = gsl_elem[index];
      pt->code  = gsl_code[index];
      ++pt;
   }

   // Transfer data to target MPI ranks
   sarray_transfer(struct out_pt, outpt, proc, 1, cr);

   // Map received points
   npt = outpt->n;
   pt = (struct out_pt *)outpt->ptr;
   for (int index = 0; index < npt; index++)
   {
      IntegrationPoint ip;
      ip.Set3(&pt->r[0]);
      const int elem = pt->el;
      const int mesh_elem = split_element_map[elem];
      const FiniteElement *fe = mesh->GetNodalFESpace()->GetFE(mesh_elem);

      const Geometry::Type gt = fe->GetGeomType();
      pt->el = mesh_elem;

      if (gt == Geometry::SQUARE || gt == Geometry::CUBE)
      {
         // check if it is on element boundary
         pt->code = Geometry::CheckPoint(gt, ip, -rbtol) ? 0 : 1;
         ++pt;
         continue;
      }
      else if (gt == Geometry::TRIANGLE)
      {
         gf_rst_map_temp = gf_rst_map[0];
      }
      else if (gt == Geometry::TETRAHEDRON)
      {
         gf_rst_map_temp = gf_rst_map[3];
      }
      else if (gt == Geometry::PRISM)
      {
         gf_rst_map_temp = gf_rst_map[4];
      }
      else if (gt == Geometry::PYRAMID)
      {
         gf_rst_map_temp = gf_rst_map[5];
      }

      int local_elem = split_element_index[elem];
      Vector mfem_ref(dim);
      // map to rst of macro element
      gf_rst_map_temp->GetVectorValue(local_elem, ip, mfem_ref);

      for (int d = 0; d < dim; d++)
      {
         pt->r[d] = mfem_ref(d);
      }

      // check if point is on element boundary
      ip.Set3(&pt->r[0]);
      pt->code = Geometry::CheckPoint(gt, ip, -rbtol) ? 0 : 1;
      ++pt;
   }

   // Transfer data back to source MPI rank
   sarray_transfer(struct out_pt, outpt, proc, 1, cr);
   npt = outpt->n;

   // First copy mapped information for points on other procs
   pt = (struct out_pt *)outpt->ptr;
   for (int index = 0; index < npt; index++)
   {
      gsl_mfem_elem[pt->index] = pt->el;
      for (int d = 0; d < dim; d++)
      {
         gsl_mfem_ref(d + pt->index*dim) = pt->r[d];
      }
      gsl_code[pt->index] = pt->code;
      ++pt;
   }
   array_free(outpt);
   delete outpt;

   // Now map information for points on the same proc
   for (int index = 0; index < nptorig; index++)
   {
      if (gsl_code[index] != 2 && gsl_proc[index] == gsl_comm->id)
      {

         IntegrationPoint ip;
         Vector mfem_ref(gsl_mfem_ref.GetData()+index*dim, dim);
         ip.Set2(mfem_ref.GetData());
         if (dim == 3) { ip.z = mfem_ref(2); }

         const int elem = gsl_elem[index];
         const int mesh_elem = split_element_map[elem];
         const FiniteElement *fe = mesh->GetNodalFESpace()->GetFE(mesh_elem);
         const Geometry::Type gt = fe->GetGeomType();
         gsl_mfem_elem[index] = mesh_elem;
         if (gt == Geometry::SQUARE || gt == Geometry::CUBE)
         {
            gsl_code[index] = Geometry::CheckPoint(gt, ip, -rbtol) ? 0 : 1;
            continue;
         }
         else if (gt == Geometry::TRIANGLE)
         {
            gf_rst_map_temp = gf_rst_map[0];
         }
         else if (gt == Geometry::TETRAHEDRON)
         {
            gf_rst_map_temp = gf_rst_map[3];
         }
         else if (gt == Geometry::PRISM)
         {
            gf_rst_map_temp = gf_rst_map[4];
         }
         else if (gt == Geometry::PYRAMID)
         {
            gf_rst_map_temp = gf_rst_map[5];
         }

         int local_elem = split_element_index[elem];
         gf_rst_map_temp->GetVectorValue(local_elem, ip, mfem_ref);

         // Check if the point is on element boundary
         ip.Set2(mfem_ref.GetData());
         if (dim == 3) { ip.z = mfem_ref(2); }
         gsl_code[index]  = Geometry::CheckPoint(gt, ip, -rbtol) ? 0 : 1;
      }
   }
}

void FindPointsGSLIB::Interpolate(const GridFunction &field_in,
                                  Vector &field_out)
{
   const int  gf_order   = field_in.FESpace()->GetMaxElementOrder(),
              mesh_order = mesh->GetNodalFESpace()->GetMaxElementOrder();

   const FiniteElementCollection *fec_in =  field_in.FESpace()->FEColl();
   const H1_FECollection *fec_h1 = dynamic_cast<const H1_FECollection *>(fec_in);
   const L2_FECollection *fec_l2 = dynamic_cast<const L2_FECollection *>(fec_in);

   bool tensor_product_only = mesh->GetNE() == 0 ||
                              (mesh->GetNumGeometries(dim) == 1 &&
                               (mesh->GetElementType(0)==Element::QUADRILATERAL ||
                                mesh->GetElementType(0) == Element::HEXAHEDRON));
#ifdef MFEM_USE_MPI
   MPI_Allreduce(MPI_IN_PLACE, &tensor_product_only, 1, MFEM_MPI_CXX_BOOL,
                 MPI_LAND, gsl_comm->c);
#endif

   if (Device::IsEnabled() && field_in.UseDevice() && fec_h1 &&
       !field_in.FESpace()->IsVariableOrder() && tensor_product_only)
   {
#if GSLIB_RELEASE_VERSION == 10007
      if (!gpu_to_cpu_fallback)
      {
         MFEM_ABORT("Either update to gslib v1.0.9 for GPU support "
                    "or use SetGPUtoCPUFallback to use host-functions. See "
                    "INSTALL for instructions to update GSLIB");
      }
#else
      MFEM_VERIFY(fec_h1->GetBasisType() == BasisType::GaussLobatto,
                  "basis not supported");
      Vector node_vals;
      const ElementDofOrdering ordering = ElementDofOrdering::LEXICOGRAPHIC;
      const Operator *R = field_in.FESpace()->GetElementRestriction(ordering);
      node_vals.UseDevice(true);
      node_vals.SetSize(R->Height(), Device::GetMemoryType());
      R->Mult(field_in, node_vals);
      // GetNodalValues(&field_in, node_vals);

      const int ncomp  = field_in.FESpace()->GetVDim();
      const int maxOrder = field_in.FESpace()->GetMaxElementOrder();

      InterpolateOnDevice(node_vals, field_out, NE_split_total, ncomp,
                          maxOrder+1, field_in.FESpace()->GetOrdering());
      return;
#endif
   }
   field_in.HostRead();
   field_out.HostWrite();

   if (fec_h1 && gf_order == mesh_order &&
       fec_h1->GetBasisType() == BasisType::GaussLobatto &&
       field_in.FESpace()->IsVariableOrder() ==
       mesh->GetNodalFESpace()->IsVariableOrder())
   {
      InterpolateH1(field_in, field_out);
      return;
   }
   else
   {
      InterpolateGeneral(field_in, field_out);
      if (!fec_l2 || avgtype == AvgType::NONE) { return; }
   }

   // For points on element borders, project the L2 GridFunction to H1 and
   // re-interpolate.
   if (fec_l2)
   {
      Array<int> indl2;
      for (int i = 0; i < points_cnt; i++)
      {
         if (gsl_code[i] == 1) { indl2.Append(i); }
      }
      int borderPts = indl2.Size();
#ifdef MFEM_USE_MPI
      MPI_Allreduce(MPI_IN_PLACE, &borderPts, 1, MPI_INT, MPI_SUM, gsl_comm->c);
#endif
      if (borderPts == 0) { return; } // no points on element borders

      Vector field_out_l2(field_out.Size());
      VectorGridFunctionCoefficient field_in_dg(&field_in);
      int gf_order_h1 = std::max(gf_order, 1); // H1 should be at least order 1
      H1_FECollection fec(gf_order_h1, dim);
      const int ncomp = field_in.FESpace()->GetVDim();
      FiniteElementSpace fes(mesh, &fec, ncomp,
                             field_in.FESpace()->GetOrdering());
      GridFunction field_in_h1(&fes);
      field_in_h1.UseDevice(false);

      if (avgtype == AvgType::ARITHMETIC)
      {
         field_in_h1.ProjectDiscCoefficient(field_in_dg, GridFunction::ARITHMETIC);
      }
      else if (avgtype == AvgType::HARMONIC)
      {
         field_in_h1.ProjectDiscCoefficient(field_in_dg, GridFunction::HARMONIC);
      }
      else
      {
         MFEM_ABORT("Invalid averaging type.");
      }

      if (gf_order_h1 == mesh_order) // basis is GaussLobatto by default
      {
         InterpolateH1(field_in_h1, field_out_l2);
      }
      else
      {
         InterpolateGeneral(field_in_h1, field_out_l2);
      }

      // Copy interpolated values for the points on element border
      for (int j = 0; j < ncomp; j++)
      {
         for (int i = 0; i < indl2.Size(); i++)
         {
            int idx = field_in_h1.FESpace()->GetOrdering() == Ordering::byNODES?
                      indl2[i] + j*points_cnt:
                      indl2[i]*ncomp + j;
            field_out(idx) = field_out_l2(idx);
         }
      }
   }
}

void FindPointsGSLIB::InterpolateH1(const GridFunction &field_in,
                                    Vector &field_out)
{
   FiniteElementSpace ind_fes(mesh, field_in.FESpace()->FEColl());
   if (field_in.FESpace()->IsVariableOrder())
   {
      for (int e = 0; e < ind_fes.GetMesh()->GetNE(); e++)
      {
         ind_fes.SetElementOrder(e, field_in.FESpace()->GetElementOrder(e));
      }
      ind_fes.Update(false);
   }
   GridFunction field_in_scalar(&ind_fes);
   field_in_scalar.UseDevice(false);
   Vector node_vals;

   const int ncomp      = field_in.FESpace()->GetVDim(),
             points_fld = field_in.Size() / ncomp;
   MFEM_VERIFY(points_cnt == gsl_code.Size(),
               "FindPointsGSLIB::InterpolateH1: Inconsistent size of gsl_code");

   field_out.SetSize(points_cnt*ncomp);
   field_out = default_interp_value;
   field_out.HostReadWrite();

   for (int i = 0; i < ncomp; i++)
   {
      const int dataptrin  = i*points_fld,
                dataptrout = i*points_cnt;
      if (field_in.FESpace()->GetOrdering() == Ordering::byNODES)
      {
         field_in_scalar.NewDataAndSize(field_in.GetData()+dataptrin, points_fld);
      }
      else
      {
         for (int j = 0; j < points_fld; j++)
         {
            field_in_scalar(j) = field_in(i + j*ncomp);
         }
      }
      GetNodalValues(&field_in_scalar, node_vals);

      if (dim==2)
      {
         findpts_eval_2(field_out.GetData()+dataptrout, sizeof(double),
                        gsl_code.GetData(),       sizeof(unsigned int),
                        gsl_proc.GetData(),    sizeof(unsigned int),
                        gsl_elem.GetData(),    sizeof(unsigned int),
                        gsl_ref.GetData(),     sizeof(double) * dim,
                        points_cnt, node_vals.GetData(),
                        (gslib::findpts_data_2 *)this->fdataD);
      }
      else
      {
         findpts_eval_3(field_out.GetData()+dataptrout, sizeof(double),
                        gsl_code.GetData(),       sizeof(unsigned int),
                        gsl_proc.GetData(),    sizeof(unsigned int),
                        gsl_elem.GetData(),    sizeof(unsigned int),
                        gsl_ref.GetData(),     sizeof(double) * dim,
                        points_cnt, node_vals.GetData(),
                        (gslib::findpts_data_3 *)this->fdataD);
      }
   }
   if (field_in.FESpace()->GetOrdering() == Ordering::byVDIM)
   {
      Vector field_out_temp = field_out;
      for (int i = 0; i < ncomp; i++)
      {
         for (int j = 0; j < points_cnt; j++)
         {
            field_out(i + j*ncomp) = field_out_temp(j + i*points_cnt);
         }
      }
   }
}

void FindPointsGSLIB::InterpolateGeneral(const GridFunction &field_in,
                                         Vector &field_out)
{
   int ncomp   = field_in.VectorDim(),
       nptorig = points_cnt,
       npt     = points_cnt;

   field_out.SetSize(points_cnt*ncomp);
   field_out = default_interp_value;
   field_out.HostReadWrite();

   if (gsl_comm->np == 1) // serial
   {
      for (int index = 0; index < npt; index++)
      {
         if (gsl_code[index] == 2) { continue; }
         IntegrationPoint ip;
         ip.Set2(gsl_mfem_ref.GetData()+index*dim);
         if (dim == 3) { ip.z = gsl_mfem_ref(index*dim + 2); }
         Vector localval(ncomp);
         field_in.GetVectorValue(gsl_mfem_elem[index], ip, localval);
         if (field_in.FESpace()->GetOrdering() == Ordering::byNODES)
         {
            for (int i = 0; i < ncomp; i++)
            {
               field_out(index + i*npt) = localval(i);
            }
         }
         else //byVDIM
         {
            for (int i = 0; i < ncomp; i++)
            {
               field_out(index*ncomp + i) = localval(i);
            }
         }
      }
   }
   else // parallel
   {
      // Determine number of points to be sent
      int nptsend = 0;
      for (int index = 0; index < npt; index++)
      {
         if (gsl_code[index] != 2) { nptsend +=1; }
      }

      // Pack data to send via crystal router
      struct gslib::array *outpt = new gslib::array;
      struct out_pt { double r[3], ival; uint index, el, proc; };
      struct out_pt *pt;
      array_init(struct out_pt, outpt, nptsend);
      outpt->n=nptsend;
      pt = (struct out_pt *)outpt->ptr;
      for (int index = 0; index < npt; index++)
      {
         if (gsl_code[index] == 2) { continue; }
         for (int d = 0; d < dim; ++d) { pt->r[d]= gsl_mfem_ref(index*dim + d); }
         pt->index = index;
         pt->proc  = gsl_proc[index];
         pt->el    = gsl_mfem_elem[index];
         ++pt;
      }

      // Transfer data to target MPI ranks
      sarray_transfer(struct out_pt, outpt, proc, 1, cr);

      if (ncomp == 1)
      {
         // Interpolate the grid function
         npt = outpt->n;
         pt = (struct out_pt *)outpt->ptr;
         for (int index = 0; index < npt; index++)
         {
            IntegrationPoint ip;
            ip.Set3(&pt->r[0]);
            pt->ival = field_in.GetValue(pt->el, ip, 1);
            ++pt;
         }

         // Transfer data back to source MPI rank
         sarray_transfer(struct out_pt, outpt, proc, 1, cr);
         npt = outpt->n;
         pt = (struct out_pt *)outpt->ptr;
         for (int index = 0; index < npt; index++)
         {
            field_out(pt->index) = pt->ival;
            ++pt;
         }
         array_free(outpt);
         delete outpt;
      }
      else // ncomp > 1
      {
         // Interpolate data and store in a Vector
         npt = outpt->n;
         pt = (struct out_pt *)outpt->ptr;
         Vector vec_int_vals(npt*ncomp);
         for (int index = 0; index < npt; index++)
         {
            IntegrationPoint ip;
            ip.Set3(&pt->r[0]);
            Vector localval(vec_int_vals.GetData()+index*ncomp, ncomp);
            field_in.GetVectorValue(pt->el, ip, localval);
            ++pt;
         }

         // Save index and proc data in a struct
         struct gslib::array *savpt = new gslib::array;
         struct sav_pt { uint index, proc; };
         struct sav_pt *spt;
         array_init(struct sav_pt, savpt, npt);
         savpt->n=npt;
         spt = (struct sav_pt *)savpt->ptr;
         pt  = (struct out_pt *)outpt->ptr;
         for (int index = 0; index < npt; index++)
         {
            spt->index = pt->index;
            spt->proc  = pt->proc;
            ++pt; ++spt;
         }

         array_free(outpt);
         delete outpt;

         // Copy data from save struct to send struct and send component wise
         struct gslib::array *sendpt = new gslib::array;
         struct send_pt { double ival; uint index, proc; };
         struct send_pt *sdpt;
         for (int j = 0; j < ncomp; j++)
         {
            array_init(struct send_pt, sendpt, npt);
            sendpt->n=npt;
            spt  = (struct sav_pt *)savpt->ptr;
            sdpt = (struct send_pt *)sendpt->ptr;
            for (int index = 0; index < npt; index++)
            {
               sdpt->index = spt->index;
               sdpt->proc  = spt->proc;
               sdpt->ival  = vec_int_vals(j + index*ncomp);
               ++sdpt; ++spt;
            }

            sarray_transfer(struct send_pt, sendpt, proc, 1, cr);
            sdpt = (struct send_pt *)sendpt->ptr;
            for (int index = 0; index < static_cast<int>(sendpt->n); index++)
            {
               int idx = field_in.FESpace()->GetOrdering() == Ordering::byNODES ?
                         sdpt->index + j*nptorig :
                         sdpt->index*ncomp + j;
               field_out(idx) = sdpt->ival;
               ++sdpt;
            }
            array_free(sendpt);
         }
         array_free(savpt);
         delete sendpt;
         delete savpt;
      } // ncomp > 1
   } // parallel
}

void FindPointsGSLIB::DistributePointInfoToOwningMPIRanks(
   Array<unsigned int> &recv_elem, Vector &recv_ref,
   Array<unsigned int> &recv_code)
{
   MFEM_VERIFY(points_cnt >= 0,
               "Invalid size. Please make sure to call FindPoints method "
               "before calling this function.");

   // Pack data to send via crystal router
   struct gslib::array *outpt = new gslib::array;

   struct out_pt { double rst[3]; uint index, elem, proc, code; };
   struct out_pt *pt;
   array_init(struct out_pt, outpt, points_cnt);
   outpt->n=points_cnt;
   pt = (struct out_pt *)outpt->ptr;

   for (int index = 0; index < points_cnt; index++)
   {
      pt->index = index;
      pt->elem = gsl_mfem_elem[index];
      pt->proc  = gsl_proc[index];
      pt->code = gsl_code[index];
      for (int d = 0; d < dim; ++d)
      {
         pt->rst[d]= gsl_mfem_ref(index*dim + d);
      }
      ++pt;
   }

   // Transfer data to target MPI ranks
   sarray_transfer(struct out_pt, outpt, proc, 1, cr);

   // Store received data
   const int points_recv = outpt->n;
   recv_proc.SetSize(points_recv);
   recv_elem.SetSize(points_recv);
   recv_index.SetSize(points_recv);
   recv_code.SetSize(points_recv);
   recv_ref.SetSize(points_recv*dim);

   pt = (struct out_pt *)outpt->ptr;
   for (int index = 0; index < points_recv; index++)
   {
      recv_index[index] = pt->index;
      recv_elem[index] = pt->elem;
      recv_proc[index] = pt->proc;
      recv_code[index] = pt->code;
      for (int d = 0; d < dim; ++d)
      {
         recv_ref(index*dim + d)= pt->rst[d];
      }
      ++pt;
   }

   array_free(outpt);
   delete outpt;
}

void FindPointsGSLIB::DistributeInterpolatedValues(const Vector &int_vals,
                                                   const int vdim,
                                                   const int ordering,
                                                   Vector &field_out) const
{
   const int points_recv = recv_index.Size();;
   MFEM_VERIFY(points_recv == 0 ||
               int_vals.Size() % points_recv == 0,
               "Incompatible size. Please return interpolated values"
               "corresponding to points received using"
               "SendCoordinatesToOwningProcessors.");
   field_out.SetSize(points_cnt*vdim);

   for (int v = 0; v < vdim; v++)
   {
      // Pack data to send via crystal router
      struct gslib::array *outpt = new gslib::array;
      struct out_pt { double val; uint index, proc; };
      struct out_pt *pt;
      array_init(struct out_pt, outpt, points_recv);
      outpt->n=points_recv;
      pt = (struct out_pt *)outpt->ptr;
      for (int index = 0; index < points_recv; index++)
      {
         pt->index = recv_index[index];
         pt->proc  = recv_proc[index];
         pt->val = ordering == Ordering::byNODES ?
                   int_vals(index + v*points_recv) :
                   int_vals(index*vdim + v);
         ++pt;
      }

      // Transfer data to target MPI ranks
      sarray_transfer(struct out_pt, outpt, proc, 1, cr);

      // Store received data
      MFEM_VERIFY(outpt->n == points_cnt, "Incompatible size. Number of points "
                  "received does not match the number of points originally "
                  "found using FindPoints.");

      pt = (struct out_pt *)outpt->ptr;
      for (int index = 0; index < points_cnt; index++)
      {
         int idx = ordering == Ordering::byNODES ?
                   pt->index + v*points_cnt :
                   pt->index*vdim + v;
         field_out(idx) = pt->val;
         ++pt;
      }

      array_free(outpt);
      delete outpt;
   }
}

void FindPointsGSLIB::GetAxisAlignedBoundingBoxes(Vector &aabb)
{
   MFEM_VERIFY(setupflag, "Call FindPointsGSLIB::Setup method first");
   auto *findptsData3 = (gslib::findpts_data_3 *)this->fdataD;
   auto *findptsData2 = (gslib::findpts_data_2 *)this->fdataD;
   int nve   = dim == 2 ? 4 : 8;
   int nel = NE_split_total;

   aabb.SetSize(dim*nve*nel);
   if (dim == 3)
   {
      for (int e = 0; e < nel; e++)
      {
         auto box = findptsData3->local.obb[e];
         Vector minn(dim), maxx(dim);
         for (int d = 0; d < dim; d++)
         {
            minn[d] = box.x[d].min;
            maxx[d] = box.x[d].max;
         }
         int c = 0;
         aabb(e*nve*dim + c++) = minn[0]; /* first vertex - x */
         aabb(e*nve*dim + c++) = minn[1]; /* y */
         aabb(e*nve*dim + c++) = minn[2]; /* z */
         aabb(e*nve*dim + c++) = maxx[0]; /* second vertex - x */
         aabb(e*nve*dim + c++) = minn[1]; /* . */
         aabb(e*nve*dim + c++) = minn[2]; /* . */
         aabb(e*nve*dim + c++) = maxx[0];
         aabb(e*nve*dim + c++) = maxx[1];
         aabb(e*nve*dim + c++) = minn[2];
         aabb(e*nve*dim + c++) = minn[0];
         aabb(e*nve*dim + c++) = maxx[1];
         aabb(e*nve*dim + c++) = minn[2];
         aabb(e*nve*dim + c++) = minn[0];
         aabb(e*nve*dim + c++) = minn[1];
         aabb(e*nve*dim + c++) = maxx[2];
         aabb(e*nve*dim + c++) = maxx[0];
         aabb(e*nve*dim + c++) = minn[1];
         aabb(e*nve*dim + c++) = maxx[2];
         aabb(e*nve*dim + c++) = maxx[0];
         aabb(e*nve*dim + c++) = maxx[1];
         aabb(e*nve*dim + c++) = maxx[2];
         aabb(e*nve*dim + c++) = minn[0];
         aabb(e*nve*dim + c++) = maxx[1];
         aabb(e*nve*dim + c++) = maxx[2];
      }
   }
   else // dim = 2
   {
      for (int e = 0; e < nel; e++)
      {
         auto box = findptsData2->local.obb[e];
         Vector minn(dim), maxx(dim);
         for (int d = 0; d < dim; d++)
         {
            minn[d] = box.x[d].min;
            maxx[d] = box.x[d].max;
         }
         aabb(e*nve*dim + 0) = minn[0]; /* first vertex - x */
         aabb(e*nve*dim + 1) = minn[1]; /* y */
         aabb(e*nve*dim + 2) = maxx[0]; /* second vertex - x */
         aabb(e*nve*dim + 3) = minn[1]; /* . */
         aabb(e*nve*dim + 4) = maxx[0]; /* . */
         aabb(e*nve*dim + 5) = maxx[1];
         aabb(e*nve*dim + 6) = minn[0];
         aabb(e*nve*dim + 7) = maxx[1];
      }
   }
}

void FindPointsGSLIB::GetOrientedBoundingBoxes(DenseTensor &obbA, Vector &obbC,
                                               Vector &obbV)
{
   MFEM_VERIFY(setupflag, "Call FindPointsGSLIB::Setup method first");
   auto *findptsData3 = (gslib::findpts_data_3 *)this->fdataD;
   auto *findptsData2 = (gslib::findpts_data_2 *)this->fdataD;
   int nve   = dim == 2 ? 4 : 8;
   int nel = NE_split_total;

   obbA.SetSize(dim, dim, nel);
   obbC.SetSize(dim*nel);
   obbV.SetSize(dim*nve*nel);
   if (dim == 3)
   {
      for (int e = 0; e < nel; e++)
      {
         auto box = findptsData3->local.obb[e];
         double *Ad = obbA.GetData(e);
         for (int d = 0; d < dim; d++)
         {
            obbC(e*dim + d) = box.c0[d];
         }
         for (int i = 0; i < dim; i++)
         {
            for (int j = 0; j < dim; j++)
            {
               Ad[i*dim + j] = box.A[i + j*dim]; // GSLIB uses row-major storage
            }
         }

         DenseMatrix Amat = obbA(e);
         Amat.Invert();
         Vector center(obbC.GetData() + e*dim, dim);

         Vector v1(dim);
         Vector temp;
         v1(0) = -1.0; v1(1) = -1.0; v1(2) = -1.0;
         temp.SetDataAndSize(obbV.GetData() + e*nve*dim + 0, dim);
         Amat.Mult(v1, temp);
         temp += center;
         v1(0) = 1.0; v1(1) = -1.0; v1(2) = -1.0;
         temp.SetDataAndSize(obbV.GetData() + e*nve*dim + 3, dim);
         Amat.Mult(v1, temp);
         temp += center;
         v1(0) = 1.0; v1(1) = 1.0; v1(2) = -1.0;
         temp.SetDataAndSize(obbV.GetData() + e*nve*dim + 6, dim);
         Amat.Mult(v1, temp);
         temp += center;
         v1(0) = -1.0; v1(1) = 1.0; v1(2) = -1.0;
         temp.SetDataAndSize(obbV.GetData() + e*nve*dim + 9, dim);
         Amat.Mult(v1, temp);
         temp += center;
         v1(0) = -1.0; v1(1) = -1.0; v1(2) = 1.0;
         temp.SetDataAndSize(obbV.GetData() + e*nve*dim + 12, dim);
         Amat.Mult(v1, temp);
         temp += center;
         v1(0) = 1.0; v1(1) = -1.0; v1(2) = 1.0;
         temp.SetDataAndSize(obbV.GetData() + e*nve*dim + 15, dim);
         Amat.Mult(v1, temp);
         temp += center;
         v1(0) = 1.0; v1(1) = 1.0; v1(2) = 1.0;
         temp.SetDataAndSize(obbV.GetData() + e*nve*dim + 18, dim);
         Amat.Mult(v1, temp);
         temp += center;
         v1(0) = -1.0; v1(1) = 1.0; v1(2) = 1.0;
         temp.SetDataAndSize(obbV.GetData() + e*nve*dim + 21, dim);
         Amat.Mult(v1, temp);
         temp += center;
      }
   }
   else // dim = 2
   {
      for (int e = 0; e < nel; e++)
      {
         auto box = findptsData2->local.obb[e];
         double *Ad = obbA.GetData(e);
         for (int d = 0; d < dim; d++)
         {
            obbC(e*dim + d) = box.c0[d];
         }
         for (int i = 0; i < dim; i++)
         {
            for (int j = 0; j < dim; j++)
            {
               Ad[i*dim + j] = box.A[i + j*dim]; // GSLIB uses row-major storage
            }
         }

         DenseMatrix Amat = obbA(e);
         Amat.Invert();
         Vector center(obbC.GetData() + e*dim, dim);

         Vector v1(dim);
         Vector temp;
         v1(0) = -1.0; v1(1) = -1.0;
         temp.SetDataAndSize(obbV.GetData() + e*nve*dim + 0, dim);
         Amat.Mult(v1, temp);
         temp += center;
         v1(0) = 1.0; v1(1) = -1.0;
         temp.SetDataAndSize(obbV.GetData() + e*nve*dim + 2, dim);
         Amat.Mult(v1, temp);
         temp += center;
         v1(0) = 1.0; v1(1) = 1.0;
         temp.SetDataAndSize(obbV.GetData() + e*nve*dim + 4, dim);
         Amat.Mult(v1, temp);
         temp += center;
         v1(0) = -1.0; v1(1) = 1.0;
         temp.SetDataAndSize(obbV.GetData() + e*nve*dim + 6, dim);
         Amat.Mult(v1, temp);
         temp += center;
      }
   }
}

OversetFindPointsGSLIB::OversetFindPointsGSLIB(Mesh *m, const int meshid,
                                               GridFunction *gfmax,
                                               const double bb_t, const double newt_tol,
                                               const int npt_max)
{
   FindPointsGSLIB();
   this->Setup(*m, meshid, gfmax, bb_t, newt_tol, npt_max);
   overset = true;
}

#ifdef MFEM_USE_MPI
OversetFindPointsGSLIB::OversetFindPointsGSLIB(ParMesh *m, const int meshid,
                                               GridFunction *gfmax,
                                               const double bb_t,
                                               const double newt_tol,
                                               const int npt_max)
{
   FindPointsGSLIB(m->GetComm());
   this->Setup(*m, meshid, gfmax, bb_t, newt_tol, npt_max);
   overset = true;
}
#endif

void OversetFindPointsGSLIB::Setup(Mesh &m, const int meshid,
                                   GridFunction *gfmax,
                                   const double bb_t, const double newt_tol,
                                   const int npt_max)
{
   MFEM_VERIFY(m.GetNodes() != NULL, "Mesh nodes are required.");
   const int meshOrder = m.GetNodes()->FESpace()->GetMaxElementOrder();
   const int gfOrder = gfmax ? gfmax->FESpace()->GetMaxElementOrder() : 0;
   MFEM_VERIFY(meshOrder >= gfOrder,
               "Mesh order must be greater than gfmax order.");

   // FreeData if OversetFindPointsGSLIB::Setup has been called already
   if (setupflag) { FreeData(); }

   mesh = &m;
   dim  = mesh->Dimension();
   const FiniteElement *fe = mesh->GetNodalFESpace()->GetTypicalFE();
   unsigned dof1D = fe->GetOrder() + 1;

   SetupSplitMeshesAndIntegrationRules(meshOrder);

   GetNodalValues(mesh->GetNodes(), gsl_mesh);

   MFEM_ASSERT(meshid>=0, " The ID should be greater than or equal to 0.");

   const int pts_cnt = gsl_mesh.Size()/dim,
             NEtot = pts_cnt/(int)pow(dof1D, dim);

   distfint.SetSize(pts_cnt);
   if (!gfmax)
   {
      distfint = 0.0;
   }
   else
   {
      GetNodalValues(gfmax, distfint);
   }
   u_meshid = (unsigned int)meshid;

   if (dim == 2)
   {
      unsigned nr[2] = { dof1D, dof1D };
      unsigned mr[2] = { 2*dof1D, 2*dof1D };
      double * const elx[2] =
      {
         pts_cnt == 0 ? nullptr : &gsl_mesh(0),
         pts_cnt == 0 ? nullptr : &gsl_mesh(pts_cnt)
      };
      fdataD = findptsms_setup_2(gsl_comm, elx, nr, NEtot, mr, bb_t,
                                 pts_cnt, pts_cnt, npt_max, newt_tol,
                                 &u_meshid, &distfint(0));
   }
   else
   {
      unsigned nr[3] = { dof1D, dof1D, dof1D };
      unsigned mr[3] = { 2*dof1D, 2*dof1D, 2*dof1D };
      double * const elx[3] =
      {
         pts_cnt == 0 ? nullptr : &gsl_mesh(0),
         pts_cnt == 0 ? nullptr : &gsl_mesh(pts_cnt),
         pts_cnt == 0 ? nullptr : &gsl_mesh(2*pts_cnt)
      };
      fdataD = findptsms_setup_3(gsl_comm, elx, nr, NEtot, mr, bb_t,
                                 pts_cnt, pts_cnt, npt_max, newt_tol,
                                 &u_meshid, &distfint(0));
   }
   setupflag = true;
   overset   = true;
}

void OversetFindPointsGSLIB::FindPoints(const Vector &point_pos,
                                        Array<unsigned int> &point_id,
                                        int point_pos_ordering)
{
   MFEM_VERIFY(setupflag, "Use OversetFindPointsGSLIB::Setup before "
                          "finding points.");
   MFEM_VERIFY(overset, "Please use OversetFindPoints for overlapping grids.");
   points_cnt = point_pos.Size() / dim;
   unsigned int match = 0; // Don't find points in the mesh if point_id=mesh_id

   gsl_code.SetSize(points_cnt);
   gsl_proc.SetSize(points_cnt);
   gsl_elem.SetSize(points_cnt);
   gsl_ref.SetSize(points_cnt * dim);
   gsl_dist.SetSize(points_cnt);

   auto xvFill = [&](const double *xv_base[], unsigned xv_stride[])
   {
      for (int d = 0; d < dim; d++)
      {
         if (point_pos_ordering == Ordering::byNODES)
         {
            xv_base[d] = point_pos.GetData() + d*points_cnt;
            xv_stride[d] = sizeof(double);
         }
         else
         {
            xv_base[d] = point_pos.GetData() + d;
            xv_stride[d] = dim*sizeof(double);
         }
      }
   };
   if (dim == 2)
   {
      auto *findptsData = (gslib::findpts_data_2 *)this->fdataD;
      const double *xv_base[2];
      unsigned xv_stride[2];
      xvFill(xv_base, xv_stride);
      findptsms_2(gsl_code.GetData(), sizeof(unsigned int),
                  gsl_proc.GetData(), sizeof(unsigned int),
                  gsl_elem.GetData(), sizeof(unsigned int),
                  gsl_ref.GetData(),  sizeof(double) * dim,
                  gsl_dist.GetData(), sizeof(double),
                  xv_base,            xv_stride,
                  point_id.GetData(), sizeof(unsigned int), &match,
                  points_cnt, findptsData);
   }
   else  // dim == 3
   {
      auto *findptsData = (gslib::findpts_data_3 *)this->fdataD;
      const double *xv_base[3];
      unsigned xv_stride[3];
      xvFill(xv_base, xv_stride);
      findptsms_3(gsl_code.GetData(), sizeof(unsigned int),
                  gsl_proc.GetData(), sizeof(unsigned int),
                  gsl_elem.GetData(), sizeof(unsigned int),
                  gsl_ref.GetData(),  sizeof(double) * dim,
                  gsl_dist.GetData(), sizeof(double),
                  xv_base,            xv_stride,
                  point_id.GetData(), sizeof(unsigned int), &match,
                  points_cnt, findptsData);
   }

   // Set the element number and reference position to 0 for points not found
   for (int i = 0; i < points_cnt; i++)
   {
      if (gsl_code[i] == 2 ||
          (gsl_code[i] == 1 && gsl_dist(i) > bdr_tol))
      {
         gsl_elem[i] = 0;
         for (int d = 0; d < dim; d++) { gsl_ref(i*dim + d) = -1.; }
         gsl_code[i] = 2;
      }
   }

   // Map element number for simplices, and ref_pos from [-1,1] to [0,1] for both
   // simplices and quads.
   MapRefPosAndElemIndices();
}

void OversetFindPointsGSLIB::Interpolate(const Vector &point_pos,
                                         Array<unsigned int> &point_id,
                                         const GridFunction &field_in,
                                         Vector &field_out,
                                         int point_pos_ordering)
{
   FindPoints(point_pos, point_id, point_pos_ordering);
   Interpolate(field_in, field_out);
}

GSOPGSLIB::GSOPGSLIB(Array<long long> &ids)
{
   gsl_comm = new gslib::comm;
   cr       = new gslib::crystal;
#ifdef MFEM_USE_MPI
   int initialized;
   MPI_Initialized(&initialized);
   if (!initialized) { MPI_Init(NULL, NULL); }
   MPI_Comm comm = MPI_COMM_WORLD;
   comm_init(gsl_comm, comm);
#else
   comm_init(gsl_comm, 0);
#endif
   crystal_init(cr, gsl_comm);
   UpdateIdentifiers(ids);
}

#ifdef MFEM_USE_MPI
GSOPGSLIB::GSOPGSLIB(MPI_Comm comm_, Array<long long> &ids)
   : cr(NULL), gsl_comm(NULL)
{
   gsl_comm = new gslib::comm;
   cr      = new gslib::crystal;
   comm_init(gsl_comm, comm_);
   crystal_init(cr, gsl_comm);
   UpdateIdentifiers(ids);
}
#endif

GSOPGSLIB::~GSOPGSLIB()
{
   crystal_free(cr);
   gslib_gs_free(gsl_data);
   comm_free(gsl_comm);
   delete gsl_comm;
   delete cr;
}

void GSOPGSLIB::UpdateIdentifiers(const Array<long long> &ids)
{
   long long minval = ids.Min();
#ifdef MFEM_USE_MPI
   MPI_Allreduce(MPI_IN_PLACE, &minval, 1, MPI_LONG_LONG_INT,
                 MPI_MIN, gsl_comm->c);
#endif
   MFEM_VERIFY(minval >= 0, "Unique identifier cannot be negative.");
   if (gsl_data != NULL) { gslib_gs_free(gsl_data); }
   num_ids = ids.Size();
   gsl_data = gslib_gs_setup(ids.GetData(),
                             ids.Size(),
                             gsl_comm, 0,
                             gslib::gs_crystal_router, 0);
}

void GSOPGSLIB::GS(Vector &senddata, GSOp op)
{
   MFEM_VERIFY(senddata.Size() == num_ids,
               "Incompatible setup and GOP operation.");
   if (op == GSOp::ADD)
   {
      gslib_gs(senddata.GetData(),gslib::gs_double,gslib::gs_add,0,gsl_data,0);
   }
   else if (op == GSOp::MUL)
   {
      gslib_gs(senddata.GetData(),gslib::gs_double,gslib::gs_mul,0,gsl_data,0);
   }
   else if (op == GSOp::MAX)
   {
      gslib_gs(senddata.GetData(),gslib::gs_double,gslib::gs_max,0,gsl_data,0);
   }
   else if (op == GSOp::MIN)
   {
      gslib_gs(senddata.GetData(),gslib::gs_double,gslib::gs_min,0,gsl_data,0);
   }
   else
   {
      MFEM_ABORT("Invalid GSOp operation.");
   }
}

} // namespace mfem
#undef CODE_INTERNAL
#undef CODE_BORDER
#undef CODE_NOT_FOUND

#endif // MFEM_USE_GSLIB<|MERGE_RESOLUTION|>--- conflicted
+++ resolved
@@ -1561,16 +1561,11 @@
       }
       else if (gt == Geometry::CUBE)
       {
-<<<<<<< HEAD
          ir_split_temp = ir_split[2];
-         el_to_split = gf_in->FESpace()->IsVariableOrder();
-=======
-         ir_split_temp = ir_split[0];
          // "split" if input mesh is not a tensor basis or has mixed order
          el_to_split =
             gf_in->FESpace()->IsVariableOrder() ||
             dynamic_cast<const TensorBasisElement *>(fes->GetFE(e)) == nullptr;
->>>>>>> 90a68678
       }
       else
       {
