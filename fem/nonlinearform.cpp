// Copyright (c) 2010-2021, Lawrence Livermore National Security, LLC. Produced
// at the Lawrence Livermore National Laboratory. All Rights reserved. See files
// LICENSE and NOTICE for details. LLNL-CODE-806117.
//
// This file is part of the MFEM library. For more information and source code
// availability visit https://mfem.org.
//
// MFEM is free software; you can redistribute it and/or modify it under the
// terms of the BSD-3 license. We welcome feedback and contributions, see file
// CONTRIBUTING.md for details.

#include "fem.hpp"
#include "../general/forall.hpp"

namespace mfem
{

void NonlinearForm::SetAssemblyLevel(AssemblyLevel assembly_level)
{
   if (ext)
   {
      MFEM_ABORT("the assembly level has already been set!");
   }
   assembly = assembly_level;
   switch (assembly)
   {
      case AssemblyLevel::NONE:
         ext = new MFNonlinearFormExtension(this);
         break;
      case AssemblyLevel::PARTIAL:
         ext = new PANonlinearFormExtension(this);
         break;
      case AssemblyLevel::LEGACY:
         // This is the default
         break;
      default:
         mfem_error("Unknown assembly level for this form.");
   }
}

void NonlinearForm::SetEssentialBC(const Array<int> &bdr_attr_is_ess,
                                   Vector *rhs)
{
   // virtual call, works in parallel too
   fes->GetEssentialTrueDofs(bdr_attr_is_ess, ess_tdof_list);

   if (rhs)
   {
      for (int i = 0; i < ess_tdof_list.Size(); i++)
      {
         (*rhs)(ess_tdof_list[i]) = 0.0;
      }
   }
}

void NonlinearForm::SetEssentialVDofs(const Array<int> &ess_vdofs_list)
{
   if (!P)
   {
      ess_vdofs_list.Copy(ess_tdof_list); // ess_vdofs_list --> ess_tdof_list
   }
   else
   {
      Array<int> ess_vdof_marker, ess_tdof_marker;
      FiniteElementSpace::ListToMarker(ess_vdofs_list, fes->GetVSize(),
                                       ess_vdof_marker);
      if (Serial())
      {
         fes->ConvertToConformingVDofs(ess_vdof_marker, ess_tdof_marker);
      }
      else
      {
#ifdef MFEM_USE_MPI
         ParFiniteElementSpace *pf = dynamic_cast<ParFiniteElementSpace*>(fes);
         ess_tdof_marker.SetSize(pf->GetTrueVSize());
         pf->Dof_TrueDof_Matrix()->BooleanMultTranspose(1, ess_vdof_marker,
                                                        0, ess_tdof_marker);
#else
         MFEM_ABORT("internal MFEM error");
#endif
      }
      FiniteElementSpace::MarkerToList(ess_tdof_marker, ess_tdof_list);
   }
}

double NonlinearForm::GetGridFunctionEnergy(const Vector &x) const
{
   if (ext)
   {
      MFEM_VERIFY(!fnfi.Size(), "Interior faces terms not yet implemented!");
      MFEM_VERIFY(!bfnfi.Size(), "Boundary face terms not yet implemented!");
      return ext->GetGridFunctionEnergy(x);
   }

   Array<int> vdofs;
   Vector el_x;
   const FiniteElement *fe;
   ElementTransformation *T;
<<<<<<< HEAD
   Mesh *mesh = fes->GetMesh();
=======
   DofTransformation *doftrans;
>>>>>>> 091ff0c4

   double energy = 0.0;

   if (dnfi.Size())
   {
      for (int i = 0; i < fes->GetNE(); i++)
      {
         fe = fes->GetFE(i);
         doftrans = fes->GetElementVDofs(i, vdofs);
         T = fes->GetElementTransformation(i);
         x.GetSubVector(vdofs, el_x);
         if (doftrans) {doftrans->InvTransformPrimal(el_x); }
         for (int k = 0; k < dnfi.Size(); k++)
         {
            energy += dnfi[k]->GetElementEnergy(*fe, *T, el_x);
         }
      }
   }

   if (fnfi.Size())
   {
      FaceElementTransformations *tr;
      const FiniteElement *fe1, *fe2;
      Array<int> vdofs2;

      for (int i = 0; i < mesh->GetNumFaces(); i++)
      {
         tr = mesh->GetInteriorFaceTransformations(i);
         if (tr != NULL)
         {
            fes->GetElementVDofs(tr->Elem1No, vdofs);
            fes->GetElementVDofs(tr->Elem2No, vdofs2);
            vdofs.Append (vdofs2);
            x.GetSubVector(vdofs, el_x);
            fe1 = fes->GetFE(tr->Elem1No);
            fe2 = fes->GetFE(tr->Elem2No);
            for (int k = 0; k < fnfi.Size(); k++)
            {
               energy += fnfi[k]->GetFaceEnergy(*fe1, *fe2, *tr, el_x);
            }
         }
      }
   }

   if (bfnfi.Size())
   {
      FaceElementTransformations *tr;
      const FiniteElement *fe1, *fe2;

      // Which boundary attributes need to be processed?
      Array<int> bdr_attr_marker(mesh->bdr_attributes.Size() ?
                                 mesh->bdr_attributes.Max() : 0);
      bdr_attr_marker = 0;
      for (int k = 0; k < bfnfi.Size(); k++)
      {
         if (bfnfi_marker[k] == NULL)
         {
            bdr_attr_marker = 1;
            break;
         }
         Array<int> &bdr_marker = *bfnfi_marker[k];
         MFEM_ASSERT(bdr_marker.Size() == bdr_attr_marker.Size(),
                     "invalid boundary marker for boundary face integrator #"
                     << k << ", counting from zero");
         for (int i = 0; i < bdr_attr_marker.Size(); i++)
         {
            bdr_attr_marker[i] |= bdr_marker[i];
         }
      }

      for (int i = 0; i < fes -> GetNBE(); i++)
      {
         const int bdr_attr = mesh->GetBdrAttribute(i);
         if (bdr_attr_marker[bdr_attr-1] == 0) { continue; }

         tr = mesh->GetBdrFaceTransformations (i);
         if (tr != NULL)
         {
            fes->GetElementVDofs(tr->Elem1No, vdofs);
            x.GetSubVector(vdofs, el_x);

            fe1 = fes->GetFE(tr->Elem1No);
            // The fe2 object is really a dummy and not used on the boundaries,
            // but we can't dereference a NULL pointer, and we don't want to
            // actually make a fake element.
            fe2 = fe1;
            for (int k = 0; k < bfnfi.Size(); k++)
            {
               if (bfnfi_marker[k] &&
                   (*bfnfi_marker[k])[bdr_attr-1] == 0) { continue; }

               energy += bfnfi[k]->GetFaceEnergy(*fe1, *fe2, *tr, el_x);
            }
         }
      }
   }
   return energy;
}

const Vector &NonlinearForm::Prolongate(const Vector &x) const
{
   MFEM_VERIFY(x.Size() == Width(), "invalid input Vector size");
   if (P)
   {
      aux1.SetSize(P->Height());
      P->Mult(x, aux1);
      return aux1;
   }
   return x;
}

void NonlinearForm::Mult(const Vector &x, Vector &y) const
{
   const Vector &px = Prolongate(x);
   if (P) { aux2.SetSize(P->Height()); }

   // If we are in parallel, ParNonLinearForm::Mult uses the aux2 vector. In
   // serial, place the result directly in y (when there is no P).
   Vector &py = P ? aux2 : y;

   if (ext)
   {
      ext->Mult(px, py);
      if (Serial())
      {
         if (cP) { cP->MultTranspose(py, y); }
         const int N = ess_tdof_list.Size();
         const auto tdof = ess_tdof_list.Read();
         auto Y = y.ReadWrite();
         MFEM_FORALL(i, N, Y[tdof[i]] = 0.0; );
      }
      // In parallel, the result is in 'py' which is an alias for 'aux2'.
      return;
   }

   Array<int> vdofs;
   Vector el_x, el_y;
   const FiniteElement *fe;
   ElementTransformation *T;
   DofTransformation *doftrans;
   Mesh *mesh = fes->GetMesh();

   py = 0.0;

   if (dnfi.Size())
   {
      for (int i = 0; i < fes->GetNE(); i++)
      {
         fe = fes->GetFE(i);
         doftrans = fes->GetElementVDofs(i, vdofs);
         T = fes->GetElementTransformation(i);
         px.GetSubVector(vdofs, el_x);
         if (doftrans) {doftrans->InvTransformPrimal(el_x); }
         for (int k = 0; k < dnfi.Size(); k++)
         {
            dnfi[k]->AssembleElementVector(*fe, *T, el_x, el_y);
            if (doftrans) {doftrans->TransformDual(el_y); }
            py.AddElementVector(vdofs, el_y);
         }
      }
   }

   if (fnfi.Size())
   {
      FaceElementTransformations *tr;
      const FiniteElement *fe1, *fe2;
      Array<int> vdofs2;

      for (int i = 0; i < mesh->GetNumFaces(); i++)
      {
         tr = mesh->GetInteriorFaceTransformations(i);
         if (tr != NULL)
         {
            fes->GetElementVDofs(tr->Elem1No, vdofs);
            fes->GetElementVDofs(tr->Elem2No, vdofs2);
            vdofs.Append (vdofs2);

            px.GetSubVector(vdofs, el_x);

            fe1 = fes->GetFE(tr->Elem1No);
            fe2 = fes->GetFE(tr->Elem2No);

            for (int k = 0; k < fnfi.Size(); k++)
            {
               fnfi[k]->AssembleFaceVector(*fe1, *fe2, *tr, el_x, el_y);
               py.AddElementVector(vdofs, el_y);
            }
         }
      }
   }

   if (bfnfi.Size())
   {
      FaceElementTransformations *tr;
      const FiniteElement *fe1, *fe2;

      // Which boundary attributes need to be processed?
      Array<int> bdr_attr_marker(mesh->bdr_attributes.Size() ?
                                 mesh->bdr_attributes.Max() : 0);
      bdr_attr_marker = 0;
      for (int k = 0; k < bfnfi.Size(); k++)
      {
         if (bfnfi_marker[k] == NULL)
         {
            bdr_attr_marker = 1;
            break;
         }
         Array<int> &bdr_marker = *bfnfi_marker[k];
         MFEM_ASSERT(bdr_marker.Size() == bdr_attr_marker.Size(),
                     "invalid boundary marker for boundary face integrator #"
                     << k << ", counting from zero");
         for (int i = 0; i < bdr_attr_marker.Size(); i++)
         {
            bdr_attr_marker[i] |= bdr_marker[i];
         }
      }

      for (int i = 0; i < fes -> GetNBE(); i++)
      {
         const int bdr_attr = mesh->GetBdrAttribute(i);
         if (bdr_attr_marker[bdr_attr-1] == 0) { continue; }

         tr = mesh->GetBdrFaceTransformations (i);
         if (tr != NULL)
         {
            fes->GetElementVDofs(tr->Elem1No, vdofs);
            px.GetSubVector(vdofs, el_x);

            fe1 = fes->GetFE(tr->Elem1No);
            // The fe2 object is really a dummy and not used on the boundaries,
            // but we can't dereference a NULL pointer, and we don't want to
            // actually make a fake element.
            fe2 = fe1;
            for (int k = 0; k < bfnfi.Size(); k++)
            {
               if (bfnfi_marker[k] &&
                   (*bfnfi_marker[k])[bdr_attr-1] == 0) { continue; }

               bfnfi[k]->AssembleFaceVector(*fe1, *fe2, *tr, el_x, el_y);
               py.AddElementVector(vdofs, el_y);
            }
         }
      }
   }

   if (Serial())
   {
      if (cP) { cP->MultTranspose(py, y); }

      for (int i = 0; i < ess_tdof_list.Size(); i++)
      {
         y(ess_tdof_list[i]) = 0.0;
      }
      // y(ess_tdof_list[i]) = x(ess_tdof_list[i]);
   }
   // In parallel, the result is in 'py' which is an alias for 'aux2'.
}

Operator &NonlinearForm::GetGradient(const Vector &x) const
{
   if (ext)
   {
      hGrad.Clear();
      Operator &grad = ext->GetGradient(Prolongate(x));
      Operator *Gop;
      grad.FormSystemOperator(ess_tdof_list, Gop);
      hGrad.Reset(Gop);
      // In both serial and parallel, when using extension, we return the final
      // global true-dof gradient with imposed b.c.
      return *hGrad;
   }

   const int skip_zeros = 0;
   Array<int> vdofs;
   Vector el_x;
   DenseMatrix elmat;
   const FiniteElement *fe;
   ElementTransformation *T;
   DofTransformation *doftrans;
   Mesh *mesh = fes->GetMesh();
   const Vector &px = Prolongate(x);

   if (Grad == NULL)
   {
      Grad = new SparseMatrix(fes->GetVSize());
   }
   else
   {
      *Grad = 0.0;
   }

   if (dnfi.Size())
   {
      for (int i = 0; i < fes->GetNE(); i++)
      {
         fe = fes->GetFE(i);
         doftrans = fes->GetElementVDofs(i, vdofs);
         T = fes->GetElementTransformation(i);
         px.GetSubVector(vdofs, el_x);
         if (doftrans) {doftrans->InvTransformPrimal(el_x); }
         for (int k = 0; k < dnfi.Size(); k++)
         {
            dnfi[k]->AssembleElementGrad(*fe, *T, el_x, elmat);
            if (doftrans) { doftrans->TransformDual(elmat); }
            Grad->AddSubMatrix(vdofs, vdofs, elmat, skip_zeros);
            // Grad->AddSubMatrix(vdofs, vdofs, elmat, 1);
         }
      }
   }

   if (fnfi.Size())
   {
      FaceElementTransformations *tr;
      const FiniteElement *fe1, *fe2;
      Array<int> vdofs2;

      for (int i = 0; i < mesh->GetNumFaces(); i++)
      {
         tr = mesh->GetInteriorFaceTransformations(i);
         if (tr != NULL)
         {
            fes->GetElementVDofs(tr->Elem1No, vdofs);
            fes->GetElementVDofs(tr->Elem2No, vdofs2);
            vdofs.Append (vdofs2);

            px.GetSubVector(vdofs, el_x);

            fe1 = fes->GetFE(tr->Elem1No);
            fe2 = fes->GetFE(tr->Elem2No);

            for (int k = 0; k < fnfi.Size(); k++)
            {
               fnfi[k]->AssembleFaceGrad(*fe1, *fe2, *tr, el_x, elmat);
               Grad->AddSubMatrix(vdofs, vdofs, elmat, skip_zeros);
            }
         }
      }
   }

   if (bfnfi.Size())
   {
      FaceElementTransformations *tr;
      const FiniteElement *fe1, *fe2;

      // Which boundary attributes need to be processed?
      Array<int> bdr_attr_marker(mesh->bdr_attributes.Size() ?
                                 mesh->bdr_attributes.Max() : 0);
      bdr_attr_marker = 0;
      for (int k = 0; k < bfnfi.Size(); k++)
      {
         if (bfnfi_marker[k] == NULL)
         {
            bdr_attr_marker = 1;
            break;
         }
         Array<int> &bdr_marker = *bfnfi_marker[k];
         MFEM_ASSERT(bdr_marker.Size() == bdr_attr_marker.Size(),
                     "invalid boundary marker for boundary face integrator #"
                     << k << ", counting from zero");
         for (int i = 0; i < bdr_attr_marker.Size(); i++)
         {
            bdr_attr_marker[i] |= bdr_marker[i];
         }
      }

      for (int i = 0; i < fes -> GetNBE(); i++)
      {
         const int bdr_attr = mesh->GetBdrAttribute(i);
         if (bdr_attr_marker[bdr_attr-1] == 0) { continue; }

         tr = mesh->GetBdrFaceTransformations (i);
         if (tr != NULL)
         {
            fes->GetElementVDofs(tr->Elem1No, vdofs);
            px.GetSubVector(vdofs, el_x);

            fe1 = fes->GetFE(tr->Elem1No);
            // The fe2 object is really a dummy and not used on the boundaries,
            // but we can't dereference a NULL pointer, and we don't want to
            // actually make a fake element.
            fe2 = fe1;
            for (int k = 0; k < bfnfi.Size(); k++)
            {
               if (bfnfi_marker[k] &&
                   (*bfnfi_marker[k])[bdr_attr-1] == 0) { continue; }

               bfnfi[k]->AssembleFaceGrad(*fe1, *fe2, *tr, el_x, elmat);
               Grad->AddSubMatrix(vdofs, vdofs, elmat, skip_zeros);
            }
         }
      }
   }

   if (!Grad->Finalized())
   {
      Grad->Finalize(skip_zeros);
   }

   SparseMatrix *mGrad = Grad;
   if (Serial())
   {
      if (cP)
      {
         delete cGrad;
         cGrad = RAP(*cP, *Grad, *cP);
         mGrad = cGrad;
      }
      for (int i = 0; i < ess_tdof_list.Size(); i++)
      {
         mGrad->EliminateRowCol(ess_tdof_list[i]);
      }
   }

   return *mGrad;
}

void NonlinearForm::Update()
{
   if (sequence == fes->GetSequence()) { return; }

   height = width = fes->GetTrueVSize();
   delete cGrad; cGrad = NULL;
   delete Grad; Grad = NULL;
   hGrad.Clear();
   ess_tdof_list.SetSize(0); // essential b.c. will need to be set again
   sequence = fes->GetSequence();
   // Do not modify aux1 and aux2, their size will be set before use.
   P = fes->GetProlongationMatrix();
   cP = dynamic_cast<const SparseMatrix*>(P);

   if (ext) { ext->Update(); }
}

void NonlinearForm::Setup()
{
   if (ext) { ext->Assemble(); }
}

NonlinearForm::~NonlinearForm()
{
   delete cGrad;
   delete Grad;
   for (int i = 0; i <  dnfi.Size(); i++) { delete  dnfi[i]; }
   for (int i = 0; i <  fnfi.Size(); i++) { delete  fnfi[i]; }
   for (int i = 0; i < bfnfi.Size(); i++) { delete bfnfi[i]; }
   delete ext;
}


BlockNonlinearForm::BlockNonlinearForm() :
   fes(0), BlockGrad(NULL)
{
   height = 0;
   width = 0;
}

void BlockNonlinearForm::SetSpaces(Array<FiniteElementSpace *> &f)
{
   delete BlockGrad;
   BlockGrad = NULL;
   for (int i=0; i<Grads.NumRows(); ++i)
   {
      for (int j=0; j<Grads.NumCols(); ++j)
      {
         delete Grads(i,j);
         delete cGrads(i,j);
      }
   }
   for (int i = 0; i < ess_tdofs.Size(); ++i)
   {
      delete ess_tdofs[i];
   }

   height = 0;
   width = 0;
   f.Copy(fes);
   block_offsets.SetSize(f.Size() + 1);
   block_trueOffsets.SetSize(f.Size() + 1);
   block_offsets[0] = 0;
   block_trueOffsets[0] = 0;

   for (int i=0; i<fes.Size(); ++i)
   {
      block_offsets[i+1] = fes[i]->GetVSize();
      block_trueOffsets[i+1] = fes[i]->GetTrueVSize();
   }

   block_offsets.PartialSum();
   block_trueOffsets.PartialSum();

   height = block_trueOffsets[fes.Size()];
   width = block_trueOffsets[fes.Size()];

   Grads.SetSize(fes.Size(), fes.Size());
   Grads = NULL;

   cGrads.SetSize(fes.Size(), fes.Size());
   cGrads = NULL;

   P.SetSize(fes.Size());
   cP.SetSize(fes.Size());
   ess_tdofs.SetSize(fes.Size());
   for (int s = 0; s < fes.Size(); ++s)
   {
      // Retrieve prolongation matrix for each FE space
      P[s] = fes[s]->GetProlongationMatrix();
      cP[s] = dynamic_cast<const SparseMatrix *>(P[s]);

      // If the P Operator exists and its type is not SparseMatrix, this
      // indicates the Operator is part of parallel run.
      if (P[s] && !cP[s])
      {
         is_serial = false;
      }

      // If the P Operator exists and its type is SparseMatrix, this indicates
      // the Operator is serial but needs prolongation on assembly.
      if (cP[s])
      {
         needs_prolongation = true;
      }

      ess_tdofs[s] = new Array<int>;
   }
}

BlockNonlinearForm::BlockNonlinearForm(Array<FiniteElementSpace *> &f) :
   fes(0), BlockGrad(NULL)
{
   SetSpaces(f);
}

void BlockNonlinearForm::AddBdrFaceIntegrator(BlockNonlinearFormIntegrator *nfi,
                                              Array<int> &bdr_attr_marker)
{
   bfnfi.Append(nfi);
   bfnfi_marker.Append(&bdr_attr_marker);
}

void BlockNonlinearForm::SetEssentialBC(
   const Array<Array<int> *> &bdr_attr_is_ess, Array<Vector *> &rhs)
{
   for (int s = 0; s < fes.Size(); ++s)
   {
      ess_tdofs[s]->SetSize(ess_tdofs.Size());

      fes[s]->GetEssentialTrueDofs(*bdr_attr_is_ess[s], *ess_tdofs[s]);

      if (rhs[s])
      {
         rhs[s]->SetSubVector(*ess_tdofs[s], 0.0);
      }
   }
}

double BlockNonlinearForm::GetEnergyBlocked(const BlockVector &bx) const
{
   Array<Array<int> *> vdofs(fes.Size());
   Array<Vector *> el_x(fes.Size());
   Array<const Vector *> el_x_const(fes.Size());
   Array<const FiniteElement *> fe(fes.Size());
   ElementTransformation *T;
   double energy = 0.0;

   for (int i=0; i<fes.Size(); ++i)
   {
      el_x_const[i] = el_x[i] = new Vector();
      vdofs[i] = new Array<int>;
   }

   if (dnfi.Size())
      for (int i = 0; i < fes[0]->GetNE(); ++i)
      {
         T = fes[0]->GetElementTransformation(i);
         for (int s=0; s<fes.Size(); ++s)
         {
            fe[s] = fes[s]->GetFE(i);
            fes[s]->GetElementVDofs(i, *vdofs[s]);
            bx.GetBlock(s).GetSubVector(*vdofs[s], *el_x[s]);
         }

         for (int k = 0; k < dnfi.Size(); ++k)
         {
            energy += dnfi[k]->GetElementEnergy(fe, *T, el_x_const);
         }
      }

   // free the allocated memory
   for (int i = 0; i < fes.Size(); ++i)
   {
      delete el_x[i];
      delete vdofs[i];
   }

   if (fnfi.Size())
   {
      MFEM_ABORT("TODO: add energy contribution from interior face terms");
   }

   if (bfnfi.Size())
   {
      MFEM_ABORT("TODO: add energy contribution from boundary face terms");
   }

   return energy;
}

double BlockNonlinearForm::GetEnergy(const Vector &x) const
{
   xs.Update(const_cast<Vector&>(x), block_offsets);
   return GetEnergyBlocked(xs);
}

void BlockNonlinearForm::MultBlocked(const BlockVector &bx,
                                     BlockVector &by) const
{
   Array<Array<int> *>vdofs(fes.Size());
   Array<Array<int> *>vdofs2(fes.Size());
   Array<Vector *> el_x(fes.Size());
   Array<const Vector *> el_x_const(fes.Size());
   Array<Vector *> el_y(fes.Size());
   Array<const FiniteElement *> fe(fes.Size());
   Array<const FiniteElement *> fe2(fes.Size());
   ElementTransformation *T;

   by.UseDevice(true);
   by = 0.0;
   by.SyncToBlocks();
   for (int s=0; s<fes.Size(); ++s)
   {
      el_x_const[s] = el_x[s] = new Vector();
      el_y[s] = new Vector();
      vdofs[s] = new Array<int>;
      vdofs2[s] = new Array<int>;
   }

   if (dnfi.Size())
   {
      for (int i = 0; i < fes[0]->GetNE(); ++i)
      {
         T = fes[0]->GetElementTransformation(i);
         for (int s = 0; s < fes.Size(); ++s)
         {
            fes[s]->GetElementVDofs(i, *(vdofs[s]));
            fe[s] = fes[s]->GetFE(i);
            bx.GetBlock(s).GetSubVector(*(vdofs[s]), *el_x[s]);
         }

         for (int k = 0; k < dnfi.Size(); ++k)
         {
            dnfi[k]->AssembleElementVector(fe, *T,
                                           el_x_const, el_y);

            for (int s=0; s<fes.Size(); ++s)
            {
               if (el_y[s]->Size() == 0) { continue; }
               by.GetBlock(s).AddElementVector(*(vdofs[s]), *el_y[s]);
            }
         }
      }
   }

   if (fnfi.Size())
   {
      Mesh *mesh = fes[0]->GetMesh();
      FaceElementTransformations *tr;

      for (int i = 0; i < mesh->GetNumFaces(); ++i)
      {
         tr = mesh->GetInteriorFaceTransformations(i);
         if (tr != NULL)
         {
            for (int s=0; s<fes.Size(); ++s)
            {
               fe[s] = fes[s]->GetFE(tr->Elem1No);
               fe2[s] = fes[s]->GetFE(tr->Elem2No);

               fes[s]->GetElementVDofs(tr->Elem1No, *(vdofs[s]));
               fes[s]->GetElementVDofs(tr->Elem2No, *(vdofs2[s]));

               vdofs[s]->Append(*(vdofs2[s]));

               bx.GetBlock(s).GetSubVector(*(vdofs[s]), *el_x[s]);
            }

            for (int k = 0; k < fnfi.Size(); ++k)
            {

               fnfi[k]->AssembleFaceVector(fe, fe2, *tr, el_x_const, el_y);

               for (int s=0; s<fes.Size(); ++s)
               {
                  if (el_y[s]->Size() == 0) { continue; }
                  by.GetBlock(s).AddElementVector(*(vdofs[s]), *el_y[s]);
               }
            }
         }
      }
   }

   if (bfnfi.Size())
   {
      Mesh *mesh = fes[0]->GetMesh();
      FaceElementTransformations *tr;
      // Which boundary attributes need to be processed?
      Array<int> bdr_attr_marker(mesh->bdr_attributes.Size() ?
                                 mesh->bdr_attributes.Max() : 0);
      bdr_attr_marker = 0;
      for (int k = 0; k < bfnfi.Size(); ++k)
      {
         if (bfnfi_marker[k] == NULL)
         {
            bdr_attr_marker = 1;
            break;
         }
         Array<int> &bdr_marker = *bfnfi_marker[k];
         MFEM_ASSERT(bdr_marker.Size() == bdr_attr_marker.Size(),
                     "invalid boundary marker for boundary face integrator #"
                     << k << ", counting from zero");
         for (int i = 0; i < bdr_attr_marker.Size(); ++i)
         {
            bdr_attr_marker[i] |= bdr_marker[i];
         }
      }

      for (int i = 0; i < mesh->GetNBE(); ++i)
      {
         const int bdr_attr = mesh->GetBdrAttribute(i);
         if (bdr_attr_marker[bdr_attr-1] == 0) { continue; }

         tr = mesh->GetBdrFaceTransformations(i);
         if (tr != NULL)
         {
            for (int s=0; s<fes.Size(); ++s)
            {
               fe[s] = fes[s]->GetFE(tr->Elem1No);
               fe2[s] = fes[s]->GetFE(tr->Elem1No);

               fes[s]->GetElementVDofs(tr->Elem1No, *(vdofs[s]));
               bx.GetBlock(s).GetSubVector(*(vdofs[s]), *el_x[s]);
            }

            for (int k = 0; k < bfnfi.Size(); ++k)
            {
               if (bfnfi_marker[k] &&
                   (*bfnfi_marker[k])[bdr_attr-1] == 0) { continue; }

               bfnfi[k]->AssembleFaceVector(fe, fe2, *tr, el_x_const, el_y);

               for (int s=0; s<fes.Size(); ++s)
               {
                  if (el_y[s]->Size() == 0) { continue; }
                  by.GetBlock(s).AddElementVector(*(vdofs[s]), *el_y[s]);
               }
            }
         }
      }
   }

   for (int s=0; s<fes.Size(); ++s)
   {
      delete vdofs2[s];
      delete vdofs[s];
      delete el_y[s];
      delete el_x[s];
   }

   by.SyncFromBlocks();
}

const BlockVector &BlockNonlinearForm::Prolongate(const BlockVector &bx) const
{
   MFEM_VERIFY(bx.Size() == Width(), "invalid input BlockVector size");

   if (needs_prolongation)
   {
      aux1.Update(block_offsets);
      for (int s = 0; s < fes.Size(); s++)
      {
         P[s]->Mult(bx.GetBlock(s), aux1.GetBlock(s));
      }
      return aux1;
   }
   return bx;
}

void BlockNonlinearForm::Mult(const Vector &x, Vector &y) const
{
   BlockVector bx(const_cast<Vector&>(x), block_trueOffsets);
   BlockVector by(y, block_trueOffsets);

   const BlockVector &pbx = Prolongate(bx);
   if (needs_prolongation)
   {
      aux2.Update(block_offsets);
   }
   BlockVector &pby = needs_prolongation ? aux2 : by;

   xs.Update(const_cast<BlockVector&>(pbx), block_offsets);
   ys.Update(pby, block_offsets);
   MultBlocked(xs, ys);

   for (int s = 0; s < fes.Size(); s++)
   {
      if (cP[s])
      {
         cP[s]->MultTranspose(pby.GetBlock(s), by.GetBlock(s));
      }
      by.GetBlock(s).SetSubVector(*ess_tdofs[s], 0.0);
   }
}

void BlockNonlinearForm::ComputeGradientBlocked(const BlockVector &bx) const
{
   const int skip_zeros = 0;
   Array<Array<int> *> vdofs(fes.Size());
   Array<Array<int> *> vdofs2(fes.Size());
   Array<Vector *> el_x(fes.Size());
   Array<const Vector *> el_x_const(fes.Size());
   Array2D<DenseMatrix *> elmats(fes.Size(), fes.Size());
   Array<const FiniteElement *>fe(fes.Size());
   Array<const FiniteElement *>fe2(fes.Size());
   ElementTransformation * T;

   for (int i=0; i<fes.Size(); ++i)
   {
      el_x_const[i] = el_x[i] = new Vector();
      vdofs[i] = new Array<int>;
      vdofs2[i] = new Array<int>;
      for (int j=0; j<fes.Size(); ++j)
      {
         elmats(i,j) = new DenseMatrix();
      }
   }

   for (int i=0; i<fes.Size(); ++i)
   {
      for (int j=0; j<fes.Size(); ++j)
      {
         if (Grads(i,j) != NULL)
         {
            *Grads(i,j) = 0.0;
         }
         else
         {
            Grads(i,j) = new SparseMatrix(fes[i]->GetVSize(),
                                          fes[j]->GetVSize());
         }
      }
   }

   if (dnfi.Size())
   {
      for (int i = 0; i < fes[0]->GetNE(); ++i)
      {
         T = fes[0]->GetElementTransformation(i);
         for (int s = 0; s < fes.Size(); ++s)
         {
            fe[s] = fes[s]->GetFE(i);
            fes[s]->GetElementVDofs(i, *vdofs[s]);
            bx.GetBlock(s).GetSubVector(*vdofs[s], *el_x[s]);
         }

         for (int k = 0; k < dnfi.Size(); ++k)
         {
            dnfi[k]->AssembleElementGrad(fe, *T, el_x_const, elmats);

            for (int j=0; j<fes.Size(); ++j)
            {
               for (int l=0; l<fes.Size(); ++l)
               {
                  if (elmats(j,l)->Height() == 0) { continue; }
                  Grads(j,l)->AddSubMatrix(*vdofs[j], *vdofs[l],
                                           *elmats(j,l), skip_zeros);
               }
            }
         }
      }
   }

   if (fnfi.Size())
   {
      FaceElementTransformations *tr;
      Mesh *mesh = fes[0]->GetMesh();

      for (int i = 0; i < mesh->GetNumFaces(); ++i)
      {
         tr = mesh->GetInteriorFaceTransformations(i);

         for (int s=0; s < fes.Size(); ++s)
         {
            fe[s] = fes[s]->GetFE(tr->Elem1No);
            fe2[s] = fes[s]->GetFE(tr->Elem2No);

            fes[s]->GetElementVDofs(tr->Elem1No, *vdofs[s]);
            fes[s]->GetElementVDofs(tr->Elem2No, *vdofs2[s]);
            vdofs[s]->Append(*(vdofs2[s]));

            bx.GetBlock(s).GetSubVector(*vdofs[s], *el_x[s]);
         }

         for (int k = 0; k < fnfi.Size(); ++k)
         {
            fnfi[k]->AssembleFaceGrad(fe, fe2, *tr, el_x_const, elmats);
            for (int j=0; j<fes.Size(); ++j)
            {
               for (int l=0; l<fes.Size(); ++l)
               {
                  if (elmats(j,l)->Height() == 0) { continue; }
                  Grads(j,l)->AddSubMatrix(*vdofs[j], *vdofs[l],
                                           *elmats(j,l), skip_zeros);
               }
            }
         }
      }
   }

   if (bfnfi.Size())
   {
      FaceElementTransformations *tr;
      Mesh *mesh = fes[0]->GetMesh();

      // Which boundary attributes need to be processed?
      Array<int> bdr_attr_marker(mesh->bdr_attributes.Size() ?
                                 mesh->bdr_attributes.Max() : 0);
      bdr_attr_marker = 0;
      for (int k = 0; k < bfnfi.Size(); ++k)
      {
         if (bfnfi_marker[k] == NULL)
         {
            bdr_attr_marker = 1;
            break;
         }
         Array<int> &bdr_marker = *bfnfi_marker[k];
         MFEM_ASSERT(bdr_marker.Size() == bdr_attr_marker.Size(),
                     "invalid boundary marker for boundary face integrator #"
                     << k << ", counting from zero");
         for (int i = 0; i < bdr_attr_marker.Size(); ++i)
         {
            bdr_attr_marker[i] |= bdr_marker[i];
         }
      }

      for (int i = 0; i < mesh->GetNBE(); ++i)
      {
         const int bdr_attr = mesh->GetBdrAttribute(i);
         if (bdr_attr_marker[bdr_attr-1] == 0) { continue; }

         tr = mesh->GetBdrFaceTransformations(i);
         if (tr != NULL)
         {
            for (int s = 0; s < fes.Size(); ++s)
            {
               fe[s] = fes[s]->GetFE(tr->Elem1No);
               fe2[s] = fe[s];

               fes[s]->GetElementVDofs(tr->Elem1No, *vdofs[s]);
               bx.GetBlock(s).GetSubVector(*vdofs[s], *el_x[s]);
            }

            for (int k = 0; k < bfnfi.Size(); ++k)
            {
               if (bfnfi_marker[k] &&
                   (*bfnfi_marker[k])[bdr_attr-1] == 0) { continue; }
               bfnfi[k]->AssembleFaceGrad(fe, fe2, *tr, el_x_const, elmats);
               for (int l=0; l<fes.Size(); ++l)
               {
                  for (int j=0; j<fes.Size(); ++j)
                  {
                     if (elmats(j,l)->Height() == 0) { continue; }
                     Grads(j,l)->AddSubMatrix(*vdofs[j], *vdofs[l],
                                              *elmats(j,l), skip_zeros);
                  }
               }
            }
         }
      }
   }

   if (!Grads(0,0)->Finalized())
   {
      for (int i=0; i<fes.Size(); ++i)
      {
         for (int j=0; j<fes.Size(); ++j)
         {
            Grads(i,j)->Finalize(skip_zeros);
         }
      }
   }

   for (int i=0; i<fes.Size(); ++i)
   {
      for (int j=0; j<fes.Size(); ++j)
      {
         delete elmats(i,j);
      }
      delete vdofs2[i];
      delete vdofs[i];
      delete el_x[i];
   }
}

Operator &BlockNonlinearForm::GetGradient(const Vector &x) const
{
   BlockVector bx(const_cast<Vector&>(x), block_trueOffsets);
   const BlockVector &pbx = Prolongate(bx);

   ComputeGradientBlocked(pbx);

   Array2D<SparseMatrix *> mGrads(fes.Size(), fes.Size());
   mGrads = Grads;
   if (needs_prolongation)
   {
      for (int s1 = 0; s1 < fes.Size(); ++s1)
      {
         for (int s2 = 0; s2 < fes.Size(); ++s2)
         {
            delete cGrads(s1, s2);
            cGrads(s1, s2) = RAP(*cP[s1], *Grads(s1, s2), *cP[s2]);
            mGrads(s1, s2) = cGrads(s1, s2);
         }
      }
   }

   for (int s = 0; s < fes.Size(); ++s)
   {
      for (int i = 0; i < ess_tdofs[s]->Size(); ++i)
      {
         for (int j = 0; j < fes.Size(); ++j)
         {
            if (s == j)
            {
               mGrads(s, s)->EliminateRowCol((*ess_tdofs[s])[i],
                                             Matrix::DIAG_ONE);
            }
            else
            {
               mGrads(s, j)->EliminateRow((*ess_tdofs[s])[i]);
               mGrads(j, s)->EliminateCol((*ess_tdofs[s])[i]);
            }
         }
      }
   }

   delete BlockGrad;
   BlockGrad = new BlockOperator(block_trueOffsets);
   for (int i = 0; i < fes.Size(); ++i)
   {
      for (int j = 0; j < fes.Size(); ++j)
      {
         BlockGrad->SetBlock(i, j, mGrads(i, j));
      }
   }
   return *BlockGrad;
}

BlockNonlinearForm::~BlockNonlinearForm()
{
   delete BlockGrad;
   for (int i=0; i<fes.Size(); ++i)
   {
      for (int j=0; j<fes.Size(); ++j)
      {
         delete Grads(i,j);
         delete cGrads(i,j);
      }
      delete ess_tdofs[i];
   }

   for (int i = 0; i < dnfi.Size(); ++i)
   {
      delete dnfi[i];
   }

   for (int i = 0; i < fnfi.Size(); ++i)
   {
      delete fnfi[i];
   }

   for (int i = 0; i < bfnfi.Size(); ++i)
   {
      delete bfnfi[i];
   }

}

}<|MERGE_RESOLUTION|>--- conflicted
+++ resolved
@@ -96,11 +96,8 @@
    Vector el_x;
    const FiniteElement *fe;
    ElementTransformation *T;
-<<<<<<< HEAD
+   DofTransformation *doftrans;
    Mesh *mesh = fes->GetMesh();
-=======
-   DofTransformation *doftrans;
->>>>>>> 091ff0c4
 
    double energy = 0.0;
 
