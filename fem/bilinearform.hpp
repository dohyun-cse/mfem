--- conflicted
+++ resolved
@@ -322,10 +322,6 @@
    /// Assembles the form i.e. sums over all domain/bdr integrators.
    void Assemble(int skip_zeros = 1);
 
-<<<<<<< HEAD
-   /// Assemble diagonal of bilinear form into diag
-   void AssembleDiagonal(Vector& diag) const;
-=======
    /** @brief Assemble diagonal of bilinear form into diag
 
        For adaptively refined meshes, this returns P^T d_e, where d_e
@@ -334,7 +330,6 @@
        is not the correct diagonal for an AMR mesh, and the code will
        give a warning. */
    void AssembleDiagonal(Vector &diag) const;
->>>>>>> af2ab488
 
    /// Get the finite element space prolongation matrix
    virtual const Operator *GetProlongation() const
