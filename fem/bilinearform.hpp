--- conflicted
+++ resolved
@@ -90,14 +90,9 @@
    int extern_bfs;
 
    /// Set of Domain Integrators to be applied.
-<<<<<<< HEAD
    Array<BilinearFormIntegrator*> domain_integs; // owned
-   /// Element attribute marker (should be of length mesh->attributes)
-=======
-   Array<BilinearFormIntegrator*> domain_integs;
    /// Element attribute marker (should be of length mesh->attributes.Max() or
    /// 0 if mesh->attributes is empty)
->>>>>>> ec5ce4b5
    /// Includes all by default.
    /// 0 - ignore attribute
    /// 1 - include attribute
